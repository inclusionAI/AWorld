import json
import os
import traceback
import uuid
from abc import abstractmethod
from typing import List, AsyncGenerator, Any

from aworld.config import AgentConfig, TaskConfig
from aworld.core.agent.base import Agent
from aworld.core.task import Task
from aworld.output import WorkSpace, AworldUI, Outputs
from aworld.runner import Runners

from aworldspace.ui.open_aworld_ui import OpenAworldUI

class AworldBaseAgent:

    def pipes(self) -> list[dict]:
        return [{"id": self.agent_name(), "name": self.agent_name()}]


    @abstractmethod
    def agent_name(self) -> str:
        pass


    async def pipe(
            self,
            user_message: str,
            model_id: str,
            messages: List[dict],
            body: dict
    ):

        try:
            print(f"body is {body}")
            print(f"user_message is {user_message}")

            task_id = str(uuid.uuid4())
<<<<<<< HEAD
            if 'user' in body and body['user']:
=======
            if body['user'] and body['user']['task_id']:
>>>>>>> d9d0ba1e
                task_id = body['user']['task_id']
            user_input = await self.get_custom_input(user_message, model_id, messages, body)

            # build agent task read from config
            agent = await self.build_agent(await self.get_agent_config(), mcp_servers=await self.get_mcp_servers(),
                                           history_messages=self.get_history_messages())

            # return task
            task = await self.build_task(agent=agent, task_id=task_id, user_input=user_input, user_message=user_message)

            # render output
            async_generator = await self.parse_task_output(task_id, task)

            return async_generator()

        except Exception as e:
            return await self._format_exception(e)

    async def _format_exception(self, e: Exception) -> str:
        traceback.print_exc()
        # tb_lines = traceback.format_exception(type(e), e, e.__traceback__)
        # detailed_error = "".join(tb_lines)
        # logging.error(e)
        # return json.dumps({"error": detailed_error}, ensure_ascii=False)
        return "💥💥💥process failed💥💥💥"


    async def _format_error(self, status_code: int, error: bytes) -> str:
        if isinstance(error, str):
            error_str = error
        else:
            error_str = error.decode(errors="ignore")
        try:
            err_msg = json.loads(error_str).get("message", error_str)[:200]
        except Exception:
            err_msg = error_str[:200]
        return json.dumps(
            {"error": f"HTTP {status_code}: {err_msg}"}, ensure_ascii=False
        )

    async def get_custom_input(self, user_message: str,
            model_id: str,
            messages: List[dict],
            body: dict) -> Any:
        user_input = body["messages"][-1]["content"]
        return user_input

    @abstractmethod
    def get_history_messages(self):
        return 100

    @abstractmethod
    async def get_agent_config(self) -> AgentConfig:
        pass

    @abstractmethod
    async def get_mcp_servers(self) -> list[str]:
        pass

    async def build_agent(self, agent_config: AgentConfig, mcp_servers: list[str], history_messages: int):
        agent = Agent(
            conf=agent_config,
            name=agent_config.name,
            system_prompt=agent_config.system_prompt,
            mcp_servers=mcp_servers,
            mcp_config=await self.load_mcp_config(),
            history_messages=history_messages
        )
        return agent

    async def build_task(self, agent, task_id, user_input, user_message):
        task = Task(
            id=task_id,
            name=task_id,
            input=user_input,
            agent=agent,
            conf=TaskConfig(
                task_id=task_id,
                stream=False,
                ext={
                    "origin_message": user_message
                }
            )
        )
        return task



    async def parse_task_output(self, chat_id, task):
        _SENTINEL = object()

        async def async_generator():

            from asyncio import Queue
            queue = Queue()

            async def consume_all():
                openwebui_ui = OpenAworldUI(
                    chat_id=chat_id,
                    workspace=WorkSpace.from_local_storages(
                        workspace_id=chat_id,
                        storage_path=os.path.join(os.curdir, "workspaces", chat_id)
                    )
                )

                # get outputs
                outputs = Runners.streamed_run_task(task)

                # output hooks
                await self.custom_output_before_task(outputs, chat_id, task)

                # render output
                try:
                    async for output in outputs.stream_events():
                        res = await AworldUI.parse_output(output, openwebui_ui)
                        if res:
                            if isinstance(res, AsyncGenerator):
                                async for item in res:
                                    await queue.put(item)
                            else:
                                await queue.put(res)
                    custom_output = await self.custom_output_after_task(outputs, chat_id, task)
                    if custom_output:
                        await queue.put(custom_output)
                finally:
                    await queue.put(_SENTINEL)

            # Start the consumer in the background
            import asyncio
            consumer_task = asyncio.create_task(consume_all())

            while True:
                item = await queue.get()
                if item is _SENTINEL:
                    break
                yield item
            await consumer_task

        return async_generator

    async def custom_output_before_task(self, outputs: Outputs, chat_id: str, task: Task) -> str | None:
        return None

    async def custom_output_after_task(self, outputs: Outputs, chat_id: str, task: Task):
        pass

    @abstractmethod
    async def load_mcp_config(self) -> dict:
        pass<|MERGE_RESOLUTION|>--- conflicted
+++ resolved
@@ -37,11 +37,7 @@
             print(f"user_message is {user_message}")
 
             task_id = str(uuid.uuid4())
-<<<<<<< HEAD
-            if 'user' in body and body['user']:
-=======
-            if body['user'] and body['user']['task_id']:
->>>>>>> d9d0ba1e
+            if 'user' in body and body['user'] and body['user']['task_id']:
                 task_id = body['user']['task_id']
             user_input = await self.get_custom_input(user_message, model_id, messages, body)
 

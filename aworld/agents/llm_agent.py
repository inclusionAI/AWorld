# coding: utf-8
# Copyright (c) 2025 inclusionAI.
import json
import time
import traceback
import uuid
from collections import OrderedDict
from typing import Dict, Any, List, Union, Callable

import aworld.trace as trace
from aworld.config import ToolConfig
from aworld.config.conf import AgentConfig, ConfigDict, ContextRuleConfig, OptimizationConfig, \
    LlmCompressionConfig
from aworld.core.agent.agent_desc import get_agent_desc
from aworld.core.agent.base import BaseAgent, AgentResult, is_agent_by_name, is_agent
from aworld.core.common import Observation, ActionModel
from aworld.core.context.base import AgentContext
from aworld.core.context.base import Context
from aworld.core.context.processor.prompt_processor import PromptProcessor
from aworld.core.event import eventbus
from aworld.core.event.base import Message, ToolMessage, Constants, AgentMessage
from aworld.core.memory import MemoryConfig, MemoryBase
from aworld.core.tool.base import ToolFactory, AsyncTool, Tool
from aworld.core.tool.tool_desc import get_tool_desc
from aworld.events.util import send_message
from aworld.logs.util import logger, color_log, Color, trace_logger
from aworld.mcp_client.utils import sandbox_mcp_tool_desc_transform
from aworld.memory.main import MemoryFactory
from aworld.memory.models import MessageMetadata, MemoryAIMessage, MemoryToolMessage, MemoryHumanMessage, \
    MemorySystemMessage, MemoryMessage
from aworld.models.llm import get_llm_model, call_llm_model, acall_llm_model, acall_llm_model_stream
from aworld.models.model_response import ModelResponse, ToolCall
from aworld.models.utils import tool_desc_transform, agent_desc_transform
from aworld.output import Outputs
from aworld.output.base import StepOutput, MessageOutput
from aworld.prompt import Prompt
from aworld.runners.hook.hooks import HookPoint
from aworld.utils.common import sync_exec, nest_dict_counter


class Agent(BaseAgent[Observation, List[ActionModel]]):
    """Basic agent for unified protocol within the framework."""

    def __init__(self,
                 conf: Union[Dict[str, Any], ConfigDict, AgentConfig],
                 resp_parse_func: Callable[..., Any] = None,
                 memory: MemoryBase = None,
                 **kwargs):
        """A api class implementation of agent, using the `Observation` and `List[ActionModel]` protocols.

        Args:
            conf: Agent config, supported AgentConfig, ConfigDict or dict.
            resp_parse_func: Response parse function for the agent standard output, transform llm response.
        """
        super(Agent, self).__init__(conf, **kwargs)
        conf = self.conf
        self.model_name = conf.llm_config.llm_model_name if conf.llm_config.llm_model_name else conf.llm_model_name
        self._llm = None
        if memory:
            self.memory = memory
        else:
            self.memory = MemoryFactory.from_config(MemoryConfig(provider="inmemory"))
        self.system_prompt: str = kwargs.pop("system_prompt") if kwargs.get("system_prompt") else (conf.system_prompt if conf.system_prompt else Prompt().get_prompt())
        self.agent_prompt: str = kwargs.get("agent_prompt") if kwargs.get("agent_prompt") else conf.agent_prompt

        self.event_driven = kwargs.pop(
            'event_driven', conf.get('event_driven', False))
        self.handler: Callable[..., Any] = kwargs.get('handler')

        self.need_reset = kwargs.get('need_reset') if kwargs.get(
            'need_reset') else conf.need_reset
        # whether to keep contextual information, False means keep, True means reset in every step by the agent call
        self.step_reset = kwargs.get(
            'step_reset') if kwargs.get('step_reset') else True
        # tool_name: [tool_action1, tool_action2, ...]
        self.black_tool_actions: Dict[str, List[str]] = kwargs.get("black_tool_actions") if kwargs.get(
            "black_tool_actions") else conf.get('black_tool_actions', {})
        self.resp_parse_func = resp_parse_func if resp_parse_func else self.response_parse
        self.history_messages = kwargs.get(
            "history_messages") if kwargs.get("history_messages") else 100
        self.use_tools_in_prompt = kwargs.get(
            'use_tools_in_prompt', conf.use_tools_in_prompt)
        self.context_rule = kwargs.get("context_rule") if kwargs.get(
            "context_rule") else conf.context_rule
        self.tools_instances = {}
        self.tools_conf = {}

    def reset(self, options: Dict[str, Any]):
        logger.info("[LLM_AGENT] reset start")
        super().reset(options)
        if self.memory:
            # self.memory.delete_items(message_type='message', session_id=self._agent_context.get_task().session_id, task_id=self._agent_context.get_task().id, filters={"user_id": self._agent_context.get_user()})
            if self._agent_context:
                session_id = self._agent_context.get_task().session_id
                task_id = self._agent_context.get_task().id
                user_id = self._agent_context.get_user()
                self.memory.delete_items(
                    message_type='message', session_id=session_id, task_id=task_id, filters={"user_id": user_id})

        else:
            self.memory = MemoryFactory.from_config(MemoryConfig(provider=options.pop(
                "memory_store") if options.get("memory_store") else "inmemory"))
        logger.info("[LLM_AGENT] reset finished")

    def set_tools_instances(self, tools, tools_conf):
        self.tools_instances = tools
        self.tools_conf = tools_conf

    @property
    def llm(self):
        # lazy
        if self._llm is None:
            llm_config = self.conf.llm_config or None
            conf = llm_config if llm_config and (
                llm_config.llm_provider or llm_config.llm_base_url or llm_config.llm_api_key or llm_config.llm_model_name) else self.conf
            self._llm = get_llm_model(conf)
        return self._llm

    def _env_tool(self):
        """Description of agent as tool."""
        return tool_desc_transform(get_tool_desc(),
                                   tools=self.tool_names if self.tool_names else [],
                                   black_tool_actions=self.black_tool_actions)

    def _handoffs_agent_as_tool(self):
        """Description of agent as tool."""
        return agent_desc_transform(get_agent_desc(),
                                    agents=self.handoffs if self.handoffs else [])

    def _mcp_is_tool(self):
        """Description of mcp servers are tools."""
        try:
            return sync_exec(sandbox_mcp_tool_desc_transform, self.mcp_servers, self.mcp_config)
        except Exception as e:
            logger.error(f"mcp_is_tool error: {traceback.format_exc()}")
            return []

    def desc_transform(self):
        """Transform of descriptions of supported tools, agents, and MCP servers in the framework to support function calls of LLM."""

        # Stateless tool
        self.tools = self._env_tool()
        # Agents as tool
        self.tools.extend(self._handoffs_agent_as_tool())
        # MCP servers are tools
        self.tools.extend(self._mcp_is_tool())
        # load to context
        self.agent_context.set_tools(self.tools)
        return self.tools

    async def async_desc_transform(self):
        """Transform of descriptions of supported tools, agents, and MCP servers in the framework to support function calls of LLM."""

        # Stateless tool
        self.tools = self._env_tool()
        # Agents as tool
        self.tools.extend(self._handoffs_agent_as_tool())
        # MCP servers are tools
        # todo sandbox
        if self.sandbox:
            sand_box = self.sandbox
            mcp_tools = await sand_box.mcpservers.list_tools()
            self.tools.extend(mcp_tools)
        else:
            self.tools.extend(await sandbox_mcp_tool_desc_transform(self.mcp_servers, self.mcp_config))
        # load to agent context
        self.agent_context.set_tools(self.tools)

    def messages_transform(self,
                           content: str,
                           image_urls: List[str] = None,
                           observation: Observation = None,
                           message: Message = None,
                           **kwargs):
        """Transform the original content to LLM messages of native format.

        Args:
            content: User content.
            image_urls: List of images encoded using base64.
            sys_prompt: Agent system prompt.
            max_step: The maximum list length obtained from memory.
        Returns:
            Message list for LLM.
        """
        agent_prompt = self.agent_context.agent_prompt
        messages = []

        # append sys_prompt to memory
        sys_prompt = self.agent_context.system_prompt
        if sys_prompt:
            self._add_system_message_to_memory(message.context)

        # append observation to memory
        if observation.is_tool_result:
            for action_item in observation.action_result:
                content = action_item.content
                tool_call_id = action_item.tool_call_id
                self._add_tool_result_to_memory(tool_call_id, content)
        else:
            content = observation.content
            if agent_prompt and '{task}' in agent_prompt:
                content = agent_prompt.format(task=content)
            if image_urls:
                urls = [{'type': 'text', 'text': content}]
                for image_url in image_urls:
                    urls.append(
                        {'type': 'image_url', 'image_url': {"url": image_url}})
                content = urls
            self._add_human_input_to_memory(content, message.context)

        # from memory get last n messages
        histories = self.memory.get_last_n(self.history_messages, filters={
            "agent_id": self._agent_context.agent_id,
            "session_id": self._agent_context._context.session_id,
            "task_id": self._agent_context._context.task_id,
            "message_type": "message"
        })
        if histories:
            # default use the first tool call
            for history in histories:
                if isinstance(history, MemoryMessage):
                    messages.append(history.to_openai_message())
                else:
                    if not self.use_tools_in_prompt and "tool_calls" in history.metadata and history.metadata[
                            'tool_calls']:
                        messages.append({'role': history.metadata['role'], 'content': history.content,
                                         'tool_calls': [history.metadata["tool_calls"][0]]})
                    else:
                        messages.append({'role': history.metadata['role'], 'content': history.content,
                                         "tool_call_id": history.metadata.get("tool_call_id")})

        # truncate and other process
        try:
            messages = self._process_messages(
                messages=messages, agent_context=self.agent_context, context=self.context)
        except Exception as e:
            logger.warning(
                f"Failed to process messages in messages_transform: {e}")
            logger.debug(
                f"Process messages error details: {traceback.format_exc()}")
        self.agent_context.set_messages(messages)
        return messages

    def use_tool_list(self, resp: ModelResponse) -> List[Dict[str, Any]]:
        tool_list = []
        try:
            if resp and hasattr(resp, 'content') and resp.content:
                content = resp.content.strip()
            else:
                return tool_list
            content = content.replace('\n', '').replace('\r', '')
            response_json = json.loads(content)
            if "use_tool_list" in response_json:
                use_tool_list = response_json["use_tool_list"]
                if use_tool_list:
                    for use_tool in use_tool_list:
                        tool_name = use_tool["tool"]
                        arguments = use_tool["arguments"]
                        if tool_name and arguments:
                            tool_list.append(use_tool)

            return tool_list
        except Exception as e:
            logger.debug(
                f"tool_parse error, content: {resp.content}, \nerror msg: {traceback.format_exc()}")
            return tool_list

    def response_parse(self, resp: ModelResponse) -> AgentResult:
        """Default parse response by LLM."""
        results = []
        if not resp:
            logger.warning("LLM no valid response!")
            return AgentResult(actions=[], current_state=None)

        use_tool_list = self.use_tool_list(resp)
        is_call_tool = False
        content = '' if resp.content is None else resp.content
        if resp.tool_calls:
            is_call_tool = True
            for tool_call in resp.tool_calls:
                full_name: str = tool_call.function.name
                if not full_name:
                    logger.warning("tool call response no tool name.")
                    continue
                try:
                    params = json.loads(tool_call.function.arguments)
                except:
                    logger.warning(
                        f"{tool_call.function.arguments} parse to json fail.")
                    params = {}
                # format in framework
                names = full_name.split("__")
                tool_name = names[0]
                if is_agent_by_name(tool_name):
                    param_info = params.get(
                        'content', "") + ' ' + params.get('info', '')
                    results.append(ActionModel(tool_name=tool_name,
                                               tool_call_id=tool_call.id,
                                               agent_name=self.id(),
                                               params=params,
                                               policy_info=content + param_info))
                else:
                    action_name = '__'.join(
                        names[1:]) if len(names) > 1 else ''
                    results.append(ActionModel(tool_name=tool_name,
                                               tool_call_id=tool_call.id,
                                               action_name=action_name,
                                               agent_name=self.id(),
                                               params=params,
                                               policy_info=content))
        elif use_tool_list and len(use_tool_list) > 0:
            is_call_tool = True
            for use_tool in use_tool_list:
                full_name = use_tool["tool"]
                if not full_name:
                    logger.warning("tool call response no tool name.")
                    continue
                params = use_tool["arguments"]
                if not params:
                    logger.warning("tool call response no tool params.")
                    continue
                names = full_name.split("__")
                tool_name = names[0]
                if is_agent_by_name(tool_name):
                    param_info = params.get(
                        'content', "") + ' ' + params.get('info', '')
                    results.append(ActionModel(tool_name=tool_name,
                                               tool_call_id=use_tool.get('id'),
                                               agent_name=self.id(),
                                               params=params,
                                               policy_info=content + param_info))
                else:
                    action_name = '__'.join(
                        names[1:]) if len(names) > 1 else ''
                    results.append(ActionModel(tool_name=tool_name,
                                               tool_call_id=use_tool.get('id'),
                                               action_name=action_name,
                                               agent_name=self.id(),
                                               params=params,
                                               policy_info=content))
        else:
            if content:
                content = content.replace("```json", "").replace("```", "")
            # no tool call, agent name is itself.
            results.append(ActionModel(
                agent_name=self.id(), policy_info=content))
        return AgentResult(actions=results, current_state=None, is_call_tool=is_call_tool)

    def _log_messages(self, messages: List[Dict[str, Any]]) -> None:
        """Log the sequence of messages for debugging purposes"""
        logger.info(f"[agent] Invoking LLM with {len(messages)} messages:")
        for i, msg in enumerate(messages):
            prefix = msg.get('role')
            logger.info(
                f"[agent] Message {i + 1}: {prefix} ===================================")
            if isinstance(msg['content'], list):
                for item in msg['content']:
                    if item.get('type') == 'text':
                        logger.info(
                            f"[agent] Text content: {item.get('text')}")
                    elif item.get('type') == 'image_url':
                        image_url = item.get('image_url', {}).get('url', '')
                        if image_url.startswith('data:image'):
                            logger.info(f"[agent] Image: [Base64 image data]")
                        else:
                            logger.info(
                                f"[agent] Image URL: {image_url[:30]}...")
            else:
                content = str(msg['content'])
                chunk_size = 500
                for j in range(0, len(content), chunk_size):
                    chunk = content[j:j + chunk_size]
                    if j == 0:
                        logger.info(f"[agent] Content: {chunk}")
                    else:
                        logger.info(f"[agent] Content (continued): {chunk}")

            if 'tool_calls' in msg and msg['tool_calls']:
                for tool_call in msg.get('tool_calls'):
                    if isinstance(tool_call, dict):
                        logger.info(
                            f"[agent] Tool call: {tool_call.get('function', {}).get('name', {})} - ID: {tool_call.get('id')}")
                        args = str(tool_call.get('function', {}).get(
                            'arguments', {}))[:1000]
                        logger.info(f"[agent] Tool args: {args}...")
                    elif isinstance(tool_call, ToolCall):
                        logger.info(
                            f"[agent] Tool call: {tool_call.function.name} - ID: {tool_call.id}")
                        args = str(tool_call.function.arguments)[:1000]
                        logger.info(f"[agent] Tool args: {args}...")

    def _agent_result(self, actions: List[ActionModel], caller: str):
        if not actions:
            raise Exception(f'{self.id()} no action decision has been made.')

        tools = OrderedDict()
        agents = []
        for action in actions:
            if is_agent(action):
                agents.append(action)
            else:
                if action.tool_name not in tools:
                    tools[action.tool_name] = []
                tools[action.tool_name].append(action)

        _group_name = None
        # agents and tools exist simultaneously, more than one agent/tool name
        if (agents and tools) or len(agents) > 1 or len(tools) > 1:
            _group_name = f"{self.id()}_{uuid.uuid1().hex}"

        # complex processing
        if _group_name:
            logger.warning(
                f"more than one agent an tool causing confusion, will choose the first one. {agents}")
            agents = [agents[0]] if agents else []
            for _, v in tools.items():
                actions = v
                break

        if agents:
            return AgentMessage(payload=actions,
                                caller=caller,
                                sender=self.id(),
                                receiver=actions[0].tool_name,
                                session_id=self.context.session_id if self.context else "",
                                headers={"context": self.context})
        else:
            return ToolMessage(payload=actions,
                               caller=caller,
                               sender=self.id(),
                               receiver=actions[0].tool_name,
                               session_id=self.context.session_id if self.context else "",
                               headers={"context": self.context})

    def post_run(self, policy_result: List[ActionModel], policy_input: Observation) -> Message:
        return self._agent_result(
            policy_result,
            policy_input.from_agent_name if policy_input.from_agent_name else policy_input.observer
        )

    async def async_post_run(self, policy_result: List[ActionModel], policy_input: Observation) -> Message:
        return self._agent_result(
            policy_result,
            policy_input.from_agent_name if policy_input.from_agent_name else policy_input.observer
        )

    def policy(self, observation: Observation, info: Dict[str, Any] = {}, message: Message = None, **kwargs) -> List[ActionModel]:
        """The strategy of an agent can be to decide which tools to use in the environment, or to delegate tasks to other agents.

        Args:
            observation: The state observed from tools in the environment.
            info: Extended information is used to assist the agent to decide a policy.

        Returns:
            ActionModel sequence from agent policy
        """
        output = None
        if kwargs.get("output") and isinstance(kwargs.get("output"), StepOutput):
            output = kwargs["output"]

        # Get current step information for trace recording
        step = kwargs.get("step", 0)
        exp_id = kwargs.get("exp_id", None)
        source_span = trace.get_current_span()

        if hasattr(observation, 'context') and observation.context:
            self.task_histories = observation.context

        try:
            self._run_hooks_sync(self.context, HookPoint.PRE_LLM_CALL)
        except Exception as e:
            logger.warn(traceback.format_exc())

        self._finished = False
        self.desc_transform()
        images = observation.images if self.conf.use_vision else None
        if self.conf.use_vision and not images and observation.image:
            images = [observation.image]
            observation.images = images
        messages = self.messages_transform(content=observation.content,
                                           image_urls=observation.images,
                                           observation=observation,
                                           message=message
                                           )

        self._log_messages(messages)

        llm_response = None
        span_name = f"llm_call_{exp_id}"
        serializable_messages = self._to_serializable(messages)
        with trace.span(span_name) as llm_span:
            llm_span.set_attributes({
                "exp_id": exp_id,
                "step": step,
                "messages": json.dumps(serializable_messages, ensure_ascii=False)
            })
            if source_span:
                source_span.set_attribute("messages", json.dumps(
                    serializable_messages, ensure_ascii=False))

            try:
                llm_response = call_llm_model(
                    self.llm,
                    messages=messages,
                    model=self.model_name,
                    temperature=self.conf.llm_config.llm_temperature,
                    tools=self.tools if not self.use_tools_in_prompt and self.tools else None
                )

                logger.info(f"Execute response: {llm_response.message}")
            except Exception as e:
                logger.warn(traceback.format_exc())
                raise e
            finally:
                if llm_response:
                    # update usage
                    self.update_context_usage(
                        used_context_length=llm_response.usage['total_tokens'])
                    # update current step output
                    self.update_llm_output(llm_response)
                    if llm_response.error:
                        logger.info(f"llm result error: {llm_response.error}")
                    else:
                        self._add_llm_response_to_memory(llm_response, message.context)
                        # rewrite
                        self.context.context_info[self.id()] = info
                else:
                    logger.error(f"{self.id()} failed to get LLM response")
                    raise RuntimeError(
                        f"{self.id()} failed to get LLM response")

        try:
            self._run_hooks_sync(self.context, HookPoint.POST_LLM_CALL)
        except Exception as e:
            logger.warn(traceback.format_exc())

        agent_result = sync_exec(self.resp_parse_func, llm_response)
        if not agent_result.is_call_tool:
            self._finished = True

        if output:
            output.add_part(MessageOutput(
                source=llm_response, json_parse=False))
            output.mark_finished()
        return agent_result.actions

    async def async_policy(self, observation: Observation, info: Dict[str, Any] = {}, message: Message = None, **kwargs) -> List[ActionModel]:
        """The strategy of an agent can be to decide which tools to use in the environment, or to delegate tasks to other agents.

        Args:
            observation: The state observed from tools in the environment.
            info: Extended information is used to assist the agent to decide a policy.

        Returns:
            ActionModel sequence from agent policy
        """
        outputs = None
        if kwargs.get("outputs") and isinstance(kwargs.get("outputs"), Outputs):
            outputs = kwargs.get("outputs")

        # Get current step information for trace recording
        source_span = trace.get_current_span()

        if hasattr(observation, 'context') and observation.context:
            self.task_histories = observation.context

        try:
            events = []
            async for event in self.run_hooks(self.context, HookPoint.PRE_LLM_CALL):
                events.append(event)
        except Exception as e:
            logger.warn(traceback.format_exc())

        self._finished = False
        messages = await self._prepare_llm_input(observation, info, **kwargs)

        serializable_messages = self._to_serializable(messages)
        llm_response = None
        if source_span:
            source_span.set_attribute("messages", json.dumps(
                serializable_messages, ensure_ascii=False))
        try:
            llm_response = await self._call_llm_model(observation, messages, info, **kwargs)
        except Exception as e:
            logger.warn(traceback.format_exc())
            raise e
        finally:
            if llm_response:
                # update usage
                self.update_context_usage(
                    used_context_length=llm_response.usage['total_tokens'])
                # update current step output
                self.update_llm_output(llm_response)

                if llm_response.error:
                    logger.info(f"llm result error: {llm_response.error}")
                else:
                    self._add_llm_response_to_memory(llm_response, message.context)
            else:
                logger.error(f"{self.id()} failed to get LLM response")
                raise RuntimeError(f"{self.id()} failed to get LLM response")

        try:
            events = []
            async for event in self.run_hooks(self.context, HookPoint.POST_LLM_CALL):
                events.append(event)
        except Exception as e:
            logger.warn(traceback.format_exc())

        agent_result = sync_exec(self.resp_parse_func, llm_response)
        if not agent_result.is_call_tool:
            self._finished = True
        return agent_result.actions

    def _to_serializable(self, obj):
        if isinstance(obj, dict):
            return {k: self._to_serializable(v) for k, v in obj.items()}
        elif isinstance(obj, list):
            return [self._to_serializable(i) for i in obj]
        elif hasattr(obj, "to_dict"):
            return obj.to_dict()
        elif hasattr(obj, "model_dump"):
            return obj.model_dump()
        elif hasattr(obj, "dict"):
            return obj.dict()
        else:
            return obj

    async def llm_and_tool_execution(self, observation: Observation, messages: List[Dict[str, str]] = [],
                                     info: Dict[str, Any] = {},message: Message = None, **kwargs) -> List[ActionModel]:
        """Perform combined LLM call and tool execution operations.

        Args:
            observation: The state observed from the environment
            info: Extended information to assist the agent in decision-making
            **kwargs: Other parameters

        Returns:
            ActionModel sequence. If a tool is executed, includes the tool execution result.
        """
        # Get current step information for trace recording
        llm_response = await self._call_llm_model(observation, messages, info, **kwargs)
        if llm_response:
            if llm_response.error:
                logger.info(f"llm result error: {llm_response.error}")
            else:
                self._add_llm_response_to_memory(llm_response, message.context)
        else:
            logger.error(f"{self.id()} failed to get LLM response")
            raise RuntimeError(f"{self.id()} failed to get LLM response")

        agent_result = sync_exec(self.resp_parse_func, llm_response)
        if not agent_result.is_call_tool:
            self._finished = True
            return agent_result.actions
        else:
            result = await self._execute_tool(agent_result.actions)
            return result

    async def _prepare_llm_input(self, observation: Observation, info: Dict[str, Any] = {}, **kwargs):
        """Prepare LLM input
        Args:
            observation: The state observed from the environment
            info: Extended information to assist the agent in decision-making
            **kwargs: Other parameters
        """
        await self.async_desc_transform()
        images = observation.images if self.conf.use_vision else None
        if self.conf.use_vision and not images and observation.image:
            images = [observation.image]
        messages = self.messages_transform(content=observation.content,
                                           image_urls=images, observation=observation)

        self._log_messages(messages)

        return messages

    def _process_messages(self, messages: List[Dict[str, Any]], agent_context: AgentContext = None,
                          context: Context = None) -> Message:
        origin_messages = messages
        st = time.time()
        with trace.span(f"llm_context_process", attributes={
            "start_time": st
        }) as compress_span:
            if agent_context.context_rule is None:
                logger.debug(
                    'debug|skip process_messages context_rule is None')
                return messages
            origin_len = compressed_len = len(str(messages))
            origin_messages_count = truncated_messages_count = len(messages)
            try:
                prompt_processor = PromptProcessor(agent_context)
                result = prompt_processor.process_messages(messages, context)
                messages = result.processed_messages

                compressed_len = len(str(messages))
                truncated_messages_count = len(messages)
                logger.debug(
                    f'debug|llm_context_process|{origin_len}|{compressed_len}|{origin_messages_count}|{truncated_messages_count}|\n|{origin_messages}\n|{messages}')
                return messages
            finally:
                compress_span.set_attributes({
                    "end_time": time.time(),
                    "duration": time.time() - st,
                    # messages length
                    "origin_messages_count": origin_messages_count,
                    "truncated_messages_count": truncated_messages_count,
                    "truncated_ratio": round(truncated_messages_count / origin_messages_count, 2),
                    # token length
                    "origin_len": origin_len,
                    "compressed_len": compressed_len,
                    "compress_ratio": round(compressed_len / origin_len, 2)
                })

    async def _call_llm_model(self, observation: Observation, messages: List[Dict[str, str]] = [],
                              info: Dict[str, Any] = {}, **kwargs) -> ModelResponse:
        """Perform LLM call
        Args:
            observation: The state observed from the environment
            info: Extended information to assist the agent in decision-making
            **kwargs: Other parameters
        Returns:
            LLM response
        """
        outputs = None
        if kwargs.get("outputs") and isinstance(kwargs.get("outputs"), Outputs):
            outputs = kwargs.get("outputs")
        if not messages:
            messages = await self._prepare_llm_input(observation, self.agent_context, **kwargs)

        llm_response = None
        source_span = trace.get_current_span()
        serializable_messages = self._to_serializable(messages)

        if source_span:
            source_span.set_attribute("messages", json.dumps(
                serializable_messages, ensure_ascii=False))

        try:
            stream_mode = kwargs.get("stream", False)
            if stream_mode:
                llm_response = ModelResponse(
                    id="", model="", content="", tool_calls=[])
                resp_stream = acall_llm_model_stream(
                    self.llm,
                    messages=messages,
                    model=self.model_name,
                    temperature=self.conf.llm_config.llm_temperature,
                    tools=self.tools if not self.use_tools_in_prompt and self.tools else None,
                    stream=True
                )

                async def async_call_llm(resp_stream, json_parse=False):
                    llm_resp = ModelResponse(
                        id="", model="", content="", tool_calls=[])

                    # Async streaming with acall_llm_model
                    async def async_generator():
                        async for chunk in resp_stream:
                            if chunk.content:
                                llm_resp.content += chunk.content
                                yield chunk.content
                            if chunk.tool_calls:
                                llm_resp.tool_calls.extend(chunk.tool_calls)
                            if chunk.error:
                                llm_resp.error = chunk.error
                            llm_resp.id = chunk.id
                            llm_resp.model = chunk.model
                            llm_resp.usage = nest_dict_counter(
                                llm_resp.usage, chunk.usage)

                    return MessageOutput(source=async_generator(), json_parse=json_parse), llm_resp

                output, response = await async_call_llm(resp_stream)
                llm_response = response

                if eventbus is not None and resp_stream:
                    output_message = Message(
                        category=Constants.OUTPUT,
                        payload=output,
                        sender=self.id(),
                        session_id=self.context.session_id if self.context else "",
                        headers={"context": self.context}
                    )
                    await send_message(output_message)
                elif not self.event_driven and outputs:
                    outputs.add_output(output)

            else:
                llm_response = await acall_llm_model(
                    self.llm,
                    messages=messages,
                    model=self.model_name,
                    temperature=self.conf.llm_config.llm_temperature,
                    tools=self.tools if not self.use_tools_in_prompt and self.tools else None,
                    stream=kwargs.get("stream", False)
                )
                if eventbus is None:
                    logger.warn(
                        "=============== eventbus is none ============")
                if eventbus is not None and llm_response:
                    await send_message(Message(
                        category=Constants.OUTPUT,
                        payload=llm_response,
                        sender=self.id(),
                        session_id=self.context.session_id if self.context else "",
                        headers={"context": self.context}
                    ))
                elif not self.event_driven and outputs:
                    outputs.add_output(MessageOutput(
                        source=llm_response, json_parse=False))

            logger.info(
                f"Execute response: {json.dumps(llm_response.to_dict(), ensure_ascii=False)}")

        except Exception as e:
            logger.warn(traceback.format_exc())
            raise e
        finally:
            return llm_response

    async def _execute_tool(self, actions: List[ActionModel]) -> Any:
        """Execute tool calls

        Args:
            action: The action(s) to execute

        Returns:
            The result of tool execution
        """
        tool_actions = []
        for act in actions:
            if is_agent(act):
                continue
            else:
                tool_actions.append(act)

        msg = None
        terminated = False
        # group action by tool name
        tool_mapping = dict()
        reward = 0.0
        # Directly use or use tools after creation.
        for act in tool_actions:
            if not self.tools_instances or (self.tools_instances and act.tool_name not in self.tools):
                # Dynamically only use default config in module.
                conf = self.tools_conf.get(act.tool_name)
                if not conf:
                    conf = ToolConfig(
                        exit_on_failure=self.task.conf.get('exit_on_failure'))
                tool = ToolFactory(act.tool_name, conf=conf,
                                   asyn=conf.use_async if conf else False)
                if isinstance(tool, Tool):
                    tool.reset()
                elif isinstance(tool, AsyncTool):
                    await tool.reset()
                tool_mapping[act.tool_name] = []
                self.tools_instances[act.tool_name] = tool
            if act.tool_name not in tool_mapping:
                tool_mapping[act.tool_name] = []
            tool_mapping[act.tool_name].append(act)

        observation = None

        for tool_name, action in tool_mapping.items():
            tool_message = ToolMessage(
                payload=action,
                session_id=self.context.session_id,
                headers={"context": self.context}
            )
            # Execute action using browser tool and unpack all return values
            if isinstance(self.tools_instances[tool_name], Tool):
                message = self.tools_instances[tool_name].step(tool_message)
            elif isinstance(self.tools_instances[tool_name], AsyncTool):
                # todo sandbox
                message = await self.tools_instances[tool_name].step(tool_message, agent=self)
            else:
                logger.warning(
                    f"Unsupported tool type: {self.tools_instances[tool_name]}")
                continue

            observation, reward, terminated, _, info = message.payload

            # Check if there's an exception in info
            if info.get("exception"):
                color_log(f"Agent {self.id()} _execute_tool failed with exception: {info['exception']}",
                          color=Color.red)
                msg = f"Agent {self.id()} _execute_tool failed with exception: {info['exception']}"
            logger.info(
                f"Agent {self.id()} _execute_tool finished by tool action: {action}.")
            log_ob = Observation(content='' if observation.content is None else observation.content,
                                 action_result=observation.action_result)
            trace_logger.info(
                f"{tool_name} observation: {log_ob}", color=Color.green)

            self._add_tool_result_to_memory(
                action[0].tool_call_id, observation.action_result)
        return [ActionModel(agent_name=self.id(), policy_info=observation.content)]

    def _init_context(self, context: Context):
        super()._init_context(context)
        # Generate default configuration when context_rule is empty
        llm_config = self.conf.llm_config
        context_rule = self.context_rule
        if context_rule is None:
            context_rule = ContextRuleConfig(
                optimization_config=OptimizationConfig(
                    enabled=True,
                    max_token_budget_ratio=1.0
                ),
                llm_compression_config=LlmCompressionConfig(
                    enabled=False  # Compression disabled by default
                )
            )
        self.agent_context.set_model_config(llm_config)
        self.agent_context.context_rule = context_rule
        self.agent_context.system_prompt = self.system_prompt
        self.agent_context.agent_prompt = self.agent_prompt
        logger.debug(
            f'init_context llm_agent {self.name()} {self.agent_context} {self.conf} {self.context_rule}')

    def update_system_prompt(self, system_prompt: str):
        self.system_prompt = system_prompt
        self.agent_context.system_prompt = system_prompt
        logger.info(f"Agent {self.name()} system_prompt updated")

    def update_agent_prompt(self, agent_prompt: str):
        self.agent_prompt = agent_prompt
        self.agent_context.agent_prompt = agent_prompt
        logger.info(f"Agent {self.name()} agent_prompt updated")

    def update_context_rule(self, context_rule: ContextRuleConfig):
        self.agent_context.context_rule = context_rule
        logger.info(f"Agent {self.name()} context_rule updated")

    def update_context_usage(self, used_context_length: int = None, total_context_length: int = None):
        self.agent_context.update_context_usage(
            used_context_length, total_context_length)
        logger.debug(
            f"Agent {self.name()} context usage updated: {self.agent_context.context_usage}")

    def update_llm_output(self, llm_response: ModelResponse):
        self.agent_context.set_llm_output(llm_response)
        logger.debug(
            f"Agent {self.name()} llm output updated: {self.agent_context.llm_output}")

    async def run_hooks(self, context: Context, hook_point: str):
        """Execute hooks asynchronously"""
        from aworld.runners.hook.hook_factory import HookFactory
        from aworld.core.event.base import Message

        # Get all hooks for the specified hook point
        all_hooks = HookFactory.hooks(hook_point)
        hooks = all_hooks.get(hook_point, [])

        for hook in hooks:
            try:
                # Create a temporary Message object to pass to the hook
                message = Message(
                    category="agent_hook",
                    payload=None,
                    sender=self.id(),
                    session_id=context.session_id if hasattr(
                        context, 'session_id') else None,
                    headers={"context": self.context}
                )

                # Execute hook
                msg = await hook.exec(message, context)
                if msg:
                    logger.debug(f"Hook {hook.point()} executed successfully")
                    yield msg
            except Exception as e:
                logger.warning(
                    f"Hook {hook.point()} execution failed: {traceback.format_exc()}")

    def _run_hooks_sync(self, context: Context, hook_point: str):
        """Execute hooks synchronously"""
        # Use sync_exec to execute asynchronous hook logic
        try:
            sync_exec(self.run_hooks, context, hook_point)
        except Exception as e:
            logger.warn(
                f"Failed to execute hooks for {hook_point}: {traceback.format_exc()}")

    @property
    def _agent_context(self) -> AgentContext:
        return self.agent_context

    def _add_system_message_to_memory(self, context: Context):
        histories = self.memory.get_last_n(self.history_messages, filters={
            "agent_id": self._agent_context.agent_id,
            "session_id": self._agent_context._context.session_id,
            "task_id": self._agent_context._context.task_id,
            "message_type": "message"
        })
        if histories and len(histories) > 0:
            logger.debug(
                f"🧠 [MEMORY:short-term] histories is not empty, do not need add system input to agent memory")
            return
        if not self.system_prompt:
            return
        content = self.custom_system_prompt()

        self.memory.add(MemorySystemMessage(
            content=content,
            metadata=MessageMetadata(
                session_id=self._agent_context._context.session_id,
                user_id=self._agent_context.get_user(),
                task_id=self._agent_context._context.task_id,
                agent_id=self.id(),
                agent_name=self.name(),
            )
        ))
        logger.info(
            f"🧠 [MEMORY:short-term] Added system input to agent memory:  Agent#{self.id()}, 💬 {content[:100]}...")

    def custom_system_prompt(self):
        content = self.system_prompt if not self.use_tools_in_prompt else self.system_prompt.format(
            tool_list=self.tools)
        return content

    def _add_human_input_to_memory(self, content: str, context: Context):
        """Add user input to memory"""
        session_id = context.get_task().session_id
        user_id = context.get_task().user_id
        task_id = context.get_task().id
        self.memory.add(MemoryHumanMessage(
            content=content,
            metadata=MessageMetadata(
                session_id=session_id,
                user_id=user_id,
                task_id=task_id,
                agent_id=self.id(),
                agent_name=self.name(),
            )
        ))
        logger.info(f"🧠 [MEMORY:short-term] Added human input to task memory: "
                    f"User#{user_id}, "
                    f"Session#{session_id}, "
                    f"Task#{task_id}, "
                    f"Agent#{self.id()}, 💬 {content[:100]}...")

    def _add_llm_response_to_memory(self, llm_response, context: Context):
        """Add LLM response to memory"""
        custom_prompt_tool_calls = []
        if self.use_tools_in_prompt:
            custom_prompt_tool_calls = self.use_tool_list(llm_response)

        session_id = context.get_task().session_id
        user_id = context.get_task().user_id
        task_id = context.get_task().id

        self.memory.add(MemoryAIMessage(
            content=llm_response.content,
            tool_calls=llm_response.tool_calls if not self.use_tools_in_prompt else custom_prompt_tool_calls,
            metadata=MessageMetadata(
                session_id=session_id,
                user_id=user_id,
                task_id=task_id,
                agent_id=self.id(),
                agent_name=self.name()
            )
        ))
        logger.info(f"🧠 [MEMORY:short-term] Added LLM response to task memory: "
                    f"User#{user_id}, "
                    f"Session#{session_id}, "
                    f"Task#{task_id}, "
                    f"Agent#{self.id()},"
                    f" 💬 tool_calls size: {len(llm_response.tool_calls) if llm_response.tool_calls else 0},"
                    f" content: {llm_response.content[:100] if llm_response.content else ''}... ")

<<<<<<< HEAD

    def _add_tool_result_to_memory(self, tool_call_id: str, tool_result: Any, context: Context):
=======
    def _add_tool_result_to_memory(self, tool_call_id: str, tool_result: Any):
>>>>>>> 465abe36
        """Add tool result to memory"""

        session_id = context.get_task().session_id
        user_id = context.get_task().user_id
        task_id = context.get_task().id

        self.memory.add(MemoryToolMessage(
            content=tool_result,
            tool_call_id=tool_call_id,
            status="success",
            metadata=MessageMetadata(
                session_id=session_id,
                user_id=user_id,
                task_id=task_id,
                agent_id=self.id(),
                agent_name=self.name(),
            )
        ))
        logger.info(f"🧠 [MEMORY:short-term] Added tool result to task memory:"
<<<<<<< HEAD
                    f" User#{user_id}, "
                    f"Session#{session_id}, "
                    f"Task#{task_id}, "
                    f"Agent#{self.id()}, 💬 tool_call_id: {tool_call_id} ")


=======
                    f" User#{self._agent_context.get_user()}, "
                    f"Session#{self._agent_context._context.session_id}, "
                    f"Task#{self._agent_context._context.task_id}, "
                    f"Agent#{self.id()}, 💬 tool_call_id: {tool_call_id} ")
>>>>>>> 465abe36
<|MERGE_RESOLUTION|>--- conflicted
+++ resolved
@@ -1070,12 +1070,7 @@
                     f" 💬 tool_calls size: {len(llm_response.tool_calls) if llm_response.tool_calls else 0},"
                     f" content: {llm_response.content[:100] if llm_response.content else ''}... ")
 
-<<<<<<< HEAD
-
     def _add_tool_result_to_memory(self, tool_call_id: str, tool_result: Any, context: Context):
-=======
-    def _add_tool_result_to_memory(self, tool_call_id: str, tool_result: Any):
->>>>>>> 465abe36
         """Add tool result to memory"""
 
         session_id = context.get_task().session_id
@@ -1095,16 +1090,7 @@
             )
         ))
         logger.info(f"🧠 [MEMORY:short-term] Added tool result to task memory:"
-<<<<<<< HEAD
                     f" User#{user_id}, "
                     f"Session#{session_id}, "
                     f"Task#{task_id}, "
-                    f"Agent#{self.id()}, 💬 tool_call_id: {tool_call_id} ")
-
-
-=======
-                    f" User#{self._agent_context.get_user()}, "
-                    f"Session#{self._agent_context._context.session_id}, "
-                    f"Task#{self._agent_context._context.task_id}, "
-                    f"Agent#{self.id()}, 💬 tool_call_id: {tool_call_id} ")
->>>>>>> 465abe36
+                    f"Agent#{self.id()}, 💬 tool_call_id: {tool_call_id} ")
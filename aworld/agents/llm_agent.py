# coding: utf-8
# Copyright (c) 2025 inclusionAI.
import asyncio
import json
import os
import traceback
import uuid
from collections import OrderedDict
from datetime import datetime
from typing import Dict, Any, List, Callable, Optional, Union

import aworld.trace as trace
from aworld.config.conf import AgentConfig, TaskConfig, TaskRunMode
from aworld.core.agent.agent_desc import get_agent_desc
from aworld.core.agent.base import BaseAgent, AgentResult, is_agent_by_name, is_agent, AgentFactory
from aworld.core.common import ActionResult, Observation, ActionModel, Config, TaskItem
from aworld.core.context.base import Context
from aworld.core.context.prompts import StringPromptTemplate
from aworld.core.event.base import Message, ToolMessage, Constants, AgentMessage, GroupMessage, TopicType, \
    MemoryEventType as MemoryType, MemoryEventMessage, ChunkMessage
from aworld.core.exceptions import AWorldRuntimeException
from aworld.core.model_output_parser import ModelOutputParser
from aworld.core.tool.tool_desc import get_tool_desc
from aworld.events import eventbus
from aworld.events.util import send_message, send_message_with_future
from aworld.logs.prompt_log import PromptLogger
from aworld.logs.util import logger, Color
from aworld.mcp_client.utils import mcp_tool_desc_transform, process_mcp_tools, skill_translate_tools
from aworld.memory.main import MemoryFactory
from aworld.memory.models import MemoryItem, MemoryAIMessage, MemoryMessage, MemoryToolMessage
from aworld.models.llm import get_llm_model, acall_llm_model, acall_llm_model_stream, apply_chat_template, \
    ModelResponseParser
from aworld.models.model_response import ModelResponse
from aworld.models.utils import tool_desc_transform, agent_desc_transform, usage_process
from aworld.output import Outputs
from aworld.output.base import MessageOutput, Output
from aworld.runners.hook.hooks import HookPoint
from aworld.runners.hook.utils import run_hooks
from aworld.sandbox.base import Sandbox
from aworld.utils.common import sync_exec, nest_dict_counter
from aworld.utils.serialized_util import to_serializable
import aworld.runners.hook.agent_hooks


class LlmOutputParser(ModelOutputParser[ModelResponse, AgentResult]):
    async def parse(self, resp: ModelResponse, **kwargs) -> AgentResult:
        """Parse agent result based ModelResponse."""

        if not resp:
            logger.warning("no valid content to parse!")
            return AgentResult(actions=[], current_state=None)

        agent_id = kwargs.get("agent_id")
        if not agent_id:
            logger.warning("need agent_id param.")
            raise RuntimeError("no `agent_id` param.")

        results = []
        is_call_tool = False
        content = '' if resp.content is None else resp.content

        if resp.tool_calls:
            is_call_tool = True
            for tool_call in resp.tool_calls:
                full_name: str = tool_call.function.name
                if not full_name:
                    logger.warning("tool call response no tool name.")
                    continue
                try:
                    params = json.loads(tool_call.function.arguments)
                except:
                    logger.warning(f"{tool_call.function.arguments} parse to json fail.")
                    params = {}
                # format in framework
                agent_info = AgentFactory.agent_instance(agent_id)
                if (not full_name.startswith("mcp__") and agent_info and agent_info.sandbox and
                        agent_info.sandbox.mcpservers and agent_info.sandbox.mcpservers.mcp_servers):
                    if agent_info.sandbox.mcpservers.map_tool_list:
                        _server_name = agent_info.sandbox.mcpservers.map_tool_list.get(full_name)
                        if _server_name:
                            full_name = f"mcp__{_server_name}__{full_name}"
                    else:
                        tmp_names = full_name.split("__")
                        tmp_tool_name = tmp_names[0]
                        if tmp_tool_name in agent_info.sandbox.mcpservers.mcp_servers:
                            full_name = f"mcp__{full_name}"
                names = full_name.split("__")
                tool_name = names[0]
                if is_agent_by_name(full_name):
                    param_info = params.get('content', "") + ' ' + params.get('info', '')
                    results.append(ActionModel(tool_name=full_name,
                                               tool_call_id=tool_call.id,
                                               agent_name=agent_id,
                                               params=params,
                                               policy_info=content + param_info))
                else:
                    action_name = '__'.join(names[1:]) if len(names) > 1 else ''
                    results.append(ActionModel(tool_name=tool_name,
                                               tool_call_id=tool_call.id,
                                               action_name=action_name,
                                               agent_name=agent_id,
                                               params=params,
                                               policy_info=content))
        else:
            results.append(ActionModel(agent_name=agent_id, policy_info=content))

        return AgentResult(actions=results, current_state=None, is_call_tool=is_call_tool)


class LLMAgent(BaseAgent[Observation, List[ActionModel]]):
    """Basic agent for unified protocol within the framework."""

    def __init__(self,
                 name: str,
                 conf: Config | None = None,
                 desc: str = None,
                 agent_id: str = None,
                 *,
                 task: Any = None,
                 tool_names: List[str] = None,
                 agent_names: List[str] = None,
                 mcp_servers: List[str] = None,
                 mcp_config: Dict[str, Any] = None,
                 feedback_tool_result: bool = True,
                 wait_tool_result: bool = False,
                 sandbox: Sandbox = None,
                 system_prompt: str = None,
                 need_reset: bool = True,
                 step_reset: bool = True,
                 use_tools_in_prompt: bool = False,
                 black_tool_actions: Dict[str, List[str]] = None,
                 model_output_parser: Union[ModelOutputParser[..., AgentResult], Callable[
                     [ModelResponse, Any], AgentResult]] = LlmOutputParser(),
                 tool_aggregate_func: Callable[..., Any] = None,
                 event_handler_name: str = None,
                 event_driven: bool = True,
                 skill_configs: Dict[str, Any] = None,
                 **kwargs):
        """A api class implementation of agent, using the `Observation` and `List[ActionModel]` protocols.

        Args:
            system_prompt: Instruction of the agent.
            need_reset: Whether need to reset the status in start.
            step_reset: Reset the status at each step
            use_tools_in_prompt: Whether the tool description in prompt.
            black_tool_actions: Black list of actions of the tool.
            model_output_parser: Llm response parse function for the agent result, transform llm response.
            output_converter: Function to convert ModelResponse to AgentResult.
            tool_aggregate_func: Aggregation strategy for multiple tool results.
            event_handler_name: Custom handlers for certain types of events.
        """
        if conf is None:
            model_name = os.getenv("LLM_MODEL_NAME")
            api_key = os.getenv("LLM_API_KEY")
            base_url = os.getenv("LLM_BASE_URL")

            assert api_key and model_name, (
                "LLM_MODEL_NAME and LLM_API_KEY (environment variables) must be set, or pass AgentConfig explicitly"
            )
            logger.info(f"AgentConfig is empty, using env variables:\n LLM_BASE_URL={base_url}\n"
                        f"LLM_MODEL_NAME={model_name}")

            conf = AgentConfig(
                llm_provider=os.getenv("LLM_PROVIDER", "openai"),
                llm_model_name=model_name,
                llm_api_key=api_key,
                llm_base_url=base_url,
                llm_temperature=float(os.getenv("LLM_TEMPERATURE", "0.7")),
            )
        super(Agent, self).__init__(name, conf, desc, agent_id,
                                    task=task,
                                    tool_names=tool_names,
                                    agent_names=agent_names,
                                    mcp_servers=mcp_servers,
                                    mcp_config=mcp_config,
                                    black_tool_actions=black_tool_actions,
                                    feedback_tool_result=feedback_tool_result,
                                    wait_tool_result=wait_tool_result,
                                    sandbox=sandbox,
                                    skill_configs=skill_configs,
                                    **kwargs)
        conf = self.conf
        self.model_name = conf.llm_config.llm_model_name
        self._llm = None
        self.memory_config = conf.memory_config
        self.system_prompt: str = system_prompt if system_prompt else conf.system_prompt
        self.event_driven = event_driven

        self.need_reset = need_reset if need_reset else conf.need_reset
        # whether to keep contextual information, False means keep, True means reset in every step by the agent call
        self.step_reset = step_reset

        # Initialize output parser and converter
        # Agent layer parsing (conversion to AgentResult) happens here
        self.output_converter = model_output_parser or LlmOutputParser()

        # To maintain compatibility, we use a new parser class for the Model layer
        # if the user hasn't explicitly set one in llm_config.
        # LLM layer parsing (e.g. tool extraction) happens there,
        if self.conf.llm_config and not self.conf.llm_config.llm_response_parser:
            self.conf.llm_config.llm_response_parser = ModelResponseParser()

        self.use_tools_in_prompt = use_tools_in_prompt if use_tools_in_prompt else conf.use_tools_in_prompt
        self.tools_aggregate_func = tool_aggregate_func if tool_aggregate_func else self._tools_aggregate_func
        self.event_handler_name = event_handler_name
        self.context = kwargs.get("context", None)

    @property
    def llm(self):
        # lazy
        if self._llm is None:
            llm_config = self.conf.llm_config or None
            conf = llm_config if llm_config and (
                    llm_config.llm_provider or llm_config.llm_base_url or llm_config.llm_api_key or llm_config.llm_model_name) else self.conf
            self._llm = get_llm_model(conf)
        return self._llm

    def desc_transform(self, context: Context) -> None:
        """Transform of descriptions of supported tools, agents, and MCP servers in the framework to support function calls of LLM."""
        sync_exec(self.async_desc_transform, context)

    async def async_desc_transform(self, context: Context) -> None:
        """Transform of descriptions of supported tools, agents, and MCP servers in the framework to support function calls of LLM."""

        # Stateless tool
        try:
            self.tools = tool_desc_transform(get_tool_desc(),
                                             tools=self.tool_names if self.tool_names else [],
                                             black_tool_actions=self.black_tool_actions)
        except:
            logger.warning(f"{self.id()} get tools desc fail, no tool to use. error: {traceback.format_exc()}")
        # Agents as tool
        try:
            self.tools.extend(agent_desc_transform(get_agent_desc(),
                                                   agents=self.handoffs if self.handoffs else []))
        except:
            logger.warning(f"{self.id()} get agent desc fail, no agent as tool to use. error: {traceback.format_exc()}")
        # MCP servers are tools
        try:
            if self.sandbox:
                mcp_tools = await self.sandbox.mcpservers.list_tools(context)
                processed_tools, tool_mapping = await process_mcp_tools(mcp_tools)
                self.sandbox.mcpservers.map_tool_list = tool_mapping
                self.tools.extend(processed_tools)
                self.tool_mapping = tool_mapping
            else:
                self.tools.extend(await mcp_tool_desc_transform(self.mcp_servers, self.mcp_config))
        except:
            logger.warning(f"{self.id()} get MCP desc fail, no MCP to use. error: {traceback.format_exc()}")

        await self.process_by_ptc(self.tools, context)

    def messages_transform(self,
                           content: str,
                           image_urls: List[str] = None,
                           observation: Observation = None,
                           message: Message = None,
                           **kwargs) -> List[Dict[str, Any]]:
        return sync_exec(self.async_messages_transform, image_urls=image_urls, observation=observation,
                         message=message, **kwargs)

    def _is_amni_context(self, context: Context):
        from aworld.core.context.amni import AmniContext
        return isinstance(context, AmniContext)

    def _build_memory_filters(self, context: Context, additional_filters: Dict[str, Any] = None) -> Dict[str, Any]:
        filters = {"agent_id": self.id()}

        # Decide which filter to add based on history_scope
        agent_memory_config = self.memory_config
        if self._is_amni_context(context):
            agent_context_config = context.get_config().get_agent_context_config(self.id())
            agent_memory_config = agent_context_config.to_memory_config()

        query_scope = agent_memory_config.history_scope if agent_memory_config and agent_memory_config.history_scope else "task"
        task = context.get_task()

        if query_scope == "user":
            # Pass user_id when query_scope is user
            if hasattr(context, 'user_id') and context.user_id:
                filters["user_id"] = context.user_id
            elif hasattr(task, 'user_id') and task.user_id:
                filters["user_id"] = task.user_id
        elif query_scope == "session":
            # Pass session_id when query_scope is session
            if task and task.session_id:
                filters["session_id"] = task.session_id
        else:  # query_scope == "task" or default
            # Pass task_id when query_scope is task
            if task and task.id:
                filters["task_id"] = task.id

        # Add additional filter conditions
        if additional_filters:
            filters.update(additional_filters)

        return filters

    def _clean_redundant_tool_call_messages(self, histories: List[MemoryItem]) -> None:
        try:
            for i in range(len(histories) - 1, -1, -1):
                his = histories[i]
                if his.metadata and "tool_calls" in his.metadata and his.metadata['tool_calls']:
                    logger.info(f"Agent {self.id()} deleted tool call messages from memory: {his}")
                    MemoryFactory.instance().delete(his.id)
                else:
                    break
        except Exception:
            logger.error(f"Agent {self.id()} clean redundant tool_call_messages error: {traceback.format_exc()}")

    def postprocess_terminate_loop(self, message: Message):
        logger.info(f"Agent {self.id()} postprocess_terminate_loop: {self.loop_step}")
        super().postprocess_terminate_loop(message)
        try:
            filters = self._build_memory_filters(message.context, additional_filters={"memory_type": "message"})
            histories = MemoryFactory.instance().get_all(filters=filters)
            self._clean_redundant_tool_call_messages(histories)
        except Exception:
            logger.error(f"Agent {self.id()} postprocess_terminate_loop error: {traceback.format_exc()}")

    async def async_messages_transform(self,
                                       image_urls: List[str] = None,
                                       observation: Observation = None,
                                       message: Message = None,
                                       **kwargs) -> List[Dict[str, Any]]:
        """Transform the original content to LLM messages of native format.

        Args:
            observation: Observation by env.
            image_urls: List of images encoded using base64.
            message: Event received by the Agent.
        Returns:
            Message list for LLM.
        """
        messages = []
        # append sys_prompt to memory
        content = await self.custom_system_prompt(context=message.context,
                                                  content=observation.content,
                                                  tool_list=self.tools)
        if self.system_prompt:
            await self._add_message_to_memory(context=message.context, payload=content, message_type=MemoryType.SYSTEM)

        filters = self._build_memory_filters(message.context, additional_filters={"memory_type": "message"})
        histories = MemoryFactory.instance().get_all(filters=filters)

        # append observation to memory
        tool_result_added = False
        if observation.is_tool_result:
            # Tool already writes results to memory in tool layer. Skip here to avoid duplication.
            tool_result_added = True

        if not tool_result_added:
            self._clean_redundant_tool_call_messages(histories)
            content = observation.content
            if image_urls:
                urls = [{'type': 'text', 'text': content}]
                for image_url in image_urls:
                    urls.append(
                        {'type': 'image_url', 'image_url': {"url": image_url}})
                content = urls
            await self._add_message_to_memory(payload={"content": content, "memory_type": "init"},
                                              message_type=MemoryType.HUMAN,
                                              context=message.context)

        memory = MemoryFactory.instance()
        # from memory get last n messages
        filters = self._build_memory_filters(message.context)
        agent_memory_config = self.memory_config
        if self._is_amni_context(message.context):
            agent_context_config = message.context.get_config().get_agent_context_config(self.id())
            agent_memory_config = agent_context_config.to_memory_config()
        histories = memory.get_last_n(agent_memory_config.history_rounds, filters=filters,
                                      agent_memory_config=agent_memory_config)
        if histories:
            tool_calls_map = {}
            last_tool_calls = []
            for history in histories:
                if len(last_tool_calls) > 0 and len(tool_calls_map) == len(last_tool_calls):
                    # Maintain the order of tool calls
                    for tool_call_id in last_tool_calls:
                        if tool_call_id not in tool_calls_map:
                            raise AWorldRuntimeException(
                                f"tool_calls mismatch! {tool_call_id} not found in {tool_calls_map}, messages: {messages}")
                        messages.append(tool_calls_map.get(tool_call_id))
                    tool_calls_map = {}
                    last_tool_calls = []

                if isinstance(history, MemoryMessage):
                    if isinstance(history, MemoryToolMessage):
                        tool_calls_map[history.tool_call_id] = history.to_openai_message()
                    else:
                        messages.append(history.to_openai_message())
                        if isinstance(history, MemoryAIMessage) and history.tool_calls:
                            last_tool_calls.extend([tool_call.id for tool_call in history.tool_calls])
                else:
                    role = history.metadata['role']
                    if role == 'tool':
                        msg = {'role': history.metadata['role'], 'content': history.content,
                               'tool_call_id': history.metadata.get('tool_call_id')}
                        tool_calls_map[history.metadata.get("tool_call_id")] = msg
                    else:
                        if not self.use_tools_in_prompt and history.metadata.get('tool_calls'):
                            messages.append({'role': history.metadata['role'], 'content': history.content,
                                             'tool_calls': [history.metadata['tool_calls']]})
                            last_tool_calls.extend(
                                [tool_call.get('id') for tool_call in history.metadata['tool_calls']])
                        else:
                            messages.append({'role': history.metadata['role'], 'content': history.content,
                                             "tool_call_id": history.metadata.get("tool_call_id")})
            if len(last_tool_calls) > 0 and len(tool_calls_map) == len(last_tool_calls):
                for tool_call_id in last_tool_calls:
                    if tool_call_id not in tool_calls_map:
                        raise AWorldRuntimeException(
                            f"tool_calls mismatch! {tool_call_id} not found in {tool_calls_map}, messages: {messages}")
                    messages.append(tool_calls_map.get(tool_call_id))
                tool_calls_map = {}
                last_tool_calls = []

        return messages

    async def init_observation(self, observation: Observation) -> Observation:
        # default use origin observation
        return observation

    def _log_messages(self, messages: List[Dict[str, Any]], context: Context, **kwargs) -> None:
        PromptLogger.log_agent_call_llm_messages(self, messages=messages, context=context, **kwargs)

    def _agent_result(self, actions: List[ActionModel], caller: str, input_message: Message):
        if not actions:
            raise Exception(f'{self.id()} no action decision has been made.')
        if self.event_handler_name:
            return Message(payload=actions,
                           caller=caller,
                           sender=self.id(),
                           receiver=actions[0].tool_name,
                           category=self.event_handler_name,
                           session_id=input_message.context.session_id if input_message.context else "",
                           headers=self._update_headers(input_message))

        tools = OrderedDict()
        agents = []
        for action in actions:
            if is_agent(action):
                agents.append(action)
            else:
                if action.tool_name not in tools:
                    tools[action.tool_name] = []
                tools[action.tool_name].append(action)

        _group_name = None
        # agents and tools exist simultaneously, more than one agent/tool name
        if (agents and tools) or len(agents) > 1 or len(tools) > 1 or (len(agents) == 1 and agents[0].tool_name):
            _group_name = f"{self.id()}_{uuid.uuid1().hex}"

        # complex processing
        if _group_name:
            return GroupMessage(payload=actions,
                                caller=caller,
                                sender=self.id(),
                                receiver=actions[0].tool_name,
                                session_id=input_message.context.session_id if input_message.context else "",
                                group_id=_group_name,
                                topic=TopicType.GROUP_ACTIONS,
                                headers=self._update_headers(input_message))
        elif agents:
            payload = actions
            if self.wait_tool_result and any(action.params.get('is_tool_result', False) for action in actions):
                content = ''
                content += ''.join(action.policy_info for action in actions)
                action_result = [ActionResult(content=action.policy_info) for action in actions]
                payload = Observation(content=content, action_result=action_result)

            return AgentMessage(payload=payload,
                                caller=caller,
                                sender=self.id(),
                                receiver=actions[0].tool_name,
                                session_id=input_message.context.session_id if input_message.context else "",
                                headers=self._update_headers(input_message))

        else:
            return ToolMessage(payload=actions,
                               caller=caller,
                               sender=self.id(),
                               receiver=actions[0].tool_name,
                               session_id=input_message.context.session_id if input_message.context else "",
                               headers=self._update_headers(input_message))

    def post_run(self, policy_result: List[ActionModel], policy_input: Observation, message: Message = None) -> Message:
        return self._agent_result(
            policy_result,
            policy_input.from_agent_name if policy_input.from_agent_name else policy_input.observer,
            message
        )

    async def async_post_run(self, policy_result: List[ActionModel], policy_input: Observation,
                             message: Message = None) -> Message:
        return self._agent_result(
            policy_result,
            policy_input.from_agent_name if policy_input.from_agent_name else policy_input.observer,
            message
        )

    def policy(self, observation: Observation, info: Dict[str, Any] = {}, message: Message = None, **kwargs) -> List[
        ActionModel]:
        """The strategy of an agent can be to decide which tools to use in the environment, or to delegate tasks to other agents.

        Args:
            observation: The state observed from tools in the environment.
            info: Extended information is used to assist the agent to decide a policy.

        Returns:
            ActionModel sequence from agent policy
        """
        return sync_exec(self.async_policy, observation, info, message, **kwargs)

    async def async_policy(self, observation: Observation, info: Dict[str, Any] = {}, message: Message = None,
                           **kwargs) -> List[ActionModel]:
        """The strategy of an agent can be to decide which tools to use in the environment, or to delegate tasks to other agents.

        Args:
            observation: The state observed from tools in the environment.
            info: Extended information is used to assist the agent to decide a policy.

        Returns:
            ActionModel sequence from agent policy
        """
        logger.info(f"Agent{type(self)}#{self.id()}: async_policy start")
        # temporary state context
        self.context = message.context

        # Get current step information for trace recording
        source_span = trace.get_current_span()
        self._finished = False
        if hasattr(observation, 'context') and observation.context:
            self.task_histories = observation.context

        messages = await self.build_llm_input(observation, info, message=message, **kwargs)

        serializable_messages = to_serializable(messages)
        message.context.context_info["llm_input"] = serializable_messages
        llm_response = None
        agent_result = None
        if source_span:
            source_span.set_attribute("messages", json.dumps(serializable_messages, ensure_ascii=False))
        # Record LLM call start time (used to set MemoryMessage's start_time)
        llm_call_start_time = datetime.now().isoformat()
        message.context.context_info["llm_call_start_time"] = llm_call_start_time

        try:
            events = []
            async for event in run_hooks(message.context, HookPoint.PRE_LLM_CALL, hook_from=self.id(),
                                         payload=observation):
                events.append(event)
        except Exception as e:
            logger.error(f"{self.id()} failed to run PRE_LLM_CALL hooks: {e}, traceback is {traceback.format_exc()}")
            raise e

        try:
            response_parse_args = {
                "use_tools_in_prompt": self.use_tools_in_prompt,
                "agent_id": self.id()
            }
            kwargs["response_parse_args"] = response_parse_args
            llm_response = await self.invoke_model(messages, message=message, **kwargs)
        except Exception as e:
            logger.warn(traceback.format_exc())
            raise e
        finally:
            if llm_response:
                if llm_response.error:
                    logger.info(f"llm result error: {llm_response.error}")
                    if eventbus is not None:
                        output_message = Message(
                            category=Constants.OUTPUT,
                            payload=Output(
                                data=f"llm result error: {llm_response.error}"
                            ),
                            sender=self.id(),
                            session_id=message.context.session_id if message.context else "",
                            headers={"context": message.context}
                        )
                        await send_message(output_message)
                else:
                    if self.output_converter and isinstance(self.output_converter, Callable):
                        if asyncio.iscoroutinefunction(self.output_converter):
                            agent_result = await self.output_converter(llm_response,
                                                                       agent_id=self.id(),
                                                                       use_tools_in_prompt=self.use_tools_in_prompt)
                        else:
                            agent_result = self.output_converter(llm_response,
                                                                 agent_id=self.id(),
                                                                 use_tools_in_prompt=self.use_tools_in_prompt)
                    else:
                        agent_result = await self.output_converter.parse(llm_response,
                                                                         agent_id=self.id(),
                                                                         use_tools_in_prompt=self.use_tools_in_prompt)
                    # skip summary on final round
                    await self._add_message_to_memory(payload=llm_response,
                                                      message_type=MemoryType.AI,
                                                      context=message.context,
                                                      skip_summary=self.is_agent_finished(llm_response, agent_result))

                    try:
                        events = []
                        async for event in run_hooks(message.context, HookPoint.POST_LLM_CALL, hook_from=self.id(),
<<<<<<< HEAD
                                                     payload=llm_response, agent_message=message):
=======
                                                     payload=llm_response):
>>>>>>> 3d4d549d
                            events.append(event)
                    except Exception as e:
                        logger.error(
                            f"{self.id()} failed to run POST_LLM_CALL hooks: {e}, traceback is {traceback.format_exc()}")
                        raise e
            else:
                logger.error(f"{self.id()} failed to get LLM response")
                raise RuntimeError(f"{self.id()} failed to get LLM response")

        logger.info(f"agent_result: {agent_result}")

        if self.is_agent_finished(llm_response, agent_result):
            policy_result = agent_result.actions
        else:
            # Record all tool call start times (used to set MemoryMessage's start_time)
            for act in agent_result.actions:
                tool_call_start_time = datetime.now().isoformat()
                message.context.context_info[f"tool_call_start_time_{act.tool_call_id}"] = tool_call_start_time

            if not self.wait_tool_result:
                policy_result = agent_result.actions
            else:
                policy_result = await self.execution_tools(agent_result.actions, message)
        await self.send_agent_response_output(self, llm_response, message.context, kwargs.get("outputs"))
        return policy_result

    async def execution_tools(self, actions: List[ActionModel], message: Message = None, **kwargs) -> List[ActionModel]:
        """Tool execution operations.

        Returns:
            ActionModel sequence. Tool execution result.
        """
        from aworld.utils.run_util import exec_tool, exec_agent

        tool_results = []
        for act in actions:
            context = message.context.deep_copy()
            context.agent_info.current_tool_call_id = act.tool_call_id
            if is_agent(act):
                content = act.policy_info
                if act.params and 'content' in act.params:
                    content = act.params['content']
                task_conf = TaskConfig(run_mode=message.context.get_task().conf.run_mode)
                act_result = await exec_agent(question=content,
                                              agent=AgentFactory.agent_instance(act.tool_name),
                                              context=context,
                                              sub_task=True,
                                              outputs=message.context.outputs,
                                              task_group_id=message.context.get_task().group_id or uuid.uuid4().hex,
                                              task_conf=task_conf)
            else:
                act_result = await exec_tool(tool_name=act.tool_name,
                                             action_name=act.action_name,
                                             params=act.params,
                                             agent_name=self.id(),
                                             context=context,
                                             sub_task=True,
                                             outputs=message.context.outputs,
                                             task_group_id=message.context.get_task().group_id or uuid.uuid4().hex)

            # tool hooks
            try:
                events = []
                async for event in run_hooks(context=message.context, hook_point=HookPoint.POST_TOOL_CALL,
                                             hook_from=self.id(), payload=act_result):
                    events.append(event)
            except Exception:
                logger.debug(traceback.format_exc())

            if not act_result or not act_result.success:
                error_msg = act_result.msg if act_result else "Unknown error"
                logger.warning(f"Agent {self.id()} _execute_tool failed with exception: {error_msg}",
                               color=Color.red)
                continue
            act_res = ActionResult(tool_call_id=act.tool_call_id, tool_name=act.tool_name, content=act_result.answer)
            tool_results.append(act_res)
            await self._add_message_to_memory(payload=act_res, message_type=MemoryType.TOOL, context=message.context)
        result = sync_exec(self.tools_aggregate_func, tool_results)
        await self._add_tool_result_token_ids_to_context(message.context)
        return result

    async def _tools_aggregate_func(self, tool_results: List[ActionResult]) -> List[ActionModel]:
        """Aggregate tool results
        Args:
            tool_results: Tool results
        Returns:
            ActionModel sequence
        """
        content = ""
        for res in tool_results:
            content += f"{res.content}\n"
        params = {"is_tool_result": True}
        return [ActionModel(agent_name=self.id(), policy_info=content, params=params)]

    async def build_llm_input(self,
                              observation: Observation,
                              info: Dict[str, Any] = {},
                              message: Message = None,
                              **kwargs):
        """Build LLM input.

        Args:
            observation: The state observed from the environment
            info: Extended information to assist the agent in decision-making
        """
        await self.async_desc_transform(message.context)
        # observation secondary processing
        observation = await self.init_observation(observation)
        images = observation.images if self.conf.use_vision else None
        if self.conf.use_vision and not images and observation.image:
            images = [observation.image]
        messages = await self.async_messages_transform(image_urls=images, observation=observation, message=message)
        # truncate and other process
        try:
            messages = self._process_messages(messages=messages, context=message.context)
        except Exception as e:
            logger.warning(f"Failed to process messages in messages_transform: {e}")
            logger.debug(f"Process messages error details: {traceback.format_exc()}")
        return messages

    def _process_messages(self, messages: List[Dict[str, Any]],
                          context: Context = None) -> Optional[List[Dict[str, Any]]]:
        return messages

    async def invoke_model(self,
                           messages: List[Dict[str, str]] = [],
                           message: Message = None,
                           **kwargs) -> ModelResponse:
        """Perform LLM call.

        Args:
            messages: LLM model input messages.
            message: Event message.
            **kwargs: Other parameters

        Returns:
            LLM response
        """
        llm_response = None
        try:
            tools = await self._filter_tools(message.context)
            if not tools:
                # Some model must be clearly defined as None
                tools = None
            self._log_messages(messages, tools=tools, context=message.context)
            stream_mode = kwargs.get("stream",
                                     False) or self.conf.llm_config.llm_stream_call if self.conf.llm_config else False
            float_temperature = float(self.conf.llm_config.llm_temperature)
            if stream_mode:
                llm_response = ModelResponse(
                    id="", model="", content="", tool_calls=[])
                resp_stream = acall_llm_model_stream(
                    self.llm,
                    messages=messages,
                    model=self.model_name,
                    temperature=float_temperature,
                    tools=tools,
                    stream=True,
                    context=message.context,
                    **kwargs
                )

                async for chunk in resp_stream:
                    if chunk.content:
                        llm_response.content += chunk.content
                    if chunk.tool_calls:
                        llm_response.tool_calls.extend(chunk.tool_calls)
                    if chunk.error:
                        llm_response.error = chunk.error
                    llm_response.id = chunk.id
                    llm_response.model = chunk.model
                    llm_response.usage = nest_dict_counter(
                        llm_response.usage, chunk.usage, ignore_zero=False)
                    llm_response.message.update(chunk.message)
                    await send_message(ChunkMessage(payload=chunk,
                                                    source_type="llm",
                                                    session_id=message.context.session_id,
                                                    headers=message.headers))

            else:
                llm_response = await acall_llm_model(
                    self.llm,
                    messages=messages,
                    model=self.model_name,
                    temperature=float_temperature,
                    tools=tools,
                    stream=kwargs.get("stream", False),
                    context=message.context,
                    **kwargs
                )

            logger.info(f"LLM Execute response: {json.dumps(llm_response.to_dict(), ensure_ascii=False)}")
            if llm_response:
                usage_process(llm_response.usage, message.context)
            return llm_response
        except Exception as e:
            logger.warn(traceback.format_exc())
            await send_message(Message(
                category=Constants.OUTPUT,
                payload=Output(
                    data=f"Failed to call llm model: {e}"
                ),
                sender=self.id(),
                session_id=message.context.session_id if message.context else "",
                headers={"context": message.context}
            ))

            if "Please reduce the length of the messages" in str(e):
                # Meaning context too long, will return directly. You can develop a Processor to truncate or compress it.
                await send_message(Message(
                    category=Constants.TASK,
                    topic=TopicType.CANCEL,
                    payload=TaskItem(data=messages, msg=str(e)),
                    sender=self.id(),
                    priority=-1,
                    session_id=message.context.session_id if message.context else "",
                    headers={"context": message.context}
                ))
                return ModelResponse(id=uuid.uuid4().hex, model=self.model_name, content=to_serializable(messages))
            raise e
        finally:
            message.context.context_info["llm_output"] = llm_response

    async def custom_system_prompt(self, context: Context, content: str, tool_list: List[str] = None):
        logger.info(f"llm_agent custom_system_prompt .. agent#{type(self)}#{self.id()}")
        from aworld.core.context.amni.prompt.prompt_ext import ContextPromptTemplate
        from aworld.core.context.amni import AmniContext
        if isinstance(context, AmniContext):
            system_prompt_template = ContextPromptTemplate.from_template(self.system_prompt)
            return await system_prompt_template.async_format(context=context, task=content, tool_list=tool_list,
                                                             agent_id=self.id())
        else:
            system_prompt_template = StringPromptTemplate.from_template(self.system_prompt)
            system_prompt = system_prompt_template.format(context=context, task=content, tool_list=tool_list)
            if self.ptc_tools:
                from aworld.experimental.ptc.ptc_neuron import PTC_NEURON_PROMPT
                system_prompt += PTC_NEURON_PROMPT
            return system_prompt

    async def _add_message_to_memory(self, payload: Any, message_type: MemoryType, context: Context,
                                     skip_summary: bool = False):
        memory_msg = MemoryEventMessage(
            payload=payload,
            agent=self,
            memory_event_type=message_type,
            headers={"context": context, "skip_summary": skip_summary}
        )

        # Send through message system (DIRECT mode handling is now in send_message_with_future)
        try:
            future = await send_message_with_future(memory_msg)
            results = await future.wait(context=context)
            if not results:
                logger.warning(f"Memory write task failed: {memory_msg}")
        except Exception as e:
            logger.warn(f"Memory write task failed: {traceback.format_exc()}")

    @staticmethod
    async def send_agent_response_output(agent: BaseAgent, response: Any, context: Context, outputs: Outputs = None):
        if not response:
            return
        resp_output = MessageOutput(
            source=response,
            metadata={"agent_id": agent.id(), "agent_name": agent.name(), "is_finished": agent.finished}
        )
        if eventbus is not None:
            await send_message(Message(
                category=Constants.OUTPUT,
                payload=resp_output,
                sender=agent.id(),
                session_id=context.session_id if context else "",
                headers={"context": context}
            ))
        elif outputs:
            await outputs.add_output(resp_output)

    def is_agent_finished(self, llm_response: ModelResponse, agent_result: AgentResult) -> bool:
        if not agent_result.is_call_tool:
            self._finished = True
        return self.finished

    async def _filter_tools(self, context: Context) -> List[Dict[str, Any]]:
        from aworld.core.context.amni import AmniContext
        if not isinstance(context, AmniContext) or not self.skill_configs:
            logger.info(f"llm_agent don't need _filter_tools .. agent#{type(self)}#{self.id()}")
            return self.tools
        # get current active skills
        skills = await context.get_active_skills(namespace=self.id())

        return await skill_translate_tools(skills=skills, skill_configs=self.skill_configs, tools=self.tools,
                                           tool_mapping=self.tool_mapping)

    async def _add_tool_result_token_ids_to_context(self, context: Context):
        """Add tool result token ids to context"""
        if context.get_task().conf.get("run_mode") != TaskRunMode.INTERACTIVE:
            return
        filters = self._build_memory_filters(context, additional_filters={"memory_type": "message"})
        memory = MemoryFactory.instance()
        histories = memory.get_all(filters=filters)
        tool_openai_messages_after_last_assistant = []
        found_assistant = False
        tool_call_ids = []
        for i in range(len(histories) - 1, -1, -1):
            history = histories[i]
            if hasattr(history, 'role') and history.role == 'assistant':
                found_assistant = True
                break
            elif not found_assistant and hasattr(history, 'role') and history.role == 'tool':
                tool_openai_messages_after_last_assistant.append(history.to_openai_message())
                tool_call_ids.append(history.tool_call_id)

        if tool_openai_messages_after_last_assistant:
            tool_result_token_ids = apply_chat_template(self.llm, tool_openai_messages_after_last_assistant)
            context.add_tool_resp_token_ids(tool_resp_token_ids=tool_result_token_ids,
                                            resp_tool_call_ids=tool_call_ids,
                                            agent_id=self.id())

    @staticmethod
    async def to_dict(agent, override: Dict[str, Any] = None):
        """Agent attribute dict."""
        attr_dict = {
            "name": agent.name(),
            "conf": agent.conf,
            "desc": agent.desc(),
            "task": agent.task,
            "tool_names": agent.tool_names,
            "agent_names": agent.handoffs,
            "mcp_servers": agent.mcp_servers,
            "mcp_config": agent.mcp_config,
            "feedback_tool_result": agent.feedback_tool_result,
            "wait_tool_result": agent.wait_tool_result,
            "system_prompt": agent.system_prompt,
            "need_reset": agent.need_reset,
            "step_reset": agent.step_reset,
            "use_tools_in_prompt": agent.use_tools_in_prompt,
            "black_tool_actions": agent.black_tool_actions,
            "model_output_parser": agent.model_output_parser,
            "tool_aggregate_func": agent.tools_aggregate_func,
            "event_handler_name": agent.event_handler_name,
            "event_driven": agent.event_driven,
            "skill_configs": agent.skill_configs
        }
        if override:
            attr_dict.update(override)
        return attr_dict

    @staticmethod
    def from_dict(attr_dict: Dict[str, Any]) -> 'Agent':
        return Agent(**attr_dict)

    async def process_by_ptc(self, tools, context: Context):
        if not hasattr(self, "ptc_tools") or not self.ptc_tools:
            return
        ptc_tools = self.ptc_tools

        for tool in tools:
            if tool["function"]["name"] in ptc_tools:
                tool["function"]["description"] = "[allow_code_execution]" + tool["function"]["description"]
                logger.debug(f"ptc augmented tool: {tool['function']['description']}")


# Considering compatibility and current universality, we still use Agent to represent LLM Agent.
Agent = LLMAgent<|MERGE_RESOLUTION|>--- conflicted
+++ resolved
@@ -603,11 +603,7 @@
                     try:
                         events = []
                         async for event in run_hooks(message.context, HookPoint.POST_LLM_CALL, hook_from=self.id(),
-<<<<<<< HEAD
                                                      payload=llm_response, agent_message=message):
-=======
-                                                     payload=llm_response):
->>>>>>> 3d4d549d
                             events.append(event)
                     except Exception as e:
                         logger.error(

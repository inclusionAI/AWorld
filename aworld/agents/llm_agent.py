--- conflicted
+++ resolved
@@ -248,24 +248,22 @@
         except:
             logger.warning(f"{self.id()} get agent desc fail, no agent as tool to use. error: {traceback.format_exc()}")
         # MCP servers are tools
-<<<<<<< HEAD
         try:
             if self.sandbox:
                 mcp_tools = await self.sandbox.mcpservers.list_tools(context)
                 self.tools.extend(mcp_tools)
             else:
                 self.tools.extend(await mcp_tool_desc_transform(self.mcp_servers, self.mcp_config))
+
+            if self.sandbox:
+                mcp_tools = await self.sandbox.mcpservers.list_tools(context)
+                processed_tools, tool_mapping = await process_mcp_tools(mcp_tools)
+                self.sandbox.mcpservers.map_tool_list = tool_mapping
+                self.tools.extend(processed_tools)
+            else:
+                self.tools.extend(await mcp_tool_desc_transform(self.mcp_servers, self.mcp_config))
         except:
             logger.warning(f"{self.id()} get MCP desc fail, no MCP to use. error: {traceback.format_exc()}")
-=======
-        if self.sandbox:
-            mcp_tools = await self.sandbox.mcpservers.list_tools(context)
-            processed_tools, tool_mapping = await process_mcp_tools(mcp_tools)
-            self.sandbox.mcpservers.map_tool_list=tool_mapping
-            self.tools.extend(processed_tools)
-        else:
-            self.tools.extend(await mcp_tool_desc_transform(self.mcp_servers, self.mcp_config))
->>>>>>> c02f52c4
 
     def messages_transform(self,
                            content: str,

# coding: utf-8
# Copyright (c) 2025 inclusionAI.
import json
import traceback
import uuid
from collections import OrderedDict
from typing import Dict, Any, List, Callable, Optional

import aworld.trace as trace
from aworld.core.agent.agent_desc import get_agent_desc
from aworld.core.agent.base import BaseAgent, AgentResult, is_agent_by_name, is_agent, AgentFactory
from aworld.core.common import ActionResult, Observation, ActionModel, Config, TaskItem
from aworld.core.context.base import Context
<<<<<<< HEAD
from aworld.core.context.prompts import BasePromptTemplate
from aworld.core.context.prompts.string_prompt_template import StringPromptTemplate
from aworld.core.event import eventbus
=======
from aworld.core.context.prompts import StringPromptTemplate
from aworld.events import eventbus
>>>>>>> 7e7f0f4d
from aworld.core.event.base import Message, ToolMessage, Constants, AgentMessage, GroupMessage, TopicType, \
    MemoryEventType as MemoryType, MemoryEventMessage
from aworld.core.model_output_parser import ModelOutputParser
from aworld.core.tool.tool_desc import get_tool_desc
<<<<<<< HEAD
from aworld.config.conf import TaskConfig, TaskRunMode
=======
>>>>>>> 7e7f0f4d
from aworld.events.util import send_message, send_message_with_future
from aworld.logs.util import logger, Color
from aworld.mcp_client.utils import mcp_tool_desc_transform, process_mcp_tools, skill_translate_tools
from aworld.memory.main import MemoryFactory
from aworld.memory.models import MemoryItem
from aworld.memory.models import MemoryMessage
<<<<<<< HEAD
from aworld.models.llm import get_llm_model, acall_llm_model, acall_llm_model_stream, apply_chat_template
=======
from aworld.models.llm import get_llm_model, acall_llm_model, acall_llm_model_stream
>>>>>>> 7e7f0f4d
from aworld.models.model_response import ModelResponse, ToolCall
from aworld.models.utils import tool_desc_transform, agent_desc_transform, usage_process
from aworld.output import Outputs
from aworld.output.base import MessageOutput, Output
from aworld.runners.hook.hooks import HookPoint
from aworld.sandbox.base import Sandbox
from aworld.utils.common import sync_exec, nest_dict_counter
from aworld.utils.serialized_util import to_serializable


class LlmOutputParser(ModelOutputParser[ModelResponse, AgentResult]):
    async def parse(self, resp: ModelResponse, **kwargs) -> AgentResult:
        """Standard parse based Openai API."""

        if not resp:
            logger.warning("no valid content to parse!")
            return AgentResult(actions=[], current_state=None)

        agent_id = kwargs.get("agent_id")
        if not agent_id:
            logger.warning("need agent_id param.")
            raise RuntimeError("no `agent_id` param.")

        results = []
        is_call_tool = False
        content = '' if resp.content is None else resp.content
        if kwargs.get("use_tools_in_prompt"):
            tool_calls = []
            for tool in self.use_tool_list(content):
                tool_calls.append(ToolCall.from_dict({
                    "id": tool.get("id"),
                    "function": {
                        "name": tool.get("tool"),
                        "arguments": tool.get("arguments")
                    }
                }))
            if tool_calls:
                resp.tool_calls = tool_calls

        if resp.tool_calls:
            is_call_tool = True
            for tool_call in resp.tool_calls:
                full_name: str = tool_call.function.name
                if not full_name:
                    logger.warning("tool call response no tool name.")
                    continue
                try:
                    params = json.loads(tool_call.function.arguments)
                except:
                    logger.warning(f"{tool_call.function.arguments} parse to json fail.")
                    params = {}
                # format in framework
                agent_info = AgentFactory.agent_instance(agent_id)
                if full_name and not full_name.startswith(
                        "mcp__") and agent_info and agent_info.sandbox and agent_info.sandbox.mcpservers and agent_info.sandbox.mcpservers.mcp_servers and len(
                        agent_info.sandbox.mcpservers.mcp_servers) > 0:
                    if agent_info.sandbox.mcpservers.map_tool_list:
                        _server_name = agent_info.sandbox.mcpservers.map_tool_list.get(full_name)
                        if _server_name:
                            full_name = f"mcp__{_server_name}__{full_name}"
                    else:
                        tmp_names = full_name.split("__")
                        tmp_tool_name = tmp_names[0]
                        if tmp_tool_name in agent_info.sandbox.mcpservers.mcp_servers:
                            full_name = f"mcp__{full_name}"
                names = full_name.split("__")
                tool_name = names[0]
                if is_agent_by_name(full_name):
                    param_info = params.get('content', "") + ' ' + params.get('info', '')
                    results.append(ActionModel(tool_name=full_name,
                                               tool_call_id=tool_call.id,
                                               agent_name=agent_id,
                                               params=params,
                                               policy_info=content + param_info))
                else:
                    action_name = '__'.join(names[1:]) if len(names) > 1 else ''
                    results.append(ActionModel(tool_name=tool_name,
                                               tool_call_id=tool_call.id,
                                               action_name=action_name,
                                               agent_name=agent_id,
                                               params=params,
                                               policy_info=content))
        else:
            content = content.replace("```json", "").replace("```", "")
            results.append(ActionModel(agent_name=agent_id, policy_info=content))

        return AgentResult(actions=results, current_state=None, is_call_tool=is_call_tool)

    def use_tool_list(self, content: str) -> List[Dict[str, Any]]:
        tool_list = []
        try:
            content = content.replace('\n', '').replace('\r', '')
            response_json = json.loads(content)
            use_tool_list = response_json.get("use_tool_list", [])
            for use_tool in use_tool_list:
                tool_name = use_tool.get("tool", None)
                if tool_name:
                    tool_list.append(use_tool)
        except Exception:
            logger.debug(f"tool_parse error, content: {content}, \n{traceback.format_exc()}")
        return tool_list


class Agent(BaseAgent[Observation, List[ActionModel]]):
    """Basic agent for unified protocol within the framework."""

    def __init__(self,
                 name: str,
                 conf: Config | None = None,
                 desc: str = None,
                 agent_id: str = None,
                 *,
                 task: Any = None,
                 tool_names: List[str] = None,
                 agent_names: List[str] = None,
                 mcp_servers: List[str] = None,
                 mcp_config: Dict[str, Any] = None,
                 feedback_tool_result: bool = True,
                 wait_tool_result: bool = False,
                 sandbox: Sandbox = None,
                 system_prompt: str = None,
                 need_reset: bool = True,
                 step_reset: bool = True,
                 use_tools_in_prompt: bool = False,
                 black_tool_actions: Dict[str, List[str]] = None,
                 model_output_parser: ModelOutputParser[..., AgentResult] = LlmOutputParser(),
                 tool_aggregate_func: Callable[..., Any] = None,
                 event_handler_name: str = None,
                 event_driven: bool = True,
                 skill_configs: Dict[str, Any] = None,
                 **kwargs):
        """A api class implementation of agent, using the `Observation` and `List[ActionModel]` protocols.

        Args:
            system_prompt: Instruction of the agent.
            need_reset: Whether need to reset the status in start.
            step_reset: Reset the status at each step
            use_tools_in_prompt: Whether the tool description in prompt.
            black_tool_actions: Black list of actions of the tool.
            model_output_parser: Llm response parse function for the agent standard output, transform llm response.
            tool_aggregate_func: Aggregation strategy for multiple tool results.
            event_handler_name: Custom handlers for certain types of events.
        """
        super(Agent, self).__init__(name, conf, desc, agent_id,
                                    task=task,
                                    tool_names=tool_names,
                                    agent_names=agent_names,
                                    mcp_servers=mcp_servers,
                                    mcp_config=mcp_config,
                                    black_tool_actions=black_tool_actions,
                                    feedback_tool_result=feedback_tool_result,
                                    wait_tool_result=wait_tool_result,
                                    sandbox=sandbox,
                                    skill_configs=skill_configs,
                                    **kwargs)
        conf = self.conf
        self.model_name = conf.llm_config.llm_model_name
        self._llm = None
        self.memory = MemoryFactory.instance()
        self.memory_config = conf.memory_config
        self.system_prompt: str = system_prompt if system_prompt else conf.system_prompt
        self.event_driven = event_driven

        self.need_reset = need_reset if need_reset else conf.need_reset
        # whether to keep contextual information, False means keep, True means reset in every step by the agent call
        self.step_reset = step_reset
        # tool_name: [tool_action1, tool_action2, ...]
        # self.black_tool_actions: Dict[str, List[str]] = black_tool_actions if black_tool_actions \
        #     else conf.get('black_tool_actions', {})
        self.model_output_parser = model_output_parser
        self.use_tools_in_prompt = use_tools_in_prompt if use_tools_in_prompt else conf.use_tools_in_prompt
        self.tools_aggregate_func = tool_aggregate_func if tool_aggregate_func else self._tools_aggregate_func
        self.event_handler_name = event_handler_name

    @property
    def llm(self):
        # lazy
        if self._llm is None:
            llm_config = self.conf.llm_config or None
            conf = llm_config if llm_config and (
                llm_config.llm_provider or llm_config.llm_base_url or llm_config.llm_api_key or llm_config.llm_model_name) else self.conf
            self._llm = get_llm_model(conf)
        return self._llm

    def desc_transform(self, context: Context) -> None:
        """Transform of descriptions of supported tools, agents, and MCP servers in the framework to support function calls of LLM."""
        sync_exec(self.async_desc_transform, context)

    async def async_desc_transform(self, context: Context) -> None:
        """Transform of descriptions of supported tools, agents, and MCP servers in the framework to support function calls of LLM."""

        # Stateless tool
        try:
            self.tools = tool_desc_transform(get_tool_desc(),
                                             tools=self.tool_names if self.tool_names else [],
                                             black_tool_actions=self.black_tool_actions)
        except:
            logger.warning(f"{self.id()} get tools desc fail, no tool to use. error: {traceback.format_exc()}")
        # Agents as tool
        try:
            self.tools.extend(agent_desc_transform(get_agent_desc(),
                                                   agents=self.handoffs if self.handoffs else []))
        except:
            logger.warning(f"{self.id()} get agent desc fail, no agent as tool to use. error: {traceback.format_exc()}")
        # MCP servers are tools
        try:
            if self.sandbox:
                mcp_tools = await self.sandbox.mcpservers.list_tools(context)
                processed_tools, tool_mapping = await process_mcp_tools(mcp_tools)
                self.sandbox.mcpservers.map_tool_list = tool_mapping
                self.tools.extend(processed_tools)
                self.tool_mapping = tool_mapping
            else:
                self.tools.extend(await mcp_tool_desc_transform(self.mcp_servers, self.mcp_config))
        except:
            logger.warning(f"{self.id()} get MCP desc fail, no MCP to use. error: {traceback.format_exc()}")

    def messages_transform(self,
                           content: str,
                           image_urls: List[str] = None,
                           observation: Observation = None,
                           message: Message = None,
                           **kwargs) -> List[Dict[str, Any]]:
        return sync_exec(self.async_messages_transform, image_urls=image_urls, observation=observation,
                         message=message, **kwargs)

    def _clean_redundant_tool_call_messages(self, histories: List[MemoryItem]) -> None:
        try:
            for i in range(len(histories) - 1, -1, -1):
                his = histories[i]
                if his.metadata and "tool_calls" in his.metadata and his.metadata['tool_calls']:
                    logger.info(f"Agent {self.id()} deleted tool call messages from memory: {his}")
                    self.memory.delete(his.id)
                else:
                    break
        except Exception:
            logger.error(f"Agent {self.id()} clean redundant tool_call_messages error: {traceback.format_exc()}")
            pass

    def postprocess_terminate_loop(self, message: Message):
        logger.info(f"Agent {self.id()} postprocess_terminate_loop: {self.loop_step}")
        super().postprocess_terminate_loop(message)
        try:
            session_id = message.context.get_task().session_id
            task_id = message.context.get_task().id
            histories = self.memory.get_all(filters={
                "agent_id": self.id(),
                "session_id": session_id,
                "task_id": task_id,
                "memory_type": "message"
            })
            self._clean_redundant_tool_call_messages(histories)
        except Exception:
            logger.error(f"Agent {self.id()} postprocess_terminate_loop error: {traceback.format_exc()}")
            pass

    async def async_messages_transform(self,
                                       image_urls: List[str] = None,
                                       observation: Observation = None,
                                       message: Message = None,
                                       **kwargs) -> List[Dict[str, Any]]:
        """Transform the original content to LLM messages of native format.

        Args:
            observation: Observation by env.
            image_urls: List of images encoded using base64.
            message: Event received by the Agent.
        Returns:
            Message list for LLM.
        """
        messages = []
        # append sys_prompt to memory
        content = await self.custom_system_prompt(context=message.context,
                                                  content=observation.content,
                                                  tool_list=self.tools)
        if self.system_prompt:
            await self._add_message_to_memory(context=message.context, payload=content, message_type=MemoryType.SYSTEM)

        session_id = message.context.get_task().session_id
        task_id = message.context.get_task().id
        histories = self.memory.get_all(filters={
            "agent_id": self.id(),
            "session_id": session_id,
            "task_id": task_id,
            "memory_type": "message"
        })

        # append observation to memory
        tool_result_added = False
        if observation.is_tool_result:
            # Tool already writes results to memory in tool layer. Skip here to avoid duplication.
            tool_result_added = True

        if not tool_result_added:
            self._clean_redundant_tool_call_messages(histories)
            content = observation.content
            if image_urls:
                urls = [{'type': 'text', 'text': content}]
                for image_url in image_urls:
                    urls.append(
                        {'type': 'image_url', 'image_url': {"url": image_url}})
                content = urls
            await self._add_message_to_memory(payload={"content": content, "memory_type": "init"},
                                              message_type=MemoryType.HUMAN,
                                              context=message.context)

        # from memory get last n messages
        histories = self.memory.get_last_n(self.memory_config.history_rounds, filters={
            "agent_id": self.id(),
            "session_id": session_id,
            "task_id": task_id
        }, agent_memory_config=self.memory_config)
        if histories:
            # default use the first tool call
            for history in histories:
                if isinstance(history, MemoryMessage):
                    messages.append(history.to_openai_message())
                else:
                    if not self.use_tools_in_prompt and "tool_calls" in history.metadata and history.metadata[
                            'tool_calls']:
                        messages.append({'role': history.metadata['role'], 'content': history.content,
                                         'tool_calls': [history.metadata["tool_calls"][0]]})
                    else:
                        messages.append({'role': history.metadata['role'], 'content': history.content,
                                         "tool_call_id": history.metadata.get("tool_call_id")})
        return messages

    async def init_observation(self, observation: Observation) -> Observation:
        # supported string only
        # if self.task and isinstance(self.task, str) and self.task != observation.content:
        #     observation.content = f"base task is: {self.task}\n{observation.content}"
        #     # `task` only needs to be processed once and reflected in the context
        #     self.task = None

        # default use origin observation
        return observation

    def _log_messages(self, messages: List[Dict[str, Any]],context: Context,  **kwargs) -> None:
        from aworld.core.context.amni import AmniContext
        if isinstance(context, AmniContext):
            from aworld.core.context.amni.utils.context_log import PromptLogger
            PromptLogger.log_agent_call_llm_messages(self, messages=messages, context=context, **kwargs)
            return
        """Log the sequence of messages for debugging purposes"""
        logger.info(f"[agent] Invoking LLM with {len(messages)} messages:")
        logger.debug(f"[agent] use tools: {self.tools}")
        for i, msg in enumerate(messages):
            prefix = msg.get('role')
            logger.info(
                f"[agent] Message {i + 1}: {prefix} ===================================")
            if isinstance(msg['content'], list):
                try:
                    for item in msg['content']:
                        if item.get('type') == 'text':
                            logger.info(
                                f"[agent] Text content: {item.get('text')}")
                        elif item.get('type') == 'image_url':
                            image_url = item.get('image_url', {}).get('url', '')
                            if image_url.startswith('data:image'):
                                logger.info(f"[agent] Image: [Base64 image data]")
                            else:
                                logger.info(
                                    f"[agent] Image URL: {image_url[:30]}...")
                except Exception as e:
                    logger.error(f"[agent] Error parsing msg['content']: {msg}. Error: {e}")
                    content = str(msg['content'])
                    chunk_size = 500
                    for j in range(0, len(content), chunk_size):
                        chunk = content[j:j + chunk_size]
                        if j == 0:
                            logger.info(f"[agent] Content: {chunk}")
                        else:
                            logger.info(f"[agent] Content (continued): {chunk}")
            else:
                content = str(msg['content'])
                chunk_size = 500
                for j in range(0, len(content), chunk_size):
                    chunk = content[j:j + chunk_size]
                    if j == 0:
                        logger.info(f"[agent] Content: {chunk}")
                    else:
                        logger.info(f"[agent] Content (continued): {chunk}")

            if 'tool_calls' in msg and msg['tool_calls']:
                for tool_call in msg.get('tool_calls'):
                    if isinstance(tool_call, dict):
                        logger.info(
                            f"[agent] Tool call: {tool_call.get('function', {}).get('name', {})} - ID: {tool_call.get('id')}")
                        args = str(tool_call.get('function', {}).get(
                            'arguments', {}))[:1000]
                        logger.info(f"[agent] Tool args: {args}...")
                    elif isinstance(tool_call, ToolCall):
                        logger.info(
                            f"[agent] Tool call: {tool_call.function.name} - ID: {tool_call.id}")
                        args = str(tool_call.function.arguments)[:1000]
                        logger.info(f"[agent] Tool args: {args}...")

    def _agent_result(self, actions: List[ActionModel], caller: str, input_message: Message):
        if not actions:
            raise Exception(f'{self.id()} no action decision has been made.')
        if self.event_handler_name:
            return Message(payload=actions,
                           caller=caller,
                           sender=self.id(),
                           receiver=actions[0].tool_name,
                           category=self.event_handler_name,
                           session_id=input_message.context.session_id if input_message.context else "",
                           headers=self._update_headers(input_message))

        tools = OrderedDict()
        agents = []
        for action in actions:
            if is_agent(action):
                agents.append(action)
            else:
                if action.tool_name not in tools:
                    tools[action.tool_name] = []
                tools[action.tool_name].append(action)

        _group_name = None
        # agents and tools exist simultaneously, more than one agent/tool name
        if (agents and tools) or len(agents) > 1 or len(tools) > 1 or (len(agents) == 1 and agents[0].tool_name):
            _group_name = f"{self.id()}_{uuid.uuid1().hex}"

        # complex processing
        if _group_name:
            return GroupMessage(payload=actions,
                                caller=caller,
                                sender=self.id(),
                                receiver=actions[0].tool_name,
                                session_id=input_message.context.session_id if input_message.context else "",
                                group_id=_group_name,
                                topic=TopicType.GROUP_ACTIONS,
                                headers=self._update_headers(input_message))
        elif agents:
            payload = actions
            if self.wait_tool_result and any(action.params.get('is_tool_result', False) for action in actions):
                content = ''
                content += ''.join(action.policy_info for action in actions)
                action_result = [ActionResult(content=action.policy_info) for action in actions]
                payload = Observation(content=content, action_result=action_result)

            return AgentMessage(payload=payload,
                                caller=caller,
                                sender=self.id(),
                                receiver=actions[0].tool_name,
                                session_id=input_message.context.session_id if input_message.context else "",
                                headers=self._update_headers(input_message))

        else:
            return ToolMessage(payload=actions,
                               caller=caller,
                               sender=self.id(),
                               receiver=actions[0].tool_name,
                               session_id=input_message.context.session_id if input_message.context else "",
                               headers=self._update_headers(input_message))

    def post_run(self, policy_result: List[ActionModel], policy_input: Observation, message: Message = None) -> Message:
        return self._agent_result(
            policy_result,
            policy_input.from_agent_name if policy_input.from_agent_name else policy_input.observer,
            message
        )

    async def async_post_run(self, policy_result: List[ActionModel], policy_input: Observation,
                             message: Message = None) -> Message:
        return self._agent_result(
            policy_result,
            policy_input.from_agent_name if policy_input.from_agent_name else policy_input.observer,
            message
        )

    def policy(self, observation: Observation, info: Dict[str, Any] = {}, message: Message = None, **kwargs) -> List[
            ActionModel]:
        """The strategy of an agent can be to decide which tools to use in the environment, or to delegate tasks to other agents.

        Args:
            observation: The state observed from tools in the environment.
            info: Extended information is used to assist the agent to decide a policy.

        Returns:
            ActionModel sequence from agent policy
        """
        return sync_exec(self.async_policy, observation, info, message, **kwargs)

    async def async_policy(self, observation: Observation, info: Dict[str, Any] = {}, message: Message = None,
                           **kwargs) -> List[ActionModel]:
        """The strategy of an agent can be to decide which tools to use in the environment, or to delegate tasks to other agents.

        Args:
            observation: The state observed from tools in the environment.
            info: Extended information is used to assist the agent to decide a policy.

        Returns:
            ActionModel sequence from agent policy
        """
        logger.info(f"Agent{type(self)}#{self.id()}: async_policy start")

        # Get current step information for trace recording
        source_span = trace.get_current_span()
        self._finished = False
        if hasattr(observation, 'context') and observation.context:
            self.task_histories = observation.context

        try:
            events = []
            async for event in self.run_hooks(message.context, HookPoint.PRE_LLM_CALL):
                events.append(event)
        except Exception:
            logger.debug(traceback.format_exc())

        messages = await self.build_llm_input(observation, info, message=message, **kwargs)

        serializable_messages = to_serializable(messages)
        message.context.context_info["llm_input"] = serializable_messages
        llm_response = None
        if source_span:
            source_span.set_attribute("messages", json.dumps(serializable_messages, ensure_ascii=False))
        try:
            llm_response = await self.invoke_model(messages, message=message, **kwargs)
        except Exception as e:
            logger.warn(traceback.format_exc())
            raise e
        finally:
            if llm_response:
                if llm_response.error:
                    logger.info(f"llm result error: {llm_response.error}")
                    if eventbus is not None:
                        output_message = Message(
                            category=Constants.OUTPUT,
                            payload=Output(
                                data=f"llm result error: {llm_response.error}"
                            ),
                            sender=self.id(),
                            session_id=message.context.session_id if message.context else "",
                            headers={"context": message.context}
                        )
                        await send_message(output_message)
                else:
                    await self._add_message_to_memory(payload=llm_response,
                                                      message_type=MemoryType.AI,
                                                      context=message.context)
            else:
                logger.error(f"{self.id()} failed to get LLM response")
                raise RuntimeError(f"{self.id()} failed to get LLM response")

        try:
            events = []
            async for event in self.run_hooks(message.context, HookPoint.POST_LLM_CALL):
                events.append(event)
        except Exception as e:
            logger.debug(traceback.format_exc())

        agent_result = await self.model_output_parser.parse(llm_response,
                                                            agent_id=self.id(),
                                                            use_tools_in_prompt=self.use_tools_in_prompt)
        logger.info(f"agent_result: {agent_result}")
        policy_result: Optional[List[ActionModel]] = None
        if self.is_agent_finished(llm_response, agent_result):
            policy_result = agent_result.actions
        else:
            if not self.wait_tool_result:
                policy_result = agent_result.actions
            else:
                policy_result = await self.execution_tools(agent_result.actions, message)
        await self.send_llm_response_output(llm_response, agent_result, message.context, kwargs.get("outputs"))
        return policy_result

    async def execution_tools(self, actions: List[ActionModel], message: Message = None, **kwargs) -> List[ActionModel]:
        """Tool execution operations.

        Returns:
            ActionModel sequence. Tool execution result.
        """
        from aworld.utils.run_util import exec_tool, exec_agent

        tool_results = []
        for act in actions:
            context = message.context.deep_copy()
            context.agent_info.current_tool_call_id = act.tool_call_id
            if is_agent(act):
<<<<<<< HEAD
                content = act.policy_info
                if act.params and 'content' in act.params:
                    content = act.params['content']
                task_conf = TaskConfig(run_mode=message.context.get_task().conf.run_mode)
                act_result = await exec_agent(question=content,
                                              agent=act.agent_name,
                                              context=context,
                                              sub_task=True,
                                              outputs=message.context.outputs,
                                              task_group_id=message.context.get_task().group_id or uuid.uuid4().hex,
                                              task_conf=task_conf)
            else:
                act_result = await exec_tool(tool_name=act.tool_name,
                                             action_name=act.action_name,
                                             params=act.params,
                                             agent_name=self.id(),
                                             context=context,
                                             sub_task=True,
                                             outputs=message.context.outputs,
                                             task_group_id=message.context.get_task().group_id or uuid.uuid4().hex)
            if not act_result.success:
                logger.warning(f"Agent {self.id()} _execute_tool failed with exception: {act_result.msg}",
                               color=Color.red)
                continue
            act_res = ActionResult(tool_call_id=act.tool_call_id, tool_name=act.tool_name, content=act_result.answer)
=======
                continue
            tool_exec_response = await exec_tool(tool_name=act.tool_name,
                                         action_name=act.action_name,
                                         params=act.params,
                                         agent_name=self.id(),
                                         context=message.context.deep_copy(),
                                         sub_task=True,
                                         outputs=message.context.outputs,
                                         task_group_id=message.context.get_task().group_id or uuid.uuid4().hex)
            if not tool_exec_response.success:
                logger.warning(f"Agent {self.id()} _execute_tool failed with exception: {tool_exec_response.msg}",
                               color=Color.red)
                continue
            act_res = ActionResult(tool_call_id=act.tool_call_id, tool_name=act.tool_name, content=tool_exec_response.answer)
>>>>>>> 7e7f0f4d
            tool_results.append(act_res)
            await self._add_message_to_memory(payload=act_res, message_type=MemoryType.TOOL, context=message.context)
        result = sync_exec(self.tools_aggregate_func, tool_results)
        await self._add_tool_result_token_ids_to_context(message.context)
        return result

    async def _tools_aggregate_func(self, tool_results: List[ActionResult]) -> List[ActionModel]:
        """Aggregate tool results
        Args:
            tool_results: Tool results
        Returns:
            ActionModel sequence
        """
        content = ""
        for res in tool_results:
            content += f"{res.content}\n"
        params = {"is_tool_result": True}
        return [ActionModel(agent_name=self.id(), policy_info=content, params=params)]

    async def build_llm_input(self,
                              observation: Observation,
                              info: Dict[str, Any] = {},
                              message: Message = None,
                              **kwargs):
        """Build LLM input.

        Args:
            observation: The state observed from the environment
            info: Extended information to assist the agent in decision-making
        """
        await self.async_desc_transform(message.context)
        # observation secondary processing
        observation = await self.init_observation(observation)
        images = observation.images if self.conf.use_vision else None
        if self.conf.use_vision and not images and observation.image:
            images = [observation.image]
        messages = await self.async_messages_transform(image_urls=images, observation=observation, message=message)
        # truncate and other process
        try:
            messages = self._process_messages(messages=messages, context=message.context)
        except Exception as e:
            logger.warning(f"Failed to process messages in messages_transform: {e}")
            logger.debug(f"Process messages error details: {traceback.format_exc()}")
        return messages

    def _process_messages(self, messages: List[Dict[str, Any]],
                          context: Context = None) -> Optional[List[Dict[str, Any]]]:
        return messages

    async def invoke_model(self,
                           messages: List[Dict[str, str]] = [],
                           message: Message = None,
                           **kwargs) -> ModelResponse:
        """Perform LLM call.

        Args:
            messages: LLM model input messages.
            message: Event message.
            **kwargs: Other parameters

        Returns:
            LLM response
        """
        llm_response = None
        try:
            tools = await self._filter_tools(message.context)
            self._log_messages(messages, tools=tools, context=message.context)
            stream_mode = kwargs.get("stream", False) or self.conf.llm_config.llm_stream_call if self.conf.llm_config else False
            float_temperature = float(self.conf.llm_config.llm_temperature)
            if stream_mode:
                llm_response = ModelResponse(
                    id="", model="", content="", tool_calls=[])
                resp_stream = acall_llm_model_stream(
                    self.llm,
                    messages=messages,
                    model=self.model_name,
                    temperature=float_temperature,
                    tools=tools,
                    stream=True,
                    context=message.context,
                    **kwargs
                )

                async for chunk in resp_stream:
                    if chunk.content:
                        llm_response.content += chunk.content
                    if chunk.tool_calls:
                        llm_response.tool_calls.extend(chunk.tool_calls)
                    if chunk.error:
                        llm_response.error = chunk.error
                    llm_response.id = chunk.id
                    llm_response.model = chunk.model
                    llm_response.usage = nest_dict_counter(
                        llm_response.usage, chunk.usage, ignore_zero=False)
                    llm_response.message.update(chunk.message)

            else:
                # logger.info(f"llm_agent|invoke_model|tools={self.tools}")
                llm_response = await acall_llm_model(
                    self.llm,
                    messages=messages,
                    model=self.model_name,
                    temperature=float_temperature,
                    tools=tools,
                    stream=kwargs.get("stream", False),
                    context=message.context,
                    **kwargs
                )

            logger.info(f"LLM Execute response: {json.dumps(llm_response.to_dict(), ensure_ascii=False)}")
            if llm_response:
                usage_process(llm_response.usage, message.context)
        except Exception as e:
            logger.warn(traceback.format_exc())
            await send_message(Message(
                category=Constants.OUTPUT,
                payload=Output(
                    data=f"Failed to call llm model: {e}"
                ),
                sender=self.id(),
                session_id=message.context.session_id if message.context else "",
                headers={"context": message.context}
            ))

            if "Please reduce the length of the messages" in str(e):
                # Meaning context too long, will return directly. You can develop a Processor to truncate or compress it.
                await send_message(Message(
                    category=Constants.TASK,
                    topic=TopicType.CANCEL,
                    payload=TaskItem(data=messages, msg=str(e)),
                    sender=self.id(),
                    priority=-1,
                    session_id=message.context.session_id if message.context else "",
                    headers={"context": message.context}
                ))
                return ModelResponse(id=uuid.uuid4().hex, model=self.model_name, content=to_serializable(messages))
            raise e
        finally:
            message.context.context_info["llm_output"] = llm_response
        return llm_response

<<<<<<< HEAD
=======

>>>>>>> 7e7f0f4d
    async def run_hooks(self, context: Context, hook_point: str):
        """Execute hooks asynchronously"""
        from aworld.runners.hook.hook_factory import HookFactory
        from aworld.core.event.base import Message

        # Get all hooks for the specified hook point
        all_hooks = HookFactory.hooks(hook_point)
        hooks = all_hooks.get(hook_point, [])

        for hook in hooks:
            try:
                # Create a temporary Message object to pass to the hook
                message = Message(
                    category="agent_hook",
                    payload=None,
                    sender=self.id(),
                    session_id=context.session_id if hasattr(
                        context, 'session_id') else None,
                    headers={"context": message.context}
                )

                # Execute hook
                msg = await hook.exec(message, context)
                if msg:
                    logger.debug(f"Hook {hook.point()} executed successfully")
                    yield msg
            except Exception as e:
                logger.warning(f"Hook {hook.point()} execution failed: {traceback.format_exc()}")

    async def custom_system_prompt(self, context: Context, content: str, tool_list: List[str] = None):
        logger.info(f"llm_agent custom_system_prompt .. agent#{type(self)}#{self.id()}")
<<<<<<< HEAD
        return self.system_prompt_template.format(context=context, task=content, tool_list=tool_list)
=======
        from aworld.core.context.amni.prompt.prompt_ext import ContextPromptTemplate
        from aworld.core.context.amni import AmniContext
        if isinstance(context, AmniContext):
            system_prompt_template = ContextPromptTemplate.from_template(self.system_prompt)
            return await system_prompt_template.async_format(context=context, task=content, tool_list=tool_list,
                                                             agent_id=self.id())
        else:
            system_prompt_template = StringPromptTemplate.from_template(self.system_prompt)
            return system_prompt_template.format(context=context, task=content, tool_list=tool_list)
>>>>>>> 7e7f0f4d

    async def _add_message_to_memory(self, payload: Any, message_type: MemoryType, context: Context):
        memory_msg = MemoryEventMessage(
            payload=payload,
            agent=self,
            memory_event_type=message_type,
            headers={"context": context}
        )
        try:
            future = await send_message_with_future(memory_msg)
<<<<<<< HEAD
            results = await future.wait(timeout=10)
=======
            results = await future.wait(timeout=300)
>>>>>>> 7e7f0f4d
            if not results:
                logger.warning(f"Memory write task failed: {memory_msg}")
        except Exception as e:
            logger.warn(f"Memory write task failed: {traceback.format_exc()}")
<<<<<<< HEAD

    async def _add_tool_result_token_ids_to_context(self, context: Context):
        """Add tool result token ids to context"""
        if context.get_task().conf.get("run_mode") != TaskRunMode.INTERACTIVAE:
            return
        histories = self.memory.get_all(filters={
            "agent_id": self.id(),
            "session_id": context.get_task().session_id,
            "task_id": context.get_task().id,
            "memory_type": "message"
        })
        tool_openai_messages_after_last_assistant = []
        found_assistant = False
        tool_call_ids = []
        for i in range(len(histories) - 1, -1, -1):
            history = histories[i]
            if hasattr(history, 'role') and history.role == 'assistant':
                found_assistant = True
                break
            elif not found_assistant and hasattr(history, 'role') and history.role == 'tool':
                tool_openai_messages_after_last_assistant.append(history.to_openai_message())
                tool_call_ids.append(history.tool_call_id)

        if tool_openai_messages_after_last_assistant:
            tool_result_token_ids = apply_chat_template(self.llm, tool_openai_messages_after_last_assistant)
            context.add_tool_resp_token_ids(tool_resp_token_ids=tool_result_token_ids,
                                            resp_tool_call_ids=tool_call_ids,
                                            agent_id=self.id())
=======
>>>>>>> 7e7f0f4d

    async def send_llm_response_output(self, llm_response: ModelResponse, agent_result: AgentResult, context: Context,
                                       outputs: Outputs = None):
        """Send LLM response to output"""
        if not llm_response or llm_response.error:
            return

        llm_resp_output = MessageOutput(
            source=llm_response,
            metadata={"agent_id": self.id(), "agent_name": self.name(), "is_finished": self.finished}
        )
        if eventbus is not None and llm_response:
            await send_message(Message(
                category=Constants.OUTPUT,
                payload=llm_resp_output,
                sender=self.id(),
                session_id=context.session_id if context else "",
                headers={"context": context}
            ))
        elif not self.event_driven and outputs:
            await outputs.add_output(llm_resp_output)

    def is_agent_finished(self, llm_response: ModelResponse, agent_result: AgentResult) -> bool:
        if not agent_result.is_call_tool:
            self._finished = True
        return self.finished

    def _update_headers(self, input_message: Message) -> Dict[str, Any]:
        headers = input_message.headers.copy()
        headers['context'] = input_message.context
        headers['level'] = headers.get('level', 0) + 1
        if input_message.group_id:
            headers['parent_group_id'] = input_message.group_id
        return headers

<<<<<<< HEAD
    def _filter_tools(self, context: Context) -> List[Dict[str, Any]]:
        from aworld.core.context.amni import AmniContext
        if not isinstance(context, AmniContext):
            return self.tools
        # skills = context.get_active_skills(namespace=self.id())
        # TODO add skill filter
        return self.tools
=======
    async def _filter_tools(self, context: Context) -> List[Dict[str, Any]]:
        from aworld.core.context.amni import AmniContext
        if not isinstance(context, AmniContext) or not self.skill_configs:
            logger.info(f"llm_agent don't need _filter_tools .. agent#{type(self)}#{self.id()}")
            return self.tools
        # get current active skills
        skills = await context.get_active_skills(namespace=self.id())

        return await skill_translate_tools(skills=skills, skill_configs=self.skill_configs, tools=self.tools, tool_mapping=self.tool_mapping)
>>>>>>> 7e7f0f4d
<|MERGE_RESOLUTION|>--- conflicted
+++ resolved
@@ -11,33 +11,20 @@
 from aworld.core.agent.base import BaseAgent, AgentResult, is_agent_by_name, is_agent, AgentFactory
 from aworld.core.common import ActionResult, Observation, ActionModel, Config, TaskItem
 from aworld.core.context.base import Context
-<<<<<<< HEAD
-from aworld.core.context.prompts import BasePromptTemplate
-from aworld.core.context.prompts.string_prompt_template import StringPromptTemplate
-from aworld.core.event import eventbus
-=======
 from aworld.core.context.prompts import StringPromptTemplate
 from aworld.events import eventbus
->>>>>>> 7e7f0f4d
 from aworld.core.event.base import Message, ToolMessage, Constants, AgentMessage, GroupMessage, TopicType, \
     MemoryEventType as MemoryType, MemoryEventMessage
 from aworld.core.model_output_parser import ModelOutputParser
 from aworld.core.tool.tool_desc import get_tool_desc
-<<<<<<< HEAD
 from aworld.config.conf import TaskConfig, TaskRunMode
-=======
->>>>>>> 7e7f0f4d
 from aworld.events.util import send_message, send_message_with_future
 from aworld.logs.util import logger, Color
 from aworld.mcp_client.utils import mcp_tool_desc_transform, process_mcp_tools, skill_translate_tools
 from aworld.memory.main import MemoryFactory
 from aworld.memory.models import MemoryItem
 from aworld.memory.models import MemoryMessage
-<<<<<<< HEAD
 from aworld.models.llm import get_llm_model, acall_llm_model, acall_llm_model_stream, apply_chat_template
-=======
-from aworld.models.llm import get_llm_model, acall_llm_model, acall_llm_model_stream
->>>>>>> 7e7f0f4d
 from aworld.models.model_response import ModelResponse, ToolCall
 from aworld.models.utils import tool_desc_transform, agent_desc_transform, usage_process
 from aworld.output import Outputs
@@ -619,7 +606,6 @@
             context = message.context.deep_copy()
             context.agent_info.current_tool_call_id = act.tool_call_id
             if is_agent(act):
-<<<<<<< HEAD
                 content = act.policy_info
                 if act.params and 'content' in act.params:
                     content = act.params['content']
@@ -645,22 +631,6 @@
                                color=Color.red)
                 continue
             act_res = ActionResult(tool_call_id=act.tool_call_id, tool_name=act.tool_name, content=act_result.answer)
-=======
-                continue
-            tool_exec_response = await exec_tool(tool_name=act.tool_name,
-                                         action_name=act.action_name,
-                                         params=act.params,
-                                         agent_name=self.id(),
-                                         context=message.context.deep_copy(),
-                                         sub_task=True,
-                                         outputs=message.context.outputs,
-                                         task_group_id=message.context.get_task().group_id or uuid.uuid4().hex)
-            if not tool_exec_response.success:
-                logger.warning(f"Agent {self.id()} _execute_tool failed with exception: {tool_exec_response.msg}",
-                               color=Color.red)
-                continue
-            act_res = ActionResult(tool_call_id=act.tool_call_id, tool_name=act.tool_name, content=tool_exec_response.answer)
->>>>>>> 7e7f0f4d
             tool_results.append(act_res)
             await self._add_message_to_memory(payload=act_res, message_type=MemoryType.TOOL, context=message.context)
         result = sync_exec(self.tools_aggregate_func, tool_results)
@@ -802,10 +772,7 @@
             message.context.context_info["llm_output"] = llm_response
         return llm_response
 
-<<<<<<< HEAD
-=======
-
->>>>>>> 7e7f0f4d
+
     async def run_hooks(self, context: Context, hook_point: str):
         """Execute hooks asynchronously"""
         from aworld.runners.hook.hook_factory import HookFactory
@@ -837,9 +804,6 @@
 
     async def custom_system_prompt(self, context: Context, content: str, tool_list: List[str] = None):
         logger.info(f"llm_agent custom_system_prompt .. agent#{type(self)}#{self.id()}")
-<<<<<<< HEAD
-        return self.system_prompt_template.format(context=context, task=content, tool_list=tool_list)
-=======
         from aworld.core.context.amni.prompt.prompt_ext import ContextPromptTemplate
         from aworld.core.context.amni import AmniContext
         if isinstance(context, AmniContext):
@@ -849,7 +813,6 @@
         else:
             system_prompt_template = StringPromptTemplate.from_template(self.system_prompt)
             return system_prompt_template.format(context=context, task=content, tool_list=tool_list)
->>>>>>> 7e7f0f4d
 
     async def _add_message_to_memory(self, payload: Any, message_type: MemoryType, context: Context):
         memory_msg = MemoryEventMessage(
@@ -860,46 +823,11 @@
         )
         try:
             future = await send_message_with_future(memory_msg)
-<<<<<<< HEAD
-            results = await future.wait(timeout=10)
-=======
             results = await future.wait(timeout=300)
->>>>>>> 7e7f0f4d
             if not results:
                 logger.warning(f"Memory write task failed: {memory_msg}")
         except Exception as e:
             logger.warn(f"Memory write task failed: {traceback.format_exc()}")
-<<<<<<< HEAD
-
-    async def _add_tool_result_token_ids_to_context(self, context: Context):
-        """Add tool result token ids to context"""
-        if context.get_task().conf.get("run_mode") != TaskRunMode.INTERACTIVAE:
-            return
-        histories = self.memory.get_all(filters={
-            "agent_id": self.id(),
-            "session_id": context.get_task().session_id,
-            "task_id": context.get_task().id,
-            "memory_type": "message"
-        })
-        tool_openai_messages_after_last_assistant = []
-        found_assistant = False
-        tool_call_ids = []
-        for i in range(len(histories) - 1, -1, -1):
-            history = histories[i]
-            if hasattr(history, 'role') and history.role == 'assistant':
-                found_assistant = True
-                break
-            elif not found_assistant and hasattr(history, 'role') and history.role == 'tool':
-                tool_openai_messages_after_last_assistant.append(history.to_openai_message())
-                tool_call_ids.append(history.tool_call_id)
-
-        if tool_openai_messages_after_last_assistant:
-            tool_result_token_ids = apply_chat_template(self.llm, tool_openai_messages_after_last_assistant)
-            context.add_tool_resp_token_ids(tool_resp_token_ids=tool_result_token_ids,
-                                            resp_tool_call_ids=tool_call_ids,
-                                            agent_id=self.id())
-=======
->>>>>>> 7e7f0f4d
 
     async def send_llm_response_output(self, llm_response: ModelResponse, agent_result: AgentResult, context: Context,
                                        outputs: Outputs = None):
@@ -935,15 +863,6 @@
             headers['parent_group_id'] = input_message.group_id
         return headers
 
-<<<<<<< HEAD
-    def _filter_tools(self, context: Context) -> List[Dict[str, Any]]:
-        from aworld.core.context.amni import AmniContext
-        if not isinstance(context, AmniContext):
-            return self.tools
-        # skills = context.get_active_skills(namespace=self.id())
-        # TODO add skill filter
-        return self.tools
-=======
     async def _filter_tools(self, context: Context) -> List[Dict[str, Any]]:
         from aworld.core.context.amni import AmniContext
         if not isinstance(context, AmniContext) or not self.skill_configs:
@@ -952,5 +871,4 @@
         # get current active skills
         skills = await context.get_active_skills(namespace=self.id())
 
-        return await skill_translate_tools(skills=skills, skill_configs=self.skill_configs, tools=self.tools, tool_mapping=self.tool_mapping)
->>>>>>> 7e7f0f4d
+        return await skill_translate_tools(skills=skills, skill_configs=self.skill_configs, tools=self.tools, tool_mapping=self.tool_mapping)
--- conflicted
+++ resolved
@@ -501,15 +501,6 @@
         if hasattr(observation, 'context') and observation.context:
             self.task_histories = observation.context
 
-<<<<<<< HEAD
-        try:
-            events = []
-            async for event in run_hooks(context=message.context, hook_point=HookPoint.PRE_LLM_CALL, hook_from=self.id(), payload=observation):
-                events.append(event)
-        except Exception:
-            logger.debug(traceback.format_exc())
-=======
->>>>>>> 22ebe4d3
 
         messages = await self.build_llm_input(observation, info, message=message, **kwargs)
 
@@ -519,11 +510,9 @@
         agent_result = None
         if source_span:
             source_span.set_attribute("messages", json.dumps(serializable_messages, ensure_ascii=False))
-<<<<<<< HEAD
         # 记录 LLM 调用开始时间（用于设置 MemoryMessage 的 start_time）
         llm_call_start_time = datetime.now().isoformat()
         message.context.context_info["llm_call_start_time"] = llm_call_start_time
-=======
 
         try:
             events = []
@@ -533,7 +522,6 @@
             logger.error(f"{self.id()} failed to run PRE_LLM_CALL hooks: {e}, traceback is {traceback.format_exc()}")
             raise e
 
->>>>>>> 22ebe4d3
         try:
             # time metrics
             from aworld.runners.state_manager import RunNodeBusiType
@@ -570,11 +558,9 @@
                     # skip summary on final round
                     await self._add_message_to_memory(payload=llm_response,
                                                       message_type=MemoryType.AI,
-<<<<<<< HEAD
                                                       context=message.context,
                                                       skip_summary=self.is_agent_finished(llm_response, agent_result))
-=======
-                                                      context=message.context)
+
                     try:
                         events = []
                         async for event in self.run_hooks(message.context, HookPoint.POST_LLM_CALL, payload=llm_response):
@@ -583,21 +569,11 @@
                         logger.error(
                             f"{self.id()} failed to run POST_LLM_CALL hooks: {e}, traceback is {traceback.format_exc()}")
                         raise e
->>>>>>> 22ebe4d3
             else:
                 logger.error(f"{self.id()} failed to get LLM response")
                 raise RuntimeError(f"{self.id()} failed to get LLM response")
 
-<<<<<<< HEAD
-        try:
-            events = []
-            async for event in run_hooks(context=message.context, hook_point=HookPoint.POST_LLM_CALL, hook_from=self.id(), payload=llm_response):
-                events.append(event)
-        except Exception as e:
-            logger.debug(traceback.format_exc())
-=======
-
->>>>>>> 22ebe4d3
+
 
         logger.info(f"agent_result: {agent_result}")
 
@@ -822,8 +798,6 @@
             message.context.context_info["llm_output"] = llm_response
         return llm_response
 
-<<<<<<< HEAD
-=======
     async def run_hooks(self, context: Context, hook_point: str, **kwargs):
         """Execute hooks and break by exception"""
         from aworld.runners.hook.hook_factory import HookFactory
@@ -854,7 +828,6 @@
                 logger.warning(f"Hook {hook.point()} execution failed: {traceback.format_exc()}")
                 raise e
 
->>>>>>> 22ebe4d3
     async def custom_system_prompt(self, context: Context, content: str, tool_list: List[str] = None):
         logger.info(f"llm_agent custom_system_prompt .. agent#{type(self)}#{self.id()}")
         from aworld.core.context.amni.prompt.prompt_ext import ContextPromptTemplate

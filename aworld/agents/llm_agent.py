--- conflicted
+++ resolved
@@ -24,14 +24,8 @@
 from aworld.logs.util import logger, Color
 from aworld.mcp_client.utils import mcp_tool_desc_transform, process_mcp_tools
 from aworld.memory.main import MemoryFactory
-<<<<<<< HEAD
-from aworld.memory.models import MessageMetadata, MemoryAIMessage, MemoryToolMessage, MemoryHumanMessage, \
-    MemorySystemMessage, MemoryMessage
+from aworld.memory.models import MemoryMessage
 from aworld.models.llm import get_llm_model, acall_llm_model, acall_llm_model_stream, apply_chat_template
-=======
-from aworld.memory.models import MemoryMessage
-from aworld.models.llm import get_llm_model, acall_llm_model, acall_llm_model_stream
->>>>>>> af74b91d
 from aworld.models.model_response import ModelResponse, ToolCall, LLMResponseError
 from aworld.models.utils import tool_desc_transform, agent_desc_transform, usage_process
 from aworld.output import Outputs
@@ -838,7 +832,6 @@
         except Exception as e:
             logger.warn(f"Memory write task failed: {traceback.format_exc()}")
 
-<<<<<<< HEAD
     async def _add_tool_result_token_ids_to_context(self, context: Context):
         """Add tool result token ids to context"""
         interactive_mode = context.get_task().conf.get("interactive_mode", False)
@@ -864,27 +857,6 @@
             tool_result_token_ids = apply_chat_template(self.llm, tool_openai_messages_after_last_assistant)
             context.add_tool_resp_token_ids(tool_result_token_ids, self.id())
 
-    async def _do_add_tool_result_to_memory(self, tool_call_id: str, tool_result: ActionResult, context: Context):
-        """Add tool result to memory"""
-        tool_use_summary = None
-        if isinstance(tool_result, ActionResult):
-            tool_use_summary = tool_result.metadata.get("tool_use_summary")
-        await self.memory.add(MemoryToolMessage(
-            content=tool_result.content if hasattr(tool_result, 'content') else tool_result,
-            tool_call_id=tool_call_id,
-            status="success",
-            metadata=MessageMetadata(
-                session_id=context.get_task().session_id,
-                user_id=context.get_task().user_id,
-                task_id=context.get_task().id,
-                agent_id=self.id(),
-                agent_name=self.name(),
-                summary_content=tool_use_summary
-            )
-        ), agent_memory_config=self.memory_config)
-
-=======
->>>>>>> af74b91d
     async def send_llm_response_output(self, llm_response: ModelResponse, agent_result: AgentResult, context: Context,
                                        outputs: Outputs = None):
         """Send LLM response to output"""

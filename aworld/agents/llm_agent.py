# coding: utf-8
# Copyright (c) 2025 inclusionAI.
import json
import time
import traceback
import uuid
import copy
from collections import OrderedDict
from datetime import datetime
from typing import Dict, Any, List, Union, Callable

import aworld.trace as trace
from aworld.core.agent.swarm import TeamSwarm
from aworld.config import ToolConfig
from aworld.config.conf import AgentConfig, ConfigDict, ContextRuleConfig, OptimizationConfig, \
    LlmCompressionConfig
from aworld.core.agent.agent_desc import get_agent_desc
<<<<<<< HEAD
from aworld.core.agent.base import AgentFactory, BaseAgent, AgentResult, is_agent_by_name, is_agent
from aworld.core.common import Observation, ActionModel, ActionResult
=======
from aworld.core.agent.base import AgentFactory, BaseAgent, AgentResult, is_agent_by_name, is_agent, AgentStatus
from aworld.core.common import Observation, ActionModel
>>>>>>> 0bafbed9
from aworld.core.context.base import Context
from aworld.core.context.processor.prompt_processor import PromptProcessor
from aworld.core.event import eventbus
from aworld.core.event.base import Message, ToolMessage, Constants, AgentMessage, GroupMessage, TopicType
from aworld.core.memory import AgentMemoryConfig
from aworld.core.tool.base import ToolFactory, AsyncTool, Tool
from aworld.core.tool.tool_desc import get_tool_desc
from aworld.events.util import send_message
from aworld.logs.util import logger, color_log, Color, trace_logger
from aworld.mcp_client.utils import sandbox_mcp_tool_desc_transform
from aworld.memory.main import MemoryFactory
from aworld.memory.models import MessageMetadata, MemoryAIMessage, MemoryToolMessage, MemoryHumanMessage, \
    MemorySystemMessage, MemoryMessage
from aworld.models.llm import get_llm_model, call_llm_model, acall_llm_model, acall_llm_model_stream
from aworld.models.model_response import ModelResponse, ToolCall
from aworld.models.utils import tool_desc_transform, agent_desc_transform
from aworld.output import Outputs
from aworld.output.base import StepOutput, MessageOutput, Output
from aworld.planner.plan import DefaultPlanner, PlannerOutputParser
from aworld.prompt import Prompt
from aworld.runners.hook.hooks import HookPoint
from aworld.trace.constants import SPAN_NAME_PREFIX_AGENT
from aworld.trace.instrumentation import semconv
from aworld.utils.common import sync_exec, nest_dict_counter


class Agent(BaseAgent[Observation, List[ActionModel]]):
    """Basic agent for unified protocol within the framework."""

    def __init__(self,
                 conf: Union[Dict[str, Any], ConfigDict, AgentConfig],
                 name: str,
                 resp_parse_func: Callable[..., Any] = None,
                 agent_memory_config: AgentMemoryConfig = None,
                 **kwargs):
        """A api class implementation of agent, using the `Observation` and `List[ActionModel]` protocols.

        Args:
            conf: Agent config, supported AgentConfig, ConfigDict or dict.
            resp_parse_func: Response parse function for the agent standard output, transform llm response.
        """
        super(Agent, self).__init__(conf, name, **kwargs)
        conf = self.conf
        self.model_name = conf.llm_config.llm_model_name if conf.llm_config.llm_model_name else conf.llm_model_name
        self._llm = None
        self.memory = MemoryFactory.instance()
        self.memory_config = agent_memory_config if agent_memory_config else AgentMemoryConfig()
        self.system_prompt: str = kwargs.pop("system_prompt") if kwargs.get("system_prompt") else conf.system_prompt
        self.system_prompt_template: str = kwargs.pop("system_prompt_template") if kwargs.get(
            "system_prompt_template") else conf.system_prompt_template
        if self.system_prompt_template:
            self.system_prompt = Prompt(self.system_prompt_template).get_prompt()
        self.agent_prompt: str = kwargs.get("agent_prompt") if kwargs.get("agent_prompt") else conf.agent_prompt
        self.event_driven = kwargs.pop(
            'event_driven', conf.get('event_driven', False))
        self.handler: Callable[..., Any] = kwargs.get('handler')

        self.need_reset = kwargs.get('need_reset') if kwargs.get(
            'need_reset') else conf.need_reset
        # whether to keep contextual information, False means keep, True means reset in every step by the agent call
        self.step_reset = kwargs.get(
            'step_reset') if kwargs.get('step_reset') else True
        # tool_name: [tool_action1, tool_action2, ...]
        self.black_tool_actions: Dict[str, List[str]] = kwargs.get("black_tool_actions") if kwargs.get(
            "black_tool_actions") else conf.get('black_tool_actions', {})
        self.resp_parse_func = resp_parse_func if resp_parse_func else self.response_parse
        self.history_messages = kwargs.get(
            "history_messages") if kwargs.get("history_messages") else 100
        self.use_tools_in_prompt = kwargs.get(
            'use_tools_in_prompt', conf.use_tools_in_prompt)
        self.context_rule = kwargs.get("context_rule") if kwargs.get(
            "context_rule") else conf.context_rule
        self.tools_instances = {}
        self.tools_conf = {}

    def deep_copy(self):
        """Create a deep copy of the current Agent instance.

        Returns:
            Agent: A deep copy of the current Agent instance
        """
        new_agent = Agent(self.conf, self.name(), self.resp_parse_func, self.memory_config)
        new_agent._llm = None
        new_agent.system_prompt = self.system_prompt
        new_agent.system_prompt_template = self.system_prompt_template
        new_agent.agent_prompt = self.agent_prompt
        new_agent.planner = self.planner
        new_agent.event_driven = self.event_driven
        new_agent.handler = self.handler
        new_agent.need_reset = self.need_reset
        new_agent.step_reset = self.step_reset
        new_agent.black_tool_actions = copy.deepcopy(self.black_tool_actions)
        if self.resp_parse_func == self.response_parse:
            # If default response_parse method, use the new instance's method
            new_agent.resp_parse_func = new_agent.response_parse
        else:
            # If using a custom function, assign it directly
            new_agent.resp_parse_func = self.resp_parse_func
        new_agent.history_messages = self.history_messages
        new_agent.use_tools_in_prompt = self.use_tools_in_prompt
        new_agent.context_rule = self.context_rule
        new_agent.tool_names = self.tool_names
        new_agent.handoffs = copy.deepcopy(self.handoffs)
        new_agent.mcp_servers = copy.deepcopy(self.mcp_servers)
        new_agent.mcp_config = copy.deepcopy(self.mcp_config)
        new_agent.sandbox = self.sandbox

        return new_agent

    def reset(self, options: Dict[str, Any]):
        logger.info("[LLM_AGENT] reset start")
        super().reset(options)
        logger.info("[LLM_AGENT] reset finished")

    def set_tools_instances(self, tools, tools_conf):
        self.tools_instances = tools
        self.tools_conf = tools_conf

    @property
    def llm(self):
        # lazy
        if self._llm is None:
            llm_config = self.conf.llm_config or None
            conf = llm_config if llm_config and (
                    llm_config.llm_provider or llm_config.llm_base_url or llm_config.llm_api_key or llm_config.llm_model_name) else self.conf
            self._llm = get_llm_model(conf)
        return self._llm

    def _env_tool(self):
        """Description of agent as tool."""
        return tool_desc_transform(get_tool_desc(),
                                   tools=self.tool_names if self.tool_names else [],
                                   black_tool_actions=self.black_tool_actions)

    def _handoffs_agent_as_tool(self):
        """Description of agent as tool."""
        return agent_desc_transform(get_agent_desc(),
                                    agents=self.handoffs if self.handoffs else [])

    def _mcp_is_tool(self):
        """Description of mcp servers are tools."""
        try:
            return sync_exec(sandbox_mcp_tool_desc_transform, self.mcp_servers, self.mcp_config)
        except Exception as e:
            logger.error(f"mcp_is_tool error: {traceback.format_exc()}")
            return []

    def desc_transform(self):
        """Transform of descriptions of supported tools, agents, and MCP servers in the framework to support function calls of LLM."""

        # Stateless tool
        self.tools = self._env_tool()
        # Agents as tool
        self.tools.extend(self._handoffs_agent_as_tool())
        # MCP servers are tools
        mcp_is_tools = self._mcp_is_tool()
        if mcp_is_tools:
            self.tools.extend(mcp_is_tools)
        return self.tools

    async def async_desc_transform(self):
        """Transform of descriptions of supported tools, agents, and MCP servers in the framework to support function calls of LLM."""

        # Stateless tool
        self.tools = self._env_tool()
        # Agents as tool
        self.tools.extend(self._handoffs_agent_as_tool())
        # MCP servers are tools
        # todo sandbox
        if self.sandbox:
            sand_box = self.sandbox
            mcp_tools = await sand_box.mcpservers.list_tools()
            self.tools.extend(mcp_tools)
        else:
            self.tools.extend(await sandbox_mcp_tool_desc_transform(self.mcp_servers, self.mcp_config))

    def messages_transform(self,
                           content: str,
                           image_urls: List[str] = None,
                           observation: Observation = None,
                           message: Message = None,
                           **kwargs):
        return sync_exec(self.async_messages_transform, content=content, image_urls=image_urls, observation=observation,
                         message=message, **kwargs)

    async def async_messages_transform(self,
                                       image_urls: List[str] = None,
                                       observation: Observation = None,
                                       message: Message = None,
                                       **kwargs):
        """Transform the original content to LLM messages of native format.

        Args:
            content: User content.
            image_urls: List of images encoded using base64.
            sys_prompt: Agent system prompt.
            max_step: The maximum list length obtained from memory.
        Returns:
            Message list for LLM.
        """
        agent_prompt = self.agent_prompt
        context = self.context
        messages = []
        # append sys_prompt to memory
        sys_prompt = self.system_prompt
        if self.system_prompt_template:
            sys_prompt = Prompt(self.system_prompt_template, context=self.context).get_prompt(
                variables={"task": observation.content, "tool_list": self.tools})
        if sys_prompt:
            await self._add_system_message_to_memory(context=message.context, content=sys_prompt)

        session_id = message.context.get_task().session_id
        task_id = message.context.get_task().id
        histories = self.memory.get_last_n(self.history_messages, filters={
            "agent_id": self.id(),
            "session_id": session_id,
            "task_id": task_id,
            "message_type": "message"
        }, agent_memory_config=self.memory_config)
        last_history = histories[-1] if histories else None

        # append observation to memory
        if observation.is_tool_result:
            for action_item in observation.action_result:
                tool_call_id = action_item.tool_call_id
<<<<<<< HEAD
                await self._add_tool_result_to_memory(tool_call_id, tool_result=action_item, context=message.context)
=======
                await self._add_tool_result_to_memory(tool_call_id, tool_result=content, context=message.context)
        elif not self.use_tools_in_prompt and "tool_calls" in last_history.metadata and last_history.metadata['tool_calls']:
            for tool_call in last_history.metadata['tool_calls']:
                tool_call_id = tool_call['id']
                tool_name = tool_call['function']['name']
                if tool_name and tool_name == message.sender:
                    await self._add_tool_result_to_memory(tool_call_id, tool_result=observation.content, context=message.context)
                    break
>>>>>>> 0bafbed9
        else:
            content = observation.content
            logger.debug(f"agent_prompt: {agent_prompt}")
            if agent_prompt:
                content = agent_prompt.format(task=content, current_date=datetime.now().strftime("%Y-%m-%d"))
            if image_urls:
                urls = [{'type': 'text', 'text': content}]
                for image_url in image_urls:
                    urls.append(
                        {'type': 'image_url', 'image_url': {"url": image_url}})
                content = urls
            await self._add_human_input_to_memory(content, message.context)

        # from memory get last n messages
        histories = self.memory.get_last_n(self.history_messages, filters={
            "agent_id": self.id(),
            "session_id": session_id,
            "task_id": task_id,
            "message_type": "message"
        }, agent_memory_config=self.memory_config)
        if histories:
            # default use the first tool call
            for history in histories:
                if isinstance(history, MemoryMessage):
                    messages.append(history.to_openai_message())
                else:
                    if not self.use_tools_in_prompt and "tool_calls" in history.metadata and history.metadata[
                        'tool_calls']:
                        messages.append({'role': history.metadata['role'], 'content': history.content,
                                         'tool_calls': [history.metadata["tool_calls"][0]]})
                    else:
                        messages.append({'role': history.metadata['role'], 'content': history.content,
                                         "tool_call_id": history.metadata.get("tool_call_id")})

        # truncate and other process
        try:
            messages = self._process_messages(messages=messages, context=self.context)
        except Exception as e:
            logger.warning(f"Failed to process messages in messages_transform: {e}")
            logger.debug(f"Process messages error details: {traceback.format_exc()}")
        return messages

    def use_tool_list(self, resp: ModelResponse) -> List[Dict[str, Any]]:
        tool_list = []
        try:
            if resp and hasattr(resp, 'content') and resp.content:
                content = resp.content.strip()
            else:
                return tool_list
            content = content.replace('\n', '').replace('\r', '')
            response_json = json.loads(content)
            if "use_tool_list" in response_json:
                use_tool_list = response_json["use_tool_list"]
                if use_tool_list:
                    for use_tool in use_tool_list:
                        tool_name = use_tool["tool"]
                        arguments = use_tool["arguments"]
                        if tool_name and arguments:
                            tool_list.append(use_tool)

            return tool_list
        except Exception as e:
            logger.debug(
                f"tool_parse error, content: {resp.content}, \nerror msg: {traceback.format_exc()}")
            return tool_list

    def response_parse(self, resp: ModelResponse) -> AgentResult:
        """Default parse response by LLM."""
        results = []
        if not resp:
            logger.warning("LLM no valid response!")
            return AgentResult(actions=[], current_state=None)

        use_tool_list = self.use_tool_list(resp)
        is_call_tool = False
        content = '' if resp.content is None else resp.content
        if resp.tool_calls:
            is_call_tool = True
            for tool_call in resp.tool_calls:
                full_name: str = tool_call.function.name
                if not full_name:
                    logger.warning("tool call response no tool name.")
                    continue
                try:
                    params = json.loads(tool_call.function.arguments)
                except:
                    logger.warning(
                        f"{tool_call.function.arguments} parse to json fail.")
                    params = {}
                # format in framework
                names = full_name.split("__")
                tool_name = names[0]
                logger.info(
                    f"param_info={params} tool_name={tool_name} full_name={full_name} is_agent_by_name={is_agent_by_name(full_name)} AgentFactory._agent_instance={AgentFactory._agent_instance}")
                if is_agent_by_name(full_name):
                    param_info = params.get('content', "") + ' ' + params.get('info', '')
                    results.append(ActionModel(tool_name=full_name,
                                               tool_call_id=tool_call.id,
                                               agent_name=self.id(),
                                               params=params,
                                               policy_info=content + param_info))
                else:
                    action_name = '__'.join(
                        names[1:]) if len(names) > 1 else ''
                    results.append(ActionModel(tool_name=tool_name,
                                               tool_call_id=tool_call.id,
                                               action_name=action_name,
                                               agent_name=self.id(),
                                               params=params,
                                               policy_info=content))
        elif use_tool_list and len(use_tool_list) > 0:
            is_call_tool = True
            for use_tool in use_tool_list:
                full_name = use_tool["tool"]
                if not full_name:
                    logger.warning("tool call response no tool name.")
                    continue
                params = use_tool["arguments"]
                if not params:
                    logger.warning("tool call response no tool params.")
                    continue
                names = full_name.split("__")
                tool_name = names[0]
                if is_agent_by_name(full_name):
                    param_info = params.get('content', "") + ' ' + params.get('info', '')
                    results.append(ActionModel(tool_name=full_name,
                                               tool_call_id=use_tool.get('id'),
                                               agent_name=self.id(),
                                               params=params,
                                               policy_info=content + param_info))
                else:
                    action_name = '__'.join(
                        names[1:]) if len(names) > 1 else ''
                    results.append(ActionModel(tool_name=tool_name,
                                               tool_call_id=use_tool.get('id'),
                                               action_name=action_name,
                                               agent_name=self.id(),
                                               params=params,
                                               policy_info=content))
        else:
            if content:
                content = content.replace("```json", "").replace("```", "")
            # no tool call, agent name is itself.
            results.append(ActionModel(
                agent_name=self.id(), policy_info=content))
        return AgentResult(actions=results, current_state=None, is_call_tool=is_call_tool)

    def _log_messages(self, messages: List[Dict[str, Any]]) -> None:
        """Log the sequence of messages for debugging purposes"""
        logger.info(f"[agent] Invoking LLM with {len(messages)} messages:")
        for i, msg in enumerate(messages):
            prefix = msg.get('role')
            logger.info(
                f"[agent] Message {i + 1}: {prefix} ===================================")
            if isinstance(msg['content'], list):
                for item in msg['content']:
                    if item.get('type') == 'text':
                        logger.info(
                            f"[agent] Text content: {item.get('text')}")
                    elif item.get('type') == 'image_url':
                        image_url = item.get('image_url', {}).get('url', '')
                        if image_url.startswith('data:image'):
                            logger.info(f"[agent] Image: [Base64 image data]")
                        else:
                            logger.info(
                                f"[agent] Image URL: {image_url[:30]}...")
            else:
                content = str(msg['content'])
                chunk_size = 500
                for j in range(0, len(content), chunk_size):
                    chunk = content[j:j + chunk_size]
                    if j == 0:
                        logger.info(f"[agent] Content: {chunk}")
                    else:
                        logger.info(f"[agent] Content (continued): {chunk}")

            if 'tool_calls' in msg and msg['tool_calls']:
                for tool_call in msg.get('tool_calls'):
                    if isinstance(tool_call, dict):
                        logger.info(
                            f"[agent] Tool call: {tool_call.get('function', {}).get('name', {})} - ID: {tool_call.get('id')}")
                        args = str(tool_call.get('function', {}).get(
                            'arguments', {}))[:1000]
                        logger.info(f"[agent] Tool args: {args}...")
                    elif isinstance(tool_call, ToolCall):
                        logger.info(
                            f"[agent] Tool call: {tool_call.function.name} - ID: {tool_call.id}")
                        args = str(tool_call.function.arguments)[:1000]
                        logger.info(f"[agent] Tool args: {args}...")

    def _agent_result(self, actions: List[ActionModel], caller: str, input_message: Message):
        if not actions:
            raise Exception(f'{self.id()} no action decision has been made.')

        if isinstance(self.context.swarm, TeamSwarm):
            if self.id() == self.context.swarm.communicate_agent.id():
                logger.info(f"{self.id()} is lead agent in TeamSwarm, will send message to TeamHandler.")
                return Message(payload=actions,
                               caller=caller,
                               sender=self.id(),
                               receiver=actions[0].tool_name,
                               category=Constants.MULTI_AGENT_TEAM,
                               session_id=self.context.session_id if self.context else "",
                               headers=self._update_headers(input_message))

        tools = OrderedDict()
        agents = []
        for action in actions:
            if is_agent(action):
                agents.append(action)
            else:
                if action.tool_name not in tools:
                    tools[action.tool_name] = []
                tools[action.tool_name].append(action)

        _group_name = None
        # agents and tools exist simultaneously, more than one agent/tool name
        if (agents and tools) or len(agents) > 1 or len(tools) > 1:
            _group_name = f"{self.id()}_{uuid.uuid1().hex}"

        # complex processing
        if _group_name:
            print("input_message", input_message)
            return GroupMessage(payload=actions,
                                caller=caller,
                                sender=self.id(),
                                receiver=actions[0].tool_name,
                                session_id=self.context.session_id if self.context else "",
                                group_id=_group_name,
                                topic=TopicType.GROUP_ACTIONS,
                                headers=self._update_headers(input_message))
            # logger.warning(
            #     f"more than one agent an tool causing confusion, will choose the first one. {agents}")
            # agents = [agents[0]] if agents else []
            # for _, v in tools.items():
            #     actions = v
            #     break

        elif agents:
            return AgentMessage(payload=actions,
                                caller=caller,
                                sender=self.id(),
                                receiver=actions[0].tool_name,
                                session_id=self.context.session_id if self.context else "",
                                headers=self._update_headers(input_message))

        else:
            return ToolMessage(payload=actions,
                               caller=caller,
                               sender=self.id(),
                               receiver=actions[0].tool_name,
                               session_id=self.context.session_id if self.context else "",
                               headers=self._update_headers(input_message))

    def post_run(self, policy_result: List[ActionModel], policy_input: Observation, message: Message = None) -> Message:
        return self._agent_result(
            policy_result,
            policy_input.from_agent_name if policy_input.from_agent_name else policy_input.observer,
            message
        )

    async def async_post_run(self, policy_result: List[ActionModel], policy_input: Observation,
                             message: Message = None) -> Message:
        return self._agent_result(
            policy_result,
            policy_input.from_agent_name if policy_input.from_agent_name else policy_input.observer,
            message
        )

    def policy(self, observation: Observation, info: Dict[str, Any] = {}, message: Message = None, **kwargs) -> List[ActionModel]:
        """The strategy of an agent can be to decide which tools to use in the environment, or to delegate tasks to other agents.

        Args:
            observation: The state observed from tools in the environment.
            info: Extended information is used to assist the agent to decide a policy.

        Returns:
            ActionModel sequence from agent policy
        """
        output = None
        if kwargs.get("output") and isinstance(kwargs.get("output"), StepOutput):
            output = kwargs["output"]

        # Get current step information for trace recording
        step = kwargs.get("step", 0)
        exp_id = kwargs.get("exp_id", None)
        source_span = trace.get_current_span()

        if hasattr(observation, 'context') and observation.context:
            self.task_histories = observation.context

        try:
            self._run_hooks_sync(self.context, HookPoint.PRE_LLM_CALL)
        except Exception as e:
            logger.warn(traceback.format_exc())

        self._finished = False
        self.desc_transform()
        images = observation.images if self.conf.use_vision else None
        if self.conf.use_vision and not images and observation.image:
            images = [observation.image]
            observation.images = images
        messages = self.messages_transform(content=observation.content,
                                           image_urls=observation.images,
                                           observation=observation,
                                           message=message
                                           )

        self._log_messages(messages)

        llm_response = None
        span_name = f"llm_call_{exp_id}"
        serializable_messages = self._to_serializable(messages)
        with trace.span(span_name) as llm_span:
            llm_span.set_attributes({
                "exp_id": exp_id,
                "step": step,
                "messages": json.dumps(serializable_messages, ensure_ascii=False)
            })
            if source_span:
                source_span.set_attribute("messages", json.dumps(
                    serializable_messages, ensure_ascii=False))

            try:
                llm_response = call_llm_model(
                    self.llm,
                    messages=messages,
                    model=self.model_name,
                    temperature=self.conf.llm_config.llm_temperature,
                    tools=self.tools if not self.use_tools_in_prompt and self.tools else None
                )

                logger.info(f"Execute response: {llm_response.message}")
            except Exception as e:
                logger.warn(traceback.format_exc())
                raise e
            finally:
                if llm_response:
                    if llm_response.error:
                        logger.info(f"llm result error: {llm_response.error}")
                    else:
                        sync_exec(self._add_llm_response_to_memory, llm_response=llm_response, context=message.context)
                        # rewrite
                        self.context.context_info[self.id()] = info
                else:
                    logger.error(f"{self.id()} failed to get LLM response")
                    raise RuntimeError(
                        f"{self.id()} failed to get LLM response")

        try:
            self._run_hooks_sync(self.context, HookPoint.POST_LLM_CALL)
        except Exception as e:
            logger.warn(traceback.format_exc())

        agent_result = sync_exec(self.resp_parse_func, llm_response)
        if not agent_result.is_call_tool:
            self._finished = True

        if output:
            output.add_part(MessageOutput(source=llm_response, json_parse=False, task_id=self.context.task_id))
            output.mark_finished()
        return agent_result.actions

    async def async_policy(self, observation: Observation, info: Dict[str, Any] = {}, message: Message = None,
                           **kwargs) -> List[ActionModel]:
        """The strategy of an agent can be to decide which tools to use in the environment, or to delegate tasks to other agents.

        Args:
            observation: The state observed from tools in the environment.
            info: Extended information is used to assist the agent to decide a policy.

        Returns:
            ActionModel sequence from agent policy
        """
        outputs = None
        if kwargs.get("outputs") and isinstance(kwargs.get("outputs"), Outputs):
            outputs = kwargs.get("outputs")

        # Get current step information for trace recording
        source_span = trace.get_current_span()

        if hasattr(observation, 'context') and observation.context:
            self.task_histories = observation.context

        try:
            events = []
            async for event in self.run_hooks(self.context, HookPoint.PRE_LLM_CALL):
                events.append(event)
        except Exception as e:
            logger.warn(traceback.format_exc())

        self._finished = False
        messages = await self._prepare_llm_input(observation, info, message=message, **kwargs)

        serializable_messages = self._to_serializable(messages)
        llm_response = None
        if source_span:
            source_span.set_attribute("messages", json.dumps(
                serializable_messages, ensure_ascii=False))
        try:
            llm_response = await self._call_llm_model(observation, messages, info, message=message, **kwargs)
        except Exception as e:
            logger.warn(traceback.format_exc())
            raise e
        finally:
            if llm_response:
                use_tools = self.use_tool_list(llm_response)
                is_use_tool_prompt = len(use_tools) > 0
                if llm_response.error:
                    logger.info(f"llm result error: {llm_response.error}")
                    if eventbus is not None:
                        output_message = Message(
                            category=Constants.OUTPUT,
                            payload=Output(
                                data=f"llm result error: {llm_response.error}"
                            ),
                            sender=self.id(),
                            session_id=self.context.session_id if self.context else "",
                            headers={"context": self.context}
                        )
                        await send_message(output_message)
                else:
                    await self._add_llm_response_to_memory(llm_response, message.context)
            else:
                logger.error(f"{self.id()} failed to get LLM response")
                raise RuntimeError(f"{self.id()} failed to get LLM response")

        try:
            events = []
            async for event in self.run_hooks(self.context, HookPoint.POST_LLM_CALL):
                events.append(event)
        except Exception as e:
            logger.warn(traceback.format_exc())

        agent_result = sync_exec(self.resp_parse_func, llm_response)
        logger.info(f"agent_result: {agent_result}")
        if not agent_result.is_call_tool:
            self._finished = True
        return agent_result.actions

    def _to_serializable(self, obj):
        if isinstance(obj, dict):
            return {k: self._to_serializable(v) for k, v in obj.items()}
        elif isinstance(obj, list):
            return [self._to_serializable(i) for i in obj]
        elif hasattr(obj, "to_dict"):
            return obj.to_dict()
        elif hasattr(obj, "model_dump"):
            return obj.model_dump()
        elif hasattr(obj, "dict"):
            return obj.dict()
        else:
            return obj

    async def llm_and_tool_execution(self, observation: Observation, messages: List[Dict[str, str]] = [],
                                     info: Dict[str, Any] = {}, message: Message = None, **kwargs) -> List[ActionModel]:
        """Perform combined LLM call and tool execution operations.

        Args:
            observation: The state observed from the environment
            info: Extended information to assist the agent in decision-making
            **kwargs: Other parameters

        Returns:
            ActionModel sequence. If a tool is executed, includes the tool execution result.
        """
        # Get current step information for trace recording
        llm_response = await self._call_llm_model(observation, messages, info, **kwargs)
        if llm_response:
            if llm_response.error:
                logger.info(f"llm result error: {llm_response.error}")
            else:
                await self._add_llm_response_to_memory(llm_response, message.context)
        else:
            logger.error(f"{self.id()} failed to get LLM response")
            raise RuntimeError(f"{self.id()} failed to get LLM response")

        agent_result = sync_exec(self.resp_parse_func, llm_response)
        if not agent_result.is_call_tool:
            self._finished = True
            return agent_result.actions
        else:
            result = await self._execute_tool(agent_result.actions, context_message=message)
            return result

    async def _prepare_llm_input(self, observation: Observation, info: Dict[str, Any] = {}, message: Message = None,
                                 **kwargs):
        """Prepare LLM input
        Args:
            observation: The state observed from the environment
            info: Extended information to assist the agent in decision-making
            **kwargs: Other parameters
        """
        await self.async_desc_transform()
        images = observation.images if self.conf.use_vision else None
        if self.conf.use_vision and not images and observation.image:
            images = [observation.image]
        messages = await self.async_messages_transform(image_urls=images, observation=observation, message=message)

        self._log_messages(messages)

        return messages

    def _process_messages(self, messages: List[Dict[str, Any]],
                          context: Context = None) -> Message:
        origin_messages = messages
        st = time.time()
        with trace.span(f"{SPAN_NAME_PREFIX_AGENT}llm_context_process", attributes={
            "start_time": st,
            semconv.AGENT_ID: self.id()
        }) as compress_span:
            if self.context_rule is None:
                logger.debug('debug|skip process_messages context_rule is None')
                return messages
            origin_len = compressed_len = len(str(messages))
            origin_messages_count = truncated_messages_count = len(messages)
            try:
                prompt_processor = PromptProcessor(self.context_rule, self.conf.llm_config)
                result = prompt_processor.process_messages(messages, context)
                messages = result.processed_messages

                compressed_len = len(str(messages))
                truncated_messages_count = len(messages)
                logger.debug(
                    f'debug|llm_context_process|{origin_len}|{compressed_len}|{origin_messages_count}|{truncated_messages_count}|\n|{origin_messages}\n|{messages}')
                return messages
            finally:
                compress_span.set_attributes({
                    "end_time": time.time(),
                    "duration": time.time() - st,
                    # messages length
                    "origin_messages_count": origin_messages_count,
                    "truncated_messages_count": truncated_messages_count,
                    "truncated_ratio": round(truncated_messages_count / origin_messages_count, 2),
                    # token length
                    "origin_len": origin_len,
                    "compressed_len": compressed_len,
                    "compress_ratio": round(compressed_len / origin_len, 2)
                })

    async def _call_llm_model(self, observation: Observation, messages: List[Dict[str, str]] = [],
                              info: Dict[str, Any] = {}, **kwargs) -> ModelResponse:
        """Perform LLM call
        Args:
            observation: The state observed from the environment
            info: Extended information to assist the agent in decision-making
            **kwargs: Other parameters
        Returns:
            LLM response
        """
        outputs = None
        if kwargs.get("outputs") and isinstance(kwargs.get("outputs"), Outputs):
            outputs = kwargs.get("outputs")
        if not messages:
            messages = await self._prepare_llm_input(observation, **kwargs)

        llm_response = None
        source_span = trace.get_current_span()
        serializable_messages = self._to_serializable(messages)

        if source_span:
            source_span.set_attribute("messages", json.dumps(
                serializable_messages, ensure_ascii=False))

        try:
            stream_mode = kwargs.get("stream", False)
            if stream_mode:
                llm_response = ModelResponse(
                    id="", model="", content="", tool_calls=[])
                resp_stream = acall_llm_model_stream(
                    self.llm,
                    messages=messages,
                    model=self.model_name,
                    temperature=self.conf.llm_config.llm_temperature,
                    tools=self.tools if not self.use_tools_in_prompt and self.tools else None,
                    stream=True
                )

                async def async_call_llm(resp_stream, json_parse=False):
                    llm_resp = ModelResponse(
                        id="", model="", content="", tool_calls=[])

                    # Async streaming with acall_llm_model
                    async def async_generator():
                        async for chunk in resp_stream:
                            if chunk.content:
                                llm_resp.content += chunk.content
                                yield chunk.content
                            if chunk.tool_calls:
                                llm_resp.tool_calls.extend(chunk.tool_calls)
                            if chunk.error:
                                llm_resp.error = chunk.error
                            llm_resp.id = chunk.id
                            llm_resp.model = chunk.model
                            llm_resp.usage = nest_dict_counter(
                                llm_resp.usage, chunk.usage)

                    return MessageOutput(source=async_generator(), json_parse=json_parse), llm_resp

                output, response = await async_call_llm(resp_stream)
                llm_response = response

                if eventbus is not None and resp_stream:
                    output_message = Message(
                        category=Constants.OUTPUT,
                        payload=output,
                        sender=self.id(),
                        session_id=self.context.session_id if self.context else "",
                        headers={"context": self.context}
                    )
                    await send_message(output_message)
                elif not self.event_driven and outputs:
                    outputs.add_output(output)

            else:
                llm_response = await acall_llm_model(
                    self.llm,
                    messages=messages,
                    model=self.model_name,
                    temperature=self.conf.llm_config.llm_temperature,
                    tools=self.tools if not self.use_tools_in_prompt and self.tools else None,
                    stream=kwargs.get("stream", False)
                )
                if eventbus is None:
                    logger.warn(
                        "=============== eventbus is none ============")
                if eventbus is not None and llm_response:
                    await send_message(Message(
                        category=Constants.OUTPUT,
                        payload=llm_response,
                        sender=self.id(),
                        session_id=self.context.session_id if self.context else "",
                        headers={"context": self.context}
                    ))
                elif not self.event_driven and outputs:
                    outputs.add_output(MessageOutput(
                        source=llm_response, json_parse=False))

            logger.info(
                f"Execute response: {json.dumps(llm_response.to_dict(), ensure_ascii=False)}")

        except Exception as e:
            logger.warn(traceback.format_exc())
            if eventbus is not None:
                output_message = Message(
                    category=Constants.OUTPUT,
                    payload=Output(
                        data=f"Failed to call llm model: {e}"
                    ),
                    sender=self.id(),
                    session_id=self.context.session_id if self.context else "",
                    headers={"context": self.context}
                )
                await send_message(output_message)
            raise e
        finally:
            return llm_response

    async def _execute_tool(self, actions: List[ActionModel], context_message: Message = None) -> Any:
        """Execute tool calls

        Args:
            action: The action(s) to execute

        Returns:
            The result of tool execution
        """
        tool_actions = []
        for act in actions:
            if is_agent(act):
                continue
            else:
                tool_actions.append(act)

        msg = None
        terminated = False
        # group action by tool name
        tool_mapping = dict()
        reward = 0.0
        # Directly use or use tools after creation.
        for act in tool_actions:
            if not self.tools_instances or (self.tools_instances and act.tool_name not in self.tools):
                # Dynamically only use default config in module.
                conf = self.tools_conf.get(act.tool_name)
                if not conf:
                    conf = ToolConfig(
                        exit_on_failure=self.task.conf.get('exit_on_failure'))
                tool = ToolFactory(act.tool_name, conf=conf,
                                   asyn=conf.use_async if conf else False)
                if isinstance(tool, Tool):
                    tool.reset()
                elif isinstance(tool, AsyncTool):
                    await tool.reset()
                tool_mapping[act.tool_name] = []
                self.tools_instances[act.tool_name] = tool
            if act.tool_name not in tool_mapping:
                tool_mapping[act.tool_name] = []
            tool_mapping[act.tool_name].append(act)

        observation = None

        for tool_name, action in tool_mapping.items():
            tool_message = ToolMessage(
                payload=action,
                session_id=self.context.session_id,
                headers={"context": self.context}
            )
            # Execute action using browser tool and unpack all return values
            if isinstance(self.tools_instances[tool_name], Tool):
                message = self.tools_instances[tool_name].step(tool_message)
            elif isinstance(self.tools_instances[tool_name], AsyncTool):
                # todo sandbox
                message = await self.tools_instances[tool_name].step(tool_message, agent=self)
            else:
                logger.warning(
                    f"Unsupported tool type: {self.tools_instances[tool_name]}")
                continue

            observation, reward, terminated, _, info = message.payload

            # Check if there's an exception in info
            if info.get("exception"):
                color_log(f"Agent {self.id()} _execute_tool failed with exception: {info['exception']}",
                          color=Color.red)
                msg = f"Agent {self.id()} _execute_tool failed with exception: {info['exception']}"
            logger.info(
                f"Agent {self.id()} _execute_tool finished by tool action: {action}.")
            log_ob = Observation(content='' if observation.content is None else observation.content,
                                 action_result=observation.action_result)
            trace_logger.info(
                f"{tool_name} observation: {log_ob}", color=Color.green)

            for action_result_item in observation.action_result:
<<<<<<< HEAD
                await self._add_tool_result_to_memory(action_result_item.tool_call_id, action_result_item,context=context_message.context)
=======
                await self._add_tool_result_to_memory(action_result_item.tool_call_id, action_result_item.content,
                                                      context=context_message.context)
>>>>>>> 0bafbed9

        return [ActionModel(agent_name=self.id(), policy_info=observation.content)]

    def _init_context(self, context: Context):
        super()._init_context(context)
        # Generate default configuration when context_rule is empty
        llm_config = self.conf.llm_config
        context_rule = self.context_rule
        if context_rule is None:
            self.context_rule = ContextRuleConfig(
                optimization_config=OptimizationConfig(
                    enabled=True,
                    max_token_budget_ratio=1.0
                ),
                llm_compression_config=LlmCompressionConfig(
                    enabled=False  # Compression disabled by default
                )
            )
        logger.debug(f'init_context llm_agent {self.name()} {self.conf} {self.context_rule}')

    def update_system_prompt(self, system_prompt: str):
        self.system_prompt = system_prompt
        logger.info(f"Agent {self.name()} system_prompt updated")

    def update_agent_prompt(self, agent_prompt: str):
        self.agent_prompt = agent_prompt
        logger.info(f"Agent {self.name()} agent_prompt updated")

    async def run_hooks(self, context: Context, hook_point: str):
        """Execute hooks asynchronously"""
        from aworld.runners.hook.hook_factory import HookFactory
        from aworld.core.event.base import Message

        # Get all hooks for the specified hook point
        all_hooks = HookFactory.hooks(hook_point)
        hooks = all_hooks.get(hook_point, [])

        for hook in hooks:
            try:
                # Create a temporary Message object to pass to the hook
                message = Message(
                    category="agent_hook",
                    payload=None,
                    sender=self.id(),
                    session_id=context.session_id if hasattr(
                        context, 'session_id') else None,
                    headers={"context": self.context}
                )

                # Execute hook
                msg = await hook.exec(message, context)
                if msg:
                    logger.debug(f"Hook {hook.point()} executed successfully")
                    yield msg
            except Exception as e:
                logger.warning(
                    f"Hook {hook.point()} execution failed: {traceback.format_exc()}")

    def _run_hooks_sync(self, context: Context, hook_point: str):
        """Execute hooks synchronously"""
        # Use sync_exec to execute asynchronous hook logic
        try:
            sync_exec(self.run_hooks, context, hook_point)
        except Exception as e:
            logger.warn(
                f"Failed to execute hooks for {hook_point}: {traceback.format_exc()}")

    async def _add_system_message_to_memory(self, context: Context, content: str):
        session_id = context.get_task().session_id
        task_id = context.get_task().id
        user_id = context.get_task().user_id

        histories = self.memory.get_last_n(self.history_messages, filters={
            "agent_id": self.id(),
            "session_id": session_id,
            "task_id": task_id,
            "message_type": "init"
        }, agent_memory_config=self.memory_config)
        if histories and len(histories) > 0:
            logger.debug(
                f"🧠 [MEMORY:short-term] histories is not empty, do not need add system input to agent memory")
            return
        if not self.system_prompt:
            return
        content = await self.custom_system_prompt(context=context, content=content)
        logger.info(f'system prompt content: {content}')

        self.memory.add(MemorySystemMessage(
            content=content,
            metadata=MessageMetadata(
                session_id=session_id,
                user_id=user_id,
                task_id=task_id,
                agent_id=self.id(),
                agent_name=self.name(),
            )
        ), agent_memory_config=self.memory_config)
        logger.info(
            f"🧠 [MEMORY:short-term] Added system input to agent memory:  Agent#{self.id()}, 💬 {content[:100]}...")

    async def custom_system_prompt(self, context: Context, content: str):
        return content

    async def _add_human_input_to_memory(self, content: Any, context: Context):
        """Add user input to memory"""
        if not context.get_task():
            logger.error(f"Task is None")
        session_id = context.get_task().session_id
        user_id = context.get_task().user_id
        task_id = context.get_task().id

        self.memory.add(MemoryHumanMessage(
            content=content,
            metadata=MessageMetadata(
                session_id=session_id,
                user_id=user_id,
                task_id=task_id,
                agent_id=self.id(),
                agent_name=self.name(),
            )
        ), agent_memory_config=self.memory_config)
        logger.info(f"🧠 [MEMORY:short-term] Added human input to task memory: "
                    f"User#{user_id}, "
                    f"Session#{session_id}, "
                    f"Task#{task_id}, "
                    f"Agent#{self.id()}, 💬 {content[:100]}...")

    async def _add_llm_response_to_memory(self, llm_response, context: Context):
        """Add LLM response to memory"""
        custom_prompt_tool_calls = []
        if self.use_tools_in_prompt:
            custom_prompt_tool_calls = self.use_tool_list(llm_response)
        if not context.get_task():
            logger.error(f"Task is None")
        session_id = context.get_task().session_id
        user_id = context.get_task().user_id
        task_id = context.get_task().id

        self.memory.add(MemoryAIMessage(
            content=llm_response.content,
            tool_calls=llm_response.tool_calls if not self.use_tools_in_prompt else custom_prompt_tool_calls,
            metadata=MessageMetadata(
                session_id=session_id,
                user_id=user_id,
                task_id=task_id,
                agent_id=self.id(),
                agent_name=self.name()
            )
        ), agent_memory_config=self.memory_config)
        logger.info(f"🧠 [MEMORY:short-term] Added LLM response to task memory: "
                    f"User#{user_id}, "
                    f"Session#{session_id}, "
                    f"Task#{task_id}, "
                    f"Agent#{self.id()},"
                    f" 💬 tool_calls size: {len(llm_response.tool_calls) if llm_response.tool_calls else 0},"
                    f" content: {llm_response.content[:100] if llm_response.content else ''}... ")

    async def _add_tool_result_to_memory(self, tool_call_id: str, tool_result: ActionResult, context: Context):
        """Add tool result to memory"""
        if isinstance(tool_result.content, str) and tool_result.content.startswith("data:image"):
            image_content = tool_result.content
            tool_result.content = "this picture is below "
            await self._do_add_tool_result_to_memory(tool_call_id, tool_result, context)
            image_content = [
                {
                    "type": "text",
                    "text": f"this is file of tool_call_id:{tool_result.tool_call_id}"
                },
                {
                    "type": "image_url",
                    "image_url": {
                        "url": image_content
                    }
                }
            ]
            await self._add_human_input_to_memory(image_content, context)
        else:
            await self._do_add_tool_result_to_memory(tool_call_id, tool_result, context)

    async def _do_add_tool_result_to_memory(self, tool_call_id: str, tool_result: ActionResult, context: Context):
        """Add tool result to memory"""

        session_id = context.get_task().session_id
        user_id = context.get_task().user_id
        task_id = context.get_task().id

        self.memory.add(MemoryToolMessage(
            content=tool_result.content,
            tool_call_id=tool_call_id,
            status="success",
            metadata=MessageMetadata(
                session_id=session_id,
                user_id=user_id,
                task_id=task_id,
                agent_id=self.id(),
                agent_name=self.name(),
            )
        ), agent_memory_config=self.memory_config)
        logger.info(f"🧠 [MEMORY:short-term] Added tool result to task memory:"
                    f" User#{user_id}, "
                    f"Session#{session_id}, "
                    f"Task#{task_id}, "
                    f"Agent#{self.id()}, 💬 tool_call_id: {tool_call_id} ")

    def _update_headers(self, input_message: Message) -> Dict[str, Any]:
        headers = input_message.headers.copy()
        headers['context'] = self.context
        headers['level'] = headers.get('level', 0) + 1
        if input_message.group_id:
            headers['parent_group_id'] = input_message.group_id
        return headers<|MERGE_RESOLUTION|>--- conflicted
+++ resolved
@@ -15,13 +15,8 @@
 from aworld.config.conf import AgentConfig, ConfigDict, ContextRuleConfig, OptimizationConfig, \
     LlmCompressionConfig
 from aworld.core.agent.agent_desc import get_agent_desc
-<<<<<<< HEAD
-from aworld.core.agent.base import AgentFactory, BaseAgent, AgentResult, is_agent_by_name, is_agent
-from aworld.core.common import Observation, ActionModel, ActionResult
-=======
 from aworld.core.agent.base import AgentFactory, BaseAgent, AgentResult, is_agent_by_name, is_agent, AgentStatus
 from aworld.core.common import Observation, ActionModel
->>>>>>> 0bafbed9
 from aworld.core.context.base import Context
 from aworld.core.context.processor.prompt_processor import PromptProcessor
 from aworld.core.event import eventbus
@@ -247,9 +242,6 @@
         if observation.is_tool_result:
             for action_item in observation.action_result:
                 tool_call_id = action_item.tool_call_id
-<<<<<<< HEAD
-                await self._add_tool_result_to_memory(tool_call_id, tool_result=action_item, context=message.context)
-=======
                 await self._add_tool_result_to_memory(tool_call_id, tool_result=content, context=message.context)
         elif not self.use_tools_in_prompt and "tool_calls" in last_history.metadata and last_history.metadata['tool_calls']:
             for tool_call in last_history.metadata['tool_calls']:
@@ -258,7 +250,6 @@
                 if tool_name and tool_name == message.sender:
                     await self._add_tool_result_to_memory(tool_call_id, tool_result=observation.content, context=message.context)
                     break
->>>>>>> 0bafbed9
         else:
             content = observation.content
             logger.debug(f"agent_prompt: {agent_prompt}")
@@ -992,12 +983,8 @@
                 f"{tool_name} observation: {log_ob}", color=Color.green)
 
             for action_result_item in observation.action_result:
-<<<<<<< HEAD
-                await self._add_tool_result_to_memory(action_result_item.tool_call_id, action_result_item,context=context_message.context)
-=======
                 await self._add_tool_result_to_memory(action_result_item.tool_call_id, action_result_item.content,
                                                       context=context_message.context)
->>>>>>> 0bafbed9
 
         return [ActionModel(agent_name=self.id(), policy_info=observation.content)]
 

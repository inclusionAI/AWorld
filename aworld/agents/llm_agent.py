--- conflicted
+++ resolved
@@ -955,11 +955,6 @@
     def from_dict(attr_dict: Dict[str, Any]) -> 'Agent':
         return Agent(**attr_dict)
 
-<<<<<<< HEAD
-
-# Considering compatibility and current universality, we still use Agent to represent LLM Agent.
-Agent = LLMAgent
-=======
     async def process_by_ptc(self, tools, context: Context):
         if not hasattr(self, "ptc_tools") or not self.ptc_tools:
             return
@@ -969,4 +964,8 @@
             if tool["function"]["name"] in ptc_tools:
                 tool["function"]["description"] = "[allow_code_execution]" +  tool["function"]["description"]
                 logger.debug(f"ptc augmented tool: {tool['function']['description']}")
->>>>>>> 2b8bcdbc
+
+
+
+# Considering compatibility and current universality, we still use Agent to represent LLM Agent.
+Agent = LLMAgent
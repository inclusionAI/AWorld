--- conflicted
+++ resolved
@@ -9,17 +9,12 @@
 from aworld.agents.gaia.prompts import *
 from aworld.agents.gaia.utils import extract_pattern
 from aworld.config.common import Agents
-<<<<<<< HEAD
-=======
-from aworld.core.agent.base import Agent, AgentFactory
-from aworld.models.utils import tool_desc_transform
-from aworld.models.llm import call_llm_model
->>>>>>> 7320bcf9
 from aworld.config.conf import AgentConfig, ConfigDict
 from aworld.core.agent.base import Agent, AgentFactory
 from aworld.core.common import ActionModel, Observation
 from aworld.core.envs.tool_desc import get_tool_desc
 from aworld.logs.util import logger
+from aworld.models.llm import call_llm_model
 from aworld.models.utils import tool_desc_transform
 
 
@@ -49,32 +44,16 @@
         ]
         for traj in self.trajectory:
             input_content.append(traj[0].content)
-<<<<<<< HEAD
-            if (
-                traj[-1].choices is not None
-                and traj[-1].choices[0].message.tool_calls is not None
-            ):
+            if traj[-1].tool_calls is not None:
                 input_content.append(
                     {
                         "role": "assistant",
                         "content": "",
-                        "tool_calls": traj[-1].choices[0].message.tool_calls,
+                        "tool_calls": traj[-1].serialize_tool_calls(),
                     }
                 )
             else:
-                input_content.append(
-                    {
-                        "role": "assistant",
-                        "content": traj[-1].choices[0].message.content,
-                    }
-                )
-=======
-            if traj[-1].tool_calls is not None:
-                input_content.append(
-                    {'role': 'assistant', 'content': '', 'tool_calls': traj[-1].serialize_tool_calls()})
-            else:
-                input_content.append({'role': 'assistant', 'content': traj[-1].content})
->>>>>>> 7320bcf9
+                input_content.append({"role": "assistant", "content": traj[-1].content})
 
         if content is None:
             content = observation.action_result[0].error
@@ -92,22 +71,16 @@
 
         tool_calls = []
         try:
-<<<<<<< HEAD
-            llm_result = self.llm.chat.completions.create(
-                messages=input_content,
+            llm_result = call_llm_model(
+                self.llm,
+                input_content,
                 model=self.model_name,
-                **{"temperature": 0, "tools": self.tools},
+                tools=self.tools,
+                temperature=0,
             )
-            logger.info(f"Execute response: {llm_result.choices[0].message}")
-            content = llm_result.choices[0].message.content
-            tool_calls = llm_result.choices[0].message.tool_calls
-=======
-            llm_result = call_llm_model(self.llm, input_content, model=self.model_name,
-                                        tools=self.tools, temperature=0)
             logger.info(f"Execute response: {llm_result.message}")
             content = llm_result.content
             tool_calls = llm_result.tool_calls
->>>>>>> 7320bcf9
         except Exception as e:
             logger.warning(traceback.format_exc())
             # raise e
@@ -186,31 +159,17 @@
         ]
         # build input of llm based history
         for traj in self.trajectory:
-<<<<<<< HEAD
             input_content.append({"role": "user", "content": traj[0].content})
-            if traj[-1].choices[0].message.tool_calls is not None:
+            if traj[-1].tool_calls is not None:
                 input_content.append(
                     {
                         "role": "assistant",
                         "content": "",
-                        "tool_calls": traj[-1].choices[0].message.tool_calls,
+                        "tool_calls": traj[-1].serialize_tool_calls(),
                     }
                 )
             else:
-                input_content.append(
-                    {
-                        "role": "assistant",
-                        "content": traj[-1].choices[0].message.content,
-                    }
-                )
-=======
-            input_content.append({'role': 'user', 'content': traj[0].content})
-            if traj[-1].tool_calls is not None:
-                input_content.append(
-                    {'role': 'assistant', 'content': '', 'tool_calls': traj[-1].serialize_tool_calls()})
-            else:
-                input_content.append({'role': 'assistant', 'content': traj[-1].content})
->>>>>>> 7320bcf9
+                input_content.append({"role": "assistant", "content": traj[-1].content})
 
         message = observation.content
         if self.first_prompt:
@@ -219,7 +178,9 @@
 
         input_content.append({"role": "user", "content": message})
         try:
-            llm_result = call_llm_model(self.llm, messages=input_content, model=self.model_name)
+            llm_result = call_llm_model(
+                self.llm, messages=input_content, model=self.model_name
+            )
             logger.info(f"Plan response: {llm_result.message}")
         except Exception as e:
             logger.warning(traceback.format_exc())
@@ -230,13 +191,8 @@
                 ob.content = message
                 self.trajectory.append((ob, info, llm_result))
             else:
-<<<<<<< HEAD
-                logger.warning("no result to record!")
-        content = llm_result.choices[0].message.content
-=======
                 logger.warn("no result to record!")
         content = llm_result.content
->>>>>>> 7320bcf9
         if "TASK_DONE" not in content:
             content += self.done_prompt
         else:

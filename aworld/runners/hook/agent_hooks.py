# coding: utf-8
# Copyright (c) 2025 inclusionAI.
import abc

from aworld.core.context.base import Context
from aworld.core.event.base import Message
from aworld.runners.hook.hook_factory import HookFactory
from aworld.runners.hook.hooks import PostLLMCallHook, PreLLMCallHook
from aworld.utils.common import convert_to_snake
from aworld.utils.serialized_util import to_serializable


@HookFactory.register(name="PreLLMCallContextProcessHook",
                      desc="PreLLMCallContextProcessHook")
class PreLLMCallContextProcessHook(PreLLMCallHook):
    """Process in the hook point of the pre_llm_call."""
    __metaclass__ = abc.ABCMeta

    def name(self):
        return convert_to_snake("PreLLMCallContextProcessHook")

    async def exec(self, message: Message, context: Context = None) -> Message:
        # and do something
        pass


@HookFactory.register(name="PostLLMCallContextProcessHook",
                      desc="PostLLMCallContextProcessHook")
class PostLLMCallContextProcessHook(PostLLMCallHook):
    """Process in the hook point of the post_llm_call."""
    __metaclass__ = abc.ABCMeta

    def name(self):
        return convert_to_snake("PostLLMCallContextProcessHook")

    async def exec(self, message: Message, context: Context = None) -> Message:
        # get context
        pass


@HookFactory.register(name="PostLLMTrajectoryHook",
                      desc="PostLLMTrajectoryHook")
class PostLLMTrajectoryHook(PostLLMCallHook):
    """Update trajectory after llm call."""
    __metaclass__ = abc.ABCMeta
    def name(self):
        return convert_to_snake("PostLLMTrajectoryHook")
    async def exec(self, message: Message, context: Context = None) -> Message:
        # get context
        agent_message = message.headers.get("agent_message")
        if not agent_message:
            return None
<<<<<<< HEAD
        await context.append_trajectory_from_message(agent_message, agent_message.context.task_id)
=======
        await context.append_trajectory_from_message(message=agent_message, task_id=context.task_id)
>>>>>>> 7cb38ef6
        # data_row = context.trajectory_dataset.message_to_datarow(agent_message)
        # if data_row:
        #     row_data = to_serializable(data_row)
        #     await context.update_task_trajectory(context.task_id, [row_data])
        # pass<|MERGE_RESOLUTION|>--- conflicted
+++ resolved
@@ -50,11 +50,7 @@
         agent_message = message.headers.get("agent_message")
         if not agent_message:
             return None
-<<<<<<< HEAD
-        await context.append_trajectory_from_message(agent_message, agent_message.context.task_id)
-=======
         await context.append_trajectory_from_message(message=agent_message, task_id=context.task_id)
->>>>>>> 7cb38ef6
         # data_row = context.trajectory_dataset.message_to_datarow(agent_message)
         # if data_row:
         #     row_data = to_serializable(data_row)

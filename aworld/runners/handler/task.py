# coding: utf-8
# Copyright (c) 2025 inclusionAI.
import abc
import time
import json

from typing import AsyncGenerator, TYPE_CHECKING

from aworld.core.common import TaskItem
from aworld.core.tool.base import Tool, AsyncTool

from aworld.core.event.base import Message, Constants, TopicType
from aworld.core.task import TaskResponse
from aworld.logs.util import logger, trajectory_logger
from aworld.output import Output
from aworld.runners import HandlerFactory
from aworld.runners.handler.base import DefaultHandler
from aworld.runners.hook.hook_factory import HookFactory
from aworld.runners.hook.hooks import HookPoint
from aworld.utils.serialized_util import to_serializable

if TYPE_CHECKING:
    from aworld.runners.event_runner import TaskEventRunner


class TaskHandler(DefaultHandler):
    __metaclass__ = abc.ABCMeta

    def __init__(self, runner: 'TaskEventRunner'):
        super().__init__(runner)
        self.runner = runner
        self.retry_count = runner.task.max_retry_count
        self.hooks = {}
        if runner.task.hooks:
            for k, vals in runner.task.hooks.items():
                self.hooks[k] = []
                for v in vals:
                    cls = HookFactory.get_class(v)
                    if cls:
                        self.hooks[k].append(cls)

    @classmethod
    def name(cls):
        return "_task_handler"


@HandlerFactory.register(name=f'__{Constants.TASK}__')
class DefaultTaskHandler(TaskHandler):
    def is_valid_message(self, message: Message):
        if message.category != Constants.TASK:
            return False
        return True

    async def _do_handle(self, message: Message) -> AsyncGenerator[Message, None]:
        task_flag = "sub" if self.runner.task.is_sub_task else "main"
        logger.debug(f"task handler receive message: {message}")

        headers = {"context": message.context}
        self.runner.context.merge_context(message.context)
        topic = message.topic
        task_item: TaskItem = message.payload
        if topic == TopicType.SUBSCRIBE_TOOL:
            new_tools = message.payload.data
            for name, tool in new_tools.items():
                if isinstance(tool, Tool) or isinstance(tool, AsyncTool):
                    await self.runner.event_mng.register(Constants.TOOL, name, tool.step)
                    logger.info(f"dynamic register {name} tool.")
                else:
                    logger.warning(f"Unknown tool instance: {tool}")
            return
        elif topic == TopicType.SUBSCRIBE_AGENT:
            return
        elif topic == TopicType.ERROR:
            async for event in self.run_hooks(message, HookPoint.ERROR):
                yield event

            logger.warning(f"{task_flag} task {self.runner.task.id} stop, cause: {task_item.msg}")
            self.runner._task_response = TaskResponse(msg=task_item.msg,
                                                      answer='',
                                                      context=message.context,
                                                      success=False,
                                                      id=self.runner.task.id,
                                                      time_cost=(time.time() - self.runner.start_time),
                                                      usage=self.runner.context.token_usage)
            await self.runner.stop()
            yield Message(payload=self.runner._task_response, session_id=message.session_id, headers=message.headers)
        elif topic == TopicType.FINISHED:
            async for event in self.run_hooks(message, HookPoint.FINISHED):
                yield event

            status = "running" if message.headers.get("step_interrupt", False) else "finished"
            if status == "finished":
                self._log_trajectory(message)
            self.runner._task_response = TaskResponse(answer=message.payload,
                                                      success=True,
                                                      context=message.context,
                                                      id=self.runner.task.id,
                                                      time_cost=(time.time() - self.runner.start_time),
                                                      usage=self.runner.context.token_usage,
                                                      status=status)

            logger.info(f"{task_flag} task {self.runner.task.id} receive finished message.")

            await self.runner.stop()
            yield Message(payload=self.runner._task_response, session_id=message.session_id, headers=message.headers)
        elif topic == TopicType.START:
            async for event in self.run_hooks(message, HookPoint.START):
                yield event

            logger.info(f"{task_flag} task start event: {message}, will send init message.")
            if message.payload:
                yield message
            else:
                for msg in self.runner.init_messages:
                    yield msg
        elif topic == TopicType.OUTPUT:
            yield message
        elif topic == TopicType.HUMAN_CONFIRM:
            logger.warn("=============== Get human confirm, pause execution ===============")
            if self.runner.task.outputs and message.payload:
                await self.runner.task.outputs.add_output(Output(data=message.payload))
            self.runner._task_response = TaskResponse(answer=message.payload,
                                                      success=True,
                                                      context=message.context,
                                                      id=self.runner.task.id,
                                                      time_cost=(time.time() - self.runner.start_time),
                                                      usage=self.runner.context.token_usage)
            await self.runner.stop()
            yield Message(payload=self.runner._task_response, session_id=message.session_id, headers=message.headers)
        elif topic == TopicType.CANCEL:
            # Avoid waiting to receive events and send a mock event for quick cancel
            yield Message(session_id=self.runner.context.session_id, sender=self.name(), category='mock', headers={"context": message.context})
            # mark task response as cancelled
            self.runner._task_response = TaskResponse(answer='',
                                                      success=False,
                                                      context=message.context,
                                                      id=self.runner.task.id,
                                                      time_cost=(time.time() - self.runner.start_time),
                                                      usage=self.runner.context.token_usage,
                                                      msg=f'cancellation message received: {task_item.msg}',
                                                      status='cancelled')
            await self.runner.stop()
<<<<<<< HEAD
            yield Message(payload=self.runner._task_response, session_id=message.session_id, headers=message.headers, topic=TopicType.TASK_RESPONSE)
=======
            yield Message(payload=self.runner._task_response, session_id=message.session_id, headers=message.headers)

    def _log_trajectory(self, message: Message):
        """Log the trajectory of the agent."""
        trajectory_logger.info(
            f"task_id:{message.context.get_task().id}, trajectorys:{json.dumps(to_serializable(message.context._agent_token_id_traj))}")
>>>>>>> 4d9763b1
<|MERGE_RESOLUTION|>--- conflicted
+++ resolved
@@ -140,13 +140,9 @@
                                                       msg=f'cancellation message received: {task_item.msg}',
                                                       status='cancelled')
             await self.runner.stop()
-<<<<<<< HEAD
             yield Message(payload=self.runner._task_response, session_id=message.session_id, headers=message.headers, topic=TopicType.TASK_RESPONSE)
-=======
-            yield Message(payload=self.runner._task_response, session_id=message.session_id, headers=message.headers)
 
     def _log_trajectory(self, message: Message):
         """Log the trajectory of the agent."""
         trajectory_logger.info(
-            f"task_id:{message.context.get_task().id}, trajectorys:{json.dumps(to_serializable(message.context._agent_token_id_traj))}")
->>>>>>> 4d9763b1
+            f"task_id:{message.context.get_task().id}, trajectorys:{json.dumps(to_serializable(message.context._agent_token_id_traj))}")
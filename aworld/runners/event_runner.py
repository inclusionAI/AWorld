# coding: utf-8
# Copyright (c) 2025 inclusionAI.
import asyncio
import json
import time
import traceback
from functools import partial
from typing import List, Callable, Any

import aworld.trace as trace
from aworld.core.agent.base import BaseAgent, is_agent_by_name
from aworld.core.common import TaskItem, ActionModel
from aworld.core.context.base import Context
from aworld.dataset.trajectory_storage import get_storage_instance
from aworld.core.event.base import Message, Constants, TopicType, ToolMessage, AgentMessage
from aworld.core.exceptions import AWorldRuntimeException
from aworld.core.task import Task, TaskResponse, TaskStatusValue
from aworld.dataset.trajectory_dataset import TrajectoryDataset
from aworld.events.manager import EventManager
from aworld.logs.util import logger
from aworld.runners import HandlerFactory
from aworld.runners.handler.base import DefaultHandler
from aworld.runners.state_manager import EventRuntimeStateManager
from aworld.runners.task_runner import TaskRunner
from aworld.trace.base import get_trace_id
from aworld.utils.common import override_in_subclass, new_instance


class TaskEventRunner(TaskRunner):
    """Event driven task runner."""

    def __init__(self, task: Task, *args, **kwargs):
        super().__init__(task, *args, **kwargs)
        self._task_response = None
        self.hooks = {}
        self.handlers = []
        self.init_messages = []
        self.background_tasks = set()
        self.state_manager = EventRuntimeStateManager.instance()


    async def do_run(self, context: Context = None):
        if self.swarm and not self.swarm.initialized:
            raise AWorldRuntimeException("swarm needs to use `reset` to init first.")
        if not self.init_messages:
            raise AWorldRuntimeException("no question event to solve.")

        async with trace.task_span(self.init_messages[0].session_id, self.task):
            try:
                for msg in self.init_messages:
                    await self.event_mng.emit_message(msg)
                await self._do_run()
                await self._save_trajectories()
                resp = self._response()
                logger.info(f'{"sub" if self.task.is_sub_task else "main"} task {self.task.id} finished'
                            f', time cost: {time.time() - self.start_time}s, token cost: {self.context.token_usage}.')
                return resp
            finally:
                # the last step mark output finished
                if not self.task.is_sub_task:
                    logger.info(f'main task {self.task.id} will mark outputs finished')
                    await self.task.outputs.mark_completed()

    async def pre_run(self):
        logger.debug(f"task {self.task.id} pre run start...")
        await super().pre_run()
        self.event_mng = EventManager(self.context, streaming_mode=self.task.streaming_mode)
        self.context.event_manager = self.event_mng

        if self.context.trajectory_dataset is None:
            trajectory_storage = self.conf.get('trajectory_storage', None)
            storage_instance = get_storage_instance(trajectory_storage)
            
            traj_dataset = TrajectoryDataset(
                name=f"{self.task.id}_trajectory_dataset",
                state_manager=self.state_manager,
                storage=storage_instance,
                enable_storage=False,
                data=[],
                strategy=self.conf.get('trajectory_strategy', None)
            )
            self.context.trajectory_dataset = traj_dataset
        if not self.context.task_graph and not self.task.is_sub_task:
            self.context.task_graph = {self.task.id: {'parent_task': None}}

        if self.swarm and not self.swarm.max_steps:
            self.swarm.max_steps = self.task.conf.get('max_steps', 10)
        observation = self.observation
        if not observation:
            raise RuntimeError("no observation, check run process")

        self._build_first_message()

        if self.swarm:
            logger.debug(f"swarm: {self.swarm}")
            # register agent handler
            for _, agent in self.swarm.agents.items():
                if override_in_subclass('async_policy', agent.__class__, BaseAgent):
                    await self.event_mng.register(Constants.AGENT, agent.id(), agent.async_run)
                else:
                    await self.event_mng.register(Constants.AGENT, agent.id(), agent.run)
        # register tool handler
        for key, tool in self.tools.items():
            if tool.handler:
                await self.event_mng.register(Constants.TOOL, tool.name(), tool.handler)
            else:
                await self.event_mng.register(Constants.TOOL, tool.name(), tool.step)
            handlers = self.event_mng.event_bus.get_topic_handlers(
                Constants.TOOL, tool.name())
            if not handlers:
                await self.event_mng.register(Constants.TOOL, Constants.TOOL, tool.step)

        self._stopped = asyncio.Event()

        # handler of process in framework
        handler_list = self.conf.get("handlers")
        if handler_list:
            # handler class name
            for hand in handler_list:
                self.handlers.append(new_instance(hand, self))
        else:
            for handler in HandlerFactory:
                handler_instance = HandlerFactory(handler, runner=self)
                self.handlers.append(handler_instance)

        self.task_flag = "sub" if self.task.is_sub_task else "main"
        logger.debug(f"{self.task_flag} task: {self.task.id} pre run finish, will start to run...")

    def _build_first_message(self):
        new_context = self.context.deep_copy()
        new_context._task = self.context.get_task()
        # build the first message
        if self.agent_oriented:
            agents = self.swarm.communicate_agent
            if isinstance(agents, BaseAgent):
                agents = [agents]

            for agent in agents:
                self.init_messages.append(AgentMessage(payload=self.observation,
                                                       sender='runner',
                                                       receiver=agent.id(),
                                                       session_id=self.context.session_id,
                                                       headers={'context': new_context}))
        else:
            actions: List[ActionModel] = self.observation.content
            action_dict = {}
            for action in actions:
                if action.tool_name not in action_dict:
                    action_dict[action.tool_name] = []
                action_dict[action.tool_name].append(action)

            for tool_name, actions in action_dict.items():
                self.init_messages.append(ToolMessage(payload=actions,
                                                      sender='runner',
                                                      receiver=tool_name,
                                                      session_id=self.context.session_id,
                                                      headers={'context': new_context}))

    async def _common_process(self, message: Message) -> List[Message]:
        logger.debug(f"will process message id: {message.id} of task {self.task.id}")
        event_bus = self.event_mng.event_bus

        key = message.category
        logger.info(f"Task {self.task.id} consume message: {message}")
        if key == Constants.TOOL_CALLBACK:
            logger.info(f"Task {self.task.id} Tool callback message {message.id}")
        transformer = self.event_mng.get_transform_handler(key)
        if transformer:
            message = await event_bus.transform(message, handler=transformer)

        results = []
        handlers = self.event_mng.get_handlers(key)
        inner_handlers = [handler.name() for handler in self.handlers]
        async with trace.message_span(message=message):
            logger.debug(f"start_message_node message id: {message.id} of task {self.task.id}")
            self.state_manager.start_message_node(message)
            asyncio.create_task(self._update_trajectory(message))
            if handlers:
                handler_list = handlers.get(message.topic) or handlers.get(message.receiver)
                if not handler_list:
                    logger.warning(f"{message.topic}/{message.receiver} no handler, ignore.")
                    handlers.clear()
                else:
                    handle_map = {}

                    for handler in handler_list:
                        t = asyncio.create_task(self._handle_task(message, handler))
                        self.background_tasks.add(t)
                        handle_map[t] = False
                    for t, _ in handle_map.items():
                        t.add_done_callback(partial(self._task_done_callback, group=handle_map, message=message))
                        await asyncio.sleep(0)
            if not handlers or message.receiver in inner_handlers:
                # not handler, return raw message
                # if key == Constants.OUTPUT:
                #     return results

                results.append(message)
                t = asyncio.create_task(self._raw_task(results))
                # This creates a strong reference, see https://docs.python.org/3/library/asyncio-task.html#id4
                self.background_tasks.add(t)
                t.add_done_callback(partial(self._task_done_callback, message=message))
                await asyncio.sleep(0)
            logger.debug(f"process finished message id: {message.id} of task {self.task.id}")
            return results

    def _task_done_callback(self, task, message: Message, group: dict = None):
        # To prevent keeping references to finished tasks forever, make each task remove its own reference
        # from the set after completion, see https://docs.python.org/3/library/asyncio-task.html#id4
        self.background_tasks.discard(task)
        if not group:
            self.state_manager.end_message_node(message)
            asyncio.create_task(self._update_trajectory(message))
        else:
            group[task] = True
            if all([v for _, v in group.items()]):
                self.state_manager.end_message_node(message)
                asyncio.create_task(self._update_trajectory(message))

    async def _handle_task(self, message: Message, handler: Callable[..., Any]):
        con = message
        async with trace.handler_span(message=message, handler=handler):
            try:
                logger.info(f"process start message id: {message.id} of task {self.task.id}")
                if asyncio.iscoroutinefunction(handler):
                    con = await handler(con)
                else:
                    con = handler(con)

                logger.info(f"process end message id: {message.id} of task {self.task.id}")
                if isinstance(con, Message):
                    # process in framework
                    self.state_manager.save_message_handle_result(name=handler.__name__,
                                                                  message=message,
                                                                  result=con)
                    async for event in self._inner_handler_process(
                            results=[con],
                            handlers=self.handlers
                    ):
                        await self.event_mng.emit_message(event)
                else:
                    self.state_manager.save_message_handle_result(name=handler.__name__,
                                                                  message=message)
            except Exception as e:
                logger.warning(f"{handler} process fail. {traceback.format_exc()}")
                error_msg = Message(
                    category=Constants.TASK,
                    payload=TaskItem(msg=str(e), data=message),
                    sender=self.name,
                    session_id=self.context.session_id,
                    topic=TopicType.ERROR,
                    headers={"context": self.context}
                )
                self.state_manager.save_message_handle_result(name=handler.__name__,
                                                              message=message,
                                                              result=error_msg)
                await self.event_mng.emit_message(error_msg)

    async def _raw_task(self, messages: List[Message]):
        # process in framework
        async for event in self._inner_handler_process(
                results=messages,
                handlers=self.handlers
        ):
            await self.event_mng.emit_message(event)

    async def _inner_handler_process(self, results: List[Message], handlers: List[DefaultHandler]):
        # can use runtime backend to parallel
        for handler in handlers:
            for result in results:
                if await self.should_stop_task(result):
                    await self.stop()
                    return
                async for event in handler.handle(result):
                    yield event

    async def _update_trajectory(self, message: Message):
        try:
            # valid_agent_messages = await TrajectoryDataset._filter_replay_messages([message], self.task.id)

            if message.context.task_id != self.task.id or message.category != Constants.AGENT:
                return
            sender = message.sender
            receiver = message.receiver
            if not sender or not receiver or not is_agent_by_name(receiver):
                return
            agent_as_tool = message.headers.get("agent_as_tool", False)
            if agent_as_tool:
                return
            await self.context.update_task_trajectory(message, self.task.id)

<<<<<<< HEAD
            # Legacy note:
            # Trajectory is now standardized as `TrajectoryItem (SAR)` and stored via
            # `context.update_task_trajectory(...)` / `TrajectoryDataset.save_task_trajectory(...)`.
=======
            # data_row = self.context.trajectory_dataset.message_to_datarow(message)
            # if data_row:
            #     # traj = self.context.trajectories.get(self.task.id, [])
            #     # traj.append(to_serializable(data_row))
            #     # self.trajectory_dataset.data.append(to_serializable(data_row))
            #
            #     row_data = to_serializable(data_row)
            #     await self.context.update_task_trajectory(self.task.id, [row_data])
>>>>>>> 265ae0e5

        except Exception as e:
            logger.warning(f"Failed to update trajectory for message {message.id}: {e}")

    async def _do_run(self):
        """Task execution process in real."""
        task_flag = self.task_flag
        start = time.time()
        msg = None
        answer = None
        message = None

        try:
            while True:
                # External control - Check task status before processing each message
                should_stop_task = await self.should_stop_task(message)
                if should_stop_task:
                    logger.warn(f"Runner {message.context.get_task().id} task should stop.")
                    await self.stop()
                if await self.is_stopped():
                    logger.info(f"{task_flag} task {self.task.id} stoped and will break snap")
                    await self.event_mng.done()
                    if self._task_response is None:
                        # send msg to output
                        self._task_response = TaskResponse(msg=msg,
                                                           answer=answer,
                                                           context=message.context,
                                                           success=True if not msg else False,
                                                           id=self.task.id,
                                                           time_cost=(
                                                               time.time() - start),
                                                           usage=self.context.token_usage,
                                                           status=TaskStatusValue.SUCCESS if not msg else TaskStatusValue.FAILED)
                    break
                logger.debug(f"{task_flag} task {self.task.id} next message snap")
                # consume message
                message: Message = await self.event_mng.consume()
                logger.debug(
                    f"consume message {message} of {task_flag} task: {self.task.id}, {self.event_mng.event_bus}")
                # use registered handler to process message
                await self._common_process(message)
        except Exception as e:
            logger.error(f"consume message fail. {traceback.format_exc()}")
            error_msg = Message(
                category=Constants.TASK,
                payload=TaskItem(msg=str(e), data=message),
                sender=self.name,
                session_id=self.context.session_id,
                topic=TopicType.ERROR,
                headers={"context": self.context}
            )
            self.state_manager.save_message_handle_result(name=TaskEventRunner.__name__,
                                                          message=message,
                                                          result=error_msg)
            await self.event_mng.emit_message(error_msg)
        finally:
            # Cancel all remaining background tasks to prevent them from running indefinitely
            await self.clean_background_tasks()

            if await self.is_stopped():
                try:
                    await self.context.update_task_after_run(self._task_response)
                except:
                    logger.warning("context update_task_after_run fail.")

                if self.swarm and self.swarm.agents:
                    for agent_name, agent in self.swarm.agents.items():
                        try:
                            if hasattr(agent, 'sandbox') and agent.sandbox:
                                await agent.sandbox.cleanup()
                        except Exception as e:
                            logger.warning(f"Failed to cleanup sandbox for agent {agent_name}: {e}")

    async def clean_background_tasks(self):
        if not self.background_tasks:
            return
        logger.info(f"Cancelling {len(self.background_tasks)} remaining background tasks for task {self.task.id}")
        for task in self.background_tasks.copy():
            if not task.done():
                task.cancel()
        # Wait for cancelled tasks to complete, but don't wait too long
        try:
            await asyncio.wait(self.background_tasks, timeout=5.0)
        except asyncio.TimeoutError:
            logger.warning(f"Some background tasks for task {self.task.id} didn't cancel within timeout")
        except Exception as e:
            logger.warning(f"Error waiting for background tasks cancellation: {e}")
        # Clear the set as all tasks should be done now
        self.background_tasks.clear()

    async def stop(self):
        self._stopped.set()

    async def is_stopped(self):
        return self._stopped.is_set()

    def response(self):
        return self._task_response

    def _response(self):
        if self.context.get_task().conf and self.context.get_task().conf.resp_carry_context == False:
            self._task_response.context = None
        if self._task_response is None:
            self._task_response = TaskResponse(id=self.context.task_id if self.context else "",
                                               success=False,
                                               msg="Task return None.")
        if self.context.get_task().conf and self.context.get_task().conf.resp_carry_raw_llm_resp == True:
            self._task_response.raw_llm_resp = self.context.context_info.get('llm_output')
        self._task_response.trace_id = get_trace_id()
        return self._task_response

    async def _save_trajectories(self):
        try:
            # trajectory_strategy = self.conf.get('trajectory_strategy', None)
            # trajectory = await generate_trajectory_from_strategy(self.task.id, trajectory_strategy, self)
            # self._task_response.trajectory = self.trajectory_dataset.data
            
            traj = await self.context.get_task_trajectory(self.task.id)
            logger.debug(f"{self.task.id}|{self.task.is_sub_task}#trajectory from context: {traj}")
            logger.debug(f"{self.task.id}|{self.task.is_sub_task}#task_graph from context: {self.context._task_graph}")
            if traj:
                self._task_response.trajectory = [step.to_dict() for step in traj]
                logger.debug(f"{self.task.id}|{self.task.is_sub_task}#_task_response.trajectory: {json.dumps(self._task_response.trajectory, ensure_ascii=False)}")

            # self._task_response.trajectory = list(self.context.trajectories.values())
            # logger.warn(f"new trajectory: {json.dumps(self.trajectory_dataset.data, ensure_ascii=False)}")

        except Exception as e:
            logger.error(f"Failed to get trajectories: {str(e)}.{traceback.format_exc()}")

    async def should_stop_task(self, message: Message):
        task_flag = self.task_flag
        time_cost = time.time() - self.start_time

        # Check timeout
        if 0 < self.task.timeout < time_cost:
            logger.warn(
                f"{task_flag} task {self.task.id} timeout after {time_cost} seconds.")
            self._task_response = TaskResponse(
                answer='',
                success=False,
                context=message.context if message else self.context,
                id=self.task.id,
                time_cost=(time.time() - self.start_time),
                usage=self.context.token_usage,
                msg=f'Task timeout after {time_cost} seconds.',
                status=TaskStatusValue.TIMEOUT
            )
            await self.context.update_task_status(self.task.id, TaskStatusValue.TIMEOUT)
            return True

        # Check Task status from context
        task_status = await self.context.get_task_status()
        if task_status == TaskStatusValue.INTERRUPTED or task_status == TaskStatusValue.CANCELLED:
            logger.warn(f"{task_flag} task {self.task.id} is {task_status}.")
            self._task_response = TaskResponse(
                answer='',
                success=False,
                context=message.context if message else self.context,
                id=self.task.id,
                time_cost=time_cost,
                usage=self.context.token_usage,
                msg=f'Task is {task_status}.',
                status=task_status
            )
            return True
        return False<|MERGE_RESOLUTION|>--- conflicted
+++ resolved
@@ -289,20 +289,9 @@
                 return
             await self.context.update_task_trajectory(message, self.task.id)
 
-<<<<<<< HEAD
             # Legacy note:
             # Trajectory is now standardized as `TrajectoryItem (SAR)` and stored via
             # `context.update_task_trajectory(...)` / `TrajectoryDataset.save_task_trajectory(...)`.
-=======
-            # data_row = self.context.trajectory_dataset.message_to_datarow(message)
-            # if data_row:
-            #     # traj = self.context.trajectories.get(self.task.id, [])
-            #     # traj.append(to_serializable(data_row))
-            #     # self.trajectory_dataset.data.append(to_serializable(data_row))
-            #
-            #     row_data = to_serializable(data_row)
-            #     await self.context.update_task_trajectory(self.task.id, [row_data])
->>>>>>> 265ae0e5
 
         except Exception as e:
             logger.warning(f"Failed to update trajectory for message {message.id}: {e}")
@@ -416,10 +405,6 @@
 
     async def _save_trajectories(self):
         try:
-            # trajectory_strategy = self.conf.get('trajectory_strategy', None)
-            # trajectory = await generate_trajectory_from_strategy(self.task.id, trajectory_strategy, self)
-            # self._task_response.trajectory = self.trajectory_dataset.data
-            
             traj = await self.context.get_task_trajectory(self.task.id)
             logger.debug(f"{self.task.id}|{self.task.is_sub_task}#trajectory from context: {traj}")
             logger.debug(f"{self.task.id}|{self.task.is_sub_task}#task_graph from context: {self.context._task_graph}")

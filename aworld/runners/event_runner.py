--- conflicted
+++ resolved
@@ -24,8 +24,8 @@
 from aworld.runners.task_runner import TaskRunner
 from aworld.runners.state_manager import EventRuntimeStateManager
 from aworld.runners.task_status_storage import (
-    TaskStatusStore, 
-    TaskStatusRegistry, 
+    TaskStatusStore,
+    TaskStatusRegistry,
     TaskStatus,
     InMemoryTaskStatusStore
 )
@@ -37,20 +37,6 @@
     """Event driven task runner."""
 
     def __init__(self, task: Task, *args, **kwargs):
-        """Initialize TaskEventRunner.
-        
-        Args:
-            task: Task to run
-            task_status_store: Optional TaskStatusStore for external task control.
-                              If not provided, uses default InMemoryTaskStatusStore.
-            cancel_handler: Optional custom cancel event handler. Should be an async function
-                          that takes a Message and returns a Message. If not provided, 
-                          uses default implementation.
-            interrupt_handler: Optional custom interrupt event handler. Should be an async function
-                             that takes a Message and returns a Message. If not provided,
-                             uses default implementation.
-            *args, **kwargs: Additional arguments for parent class
-        """
         super().__init__(task, *args, **kwargs)
         self._task_response = None
         self.event_mng = EventManager(self.context)
@@ -60,7 +46,7 @@
         self.init_messages = []
         self.background_tasks = set()
         self.state_manager = EventRuntimeStateManager.instance()
-        
+
         # Task status store for cancellation/interruption control
         if not self.task_status_store:
             self.task_status_store = kwargs.get("task_status_store") or InMemoryTaskStatusStore()
@@ -323,31 +309,16 @@
         msg = None
         answer = None
         message = None
-        
+
         # Update task status to RUNNING
         await self.task_status_store.set_status(self.task.id, TaskStatus.RUNNING)
-        
+
         try:
             while True:
-<<<<<<< HEAD
                 # External control - Check task status before processing each message
                 task_status_info = await self.task_status_store.get(self.task.id)
                 should_stop_task = await self.should_stop_task(task_status_info, message)
                 if should_stop_task:
-=======
-                if 0 < self.task.timeout < time.time() - self.start_time:
-                    logger.warn(
-                        f"{task_flag} task {self.task.id} timeout after {time.time() - self.start_time} seconds.")
-                    self._task_response = TaskResponse(answer='',
-                                                       success=False,
-                                                       context=message.context,
-                                                       id=self.task.id,
-                                                       time_cost=(time.time() - self.start_time),
-
-                                                       usage=self.context.token_usage,
-                                                       msg='cancellation: task timeout',
-                                                       status='cancelled')
->>>>>>> 44c17620
                     await self.stop()
                 if await self.is_stopped():
                     logger.info(f"{task_flag} task {self.task.id} stoped and will break snap")
@@ -392,12 +363,12 @@
                     final_status = self._task_response.status or TaskStatus.SUCCESS
                     reason = self._task_response.msg
                     await self.task_status_store.set_status(
-                        self.task.id, 
-                        final_status, 
+                        self.task.id,
+                        final_status,
                         reason=reason
                     )
                     logger.info(f"Updated final task status for {self.task.id}: {final_status}")
-                
+
                 try:
                     await self.context.update_task_after_run(self._task_response)
                 except:
@@ -450,7 +421,7 @@
         if status == TaskStatus.CANCELLED:
             logger.warning(
                 f"{task_flag} task {self.task.id} was cancelled. Reason: {reason}")
-            
+
             # Save checkpoint before stopping
             try:
                 checkpoint = await self.context.save_checkpoint_async(
@@ -463,7 +434,7 @@
                 logger.info(f"Saved context checkpoint {checkpoint.id} for cancelled task {self.task.id}")
             except Exception as e:
                 logger.error(f"Failed to save checkpoint for cancelled task {self.task.id}: {e}")
-            
+
             self._task_response = TaskResponse(
                 answer='',
                 success=False,
@@ -478,7 +449,7 @@
         elif status == TaskStatus.INTERRUPTED:
             logger.warning(
                 f"{task_flag} task {self.task.id} was interrupted. Reason: {reason}")
-            
+
             # Save checkpoint before stopping
             try:
                 checkpoint = await self.context.save_checkpoint_async(
@@ -491,7 +462,7 @@
                 logger.info(f"Saved context checkpoint {checkpoint.id} for interrupted task {self.task.id}")
             except Exception as e:
                 logger.error(f"Failed to save checkpoint for interrupted task {self.task.id}: {e}")
-            
+
             self._task_response = TaskResponse(
                 answer='',
                 success=False,
@@ -536,19 +507,19 @@
         logger.info(f"Registered {handler_type} cancel handler for task {self.task.id}")
         handler_type = "custom" if self._interrupt_handler else "default"
         logger.info(f"Registered {handler_type} interrupt handler for task {self.task.id}")
-    
+
     async def _default_cancel_handler(self, message: Message):
         """Default handler for CANCEL event sent through event bus.
-        
+
         This is the default implementation of cancel event handling. Users can provide
         their own implementation by passing a custom cancel_handler to the constructor.
-        
+
         Args:
             message: Message with category=Constants.Task and topic=TopicType.CANCEL
-            
+
         Returns:
             Message: Response message indicating task cancellation
-            
+
         Note:
             Custom handlers should follow the same signature and return a Message.
         """
@@ -557,7 +528,7 @@
             reason = message.payload.get('msg') if isinstance(message.payload, dict) else message.payload.msg
         elif isinstance(message.payload, str):
             reason = message.payload
-        
+
         reason = reason or "Task cancelled via event"
 
         logger.warning(f"Received CANCEL event for task {self.task.id}. Reason: {reason}")
@@ -574,13 +545,13 @@
             logger.info(f"Saved context checkpoint {checkpoint.id} for cancelled task {self.task.id}")
         except Exception as e:
             logger.error(f"Failed to save checkpoint for task {self.task.id}: {e}")
-        
+
         # Update task status in store
         await self.task_status_store.cancel(self.task.id, reason=reason)
-        
+
         # Stop the runner
         await self.stop()
-        
+
         # Return a response message
         return Message(
             category=Constants.TASK,
@@ -590,19 +561,19 @@
             session_id=self.context.session_id,
             headers={"context": self.context}
         )
-    
+
     async def _default_interrupt_handler(self, message: Message):
         """Default handler for INTERRUPT event sent through event bus.
-        
+
         This is the default implementation of interrupt event handling. Users can provide
         their own implementation by passing a custom interrupt_handler to the constructor.
 
         Args:
             message: Message with topic=TopicType.INTERRUPT
-            
+
         Returns:
             Message: Response message indicating task interruption
-            
+
         Note:
             Custom handlers should follow the same signature and return a Message.
         """
@@ -611,7 +582,7 @@
             reason = message.payload.get('msg') if isinstance(message.payload, dict) else message.payload.msg
         elif isinstance(message.payload, str):
             reason = message.payload
-        
+
         reason = reason or "Task interrupted via event"
 
         logger.warning(f"Received INTERRUPT event for task {self.task.id}. Reason: {reason}")
@@ -628,13 +599,13 @@
             logger.info(f"Saved context checkpoint {checkpoint.id} for interrupted task {self.task.id}")
         except Exception as e:
             logger.error(f"Failed to save checkpoint for task {self.task.id}: {e}")
-        
+
         # Update task status in store
         await self.task_status_store.interrupt(self.task.id, reason=reason)
-        
+
         # Stop the runner
         await self.stop()
-        
+
         # Return a response message
         return Message(
             category=Constants.TASK,
@@ -644,17 +615,17 @@
             session_id=self.context.session_id,
             headers={"context": self.context}
         )
-    
+
     # user can implement their own cancel/interrupt interfaces
     async def cancel_task(self, reason: Optional[str] = None):
         """Cancel the task externally.
-        
+
         This allows external code to cancel a running task by updating its status
         in the task status store. The runner will detect this change in its main loop.
-        
+
         Args:
             reason: Optional reason for cancellation
-            
+
         Example:
             # From external code or API:
             await runner.cancel_task(reason="User requested cancellation")
@@ -665,16 +636,16 @@
         reason = reason or "Task cancelled externally"
         logger.info(f"Cancelling task {self.task.id} externally. Reason: {reason}")
         await self.task_status_store.cancel(self.task.id, reason=reason)
-    
+
     async def interrupt_task(self, reason: Optional[str] = None):
         """Interrupt the task externally.
-        
+
         This allows external code to interrupt a running task by updating its status
         in the task status store. The runner will detect this change in its main loop.
-        
+
         Args:
             reason: Optional reason for interruption
-            
+
         Example:
             # From external code or API:
             await runner.interrupt_task(reason="System maintenance required")
@@ -685,16 +656,16 @@
         reason = reason or "Task interrupted externally"
         logger.info(f"Interrupting task {self.task.id} externally. Reason: {reason}")
         await self.task_status_store.interrupt(self.task.id, reason=reason)
-    
+
     def get_task_status_store(self) -> TaskStatusStore:
         """Get the task status store for external access.
-        
+
         This allows external code to directly access the task status store
         for querying or updating task statuses.
-        
+
         Returns:
             TaskStatusStore instance used by this runner
-            
+
         Example:
             # From external code:
             store = runner.get_task_status_store()

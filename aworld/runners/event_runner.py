--- conflicted
+++ resolved
@@ -339,7 +339,6 @@
         self._task_response.trace_id = get_trace_id()
         return self._task_response
 
-<<<<<<< HEAD
     async def query_single_agent_trajectory(self, agent_id, memory_config):
 
         memory_items = MemoryFactory.instance().get_last_n(100, filters={
@@ -379,8 +378,6 @@
         print(executors)
         return traj_dict
 
-=======
->>>>>>> 6c1540c2
     async def _save_trajectories(self):
         try:
             trajectory_strategy = self.conf.get('trajectory_strategy', None)

--- conflicted
+++ resolved
@@ -15,7 +15,7 @@
 from aworld.core.context.base import Context
 
 from aworld.agents.llm_agent import Agent
-from aworld.core.event.base import Message, Constants, TopicType, ToolEvent, AgentEvent
+from aworld.core.event.base import Message, Constants, TopicType, ToolMessage, AgentMessage
 from aworld.core.task import Task, TaskResponse
 from aworld.events.manager import EventManager
 from aworld.logs.util import logger
@@ -104,21 +104,6 @@
     def _build_first_message(self):
         # build the first message
         if self.agent_oriented:
-<<<<<<< HEAD
-            self.init_message = AgentEvent(payload=self.observation,
-                                           sender='runner',
-                                           receiver=self.swarm.communicate_agent.id(),
-                                           session_id=self.context.session_id,
-                                           headers={'context': self.context})
-        else:
-            actions = self.observation.content
-            receiver = actions[0].tool_name
-            self.init_message = ToolEvent(payload=self.observation.content,
-                                          sender='runner',
-                                          receiver=receiver,
-                                          session_id=self.context.session_id,
-                                          headers={'context': self.context})
-=======
             agents = self.swarm.communicate_agent
             if isinstance(agents, BaseAgent):
                 agents = [agents]
@@ -143,7 +128,6 @@
                                                       receiver=tool_name,
                                                       session_id=self.context.session_id,
                                                       headers={'context': self.context}))
->>>>>>> 0c6df9e8
 
     async def _common_process(self, message: Message) -> List[Message]:
         logger.debug(

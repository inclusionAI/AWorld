--- conflicted
+++ resolved
@@ -136,11 +136,7 @@
             f"│ 🤖 Context ID: {str(id(context)) + '|' + context.task_id + '|' + agent.id() + '|' + str(ts):<{BORDER_WIDTH - 12}}  │")
         prompt_logger.info(f"│ 🤖 Agent ID: {agent.id():<{BORDER_WIDTH - 12}} │")
         prompt_logger.info(f"│ 📋 Task ID:  {context.task_id:<{BORDER_WIDTH - 12}} │")
-<<<<<<< HEAD
-        prompt_logger.info(f"│ 📝 Task Input: {str(context.task_input):<{BORDER_WIDTH - 13}} │")
-=======
         prompt_logger.info(f"│ 📝 Task Input: {context.task_input if isinstance(context.task_input, str) else context.task_input[0]['text']:<{BORDER_WIDTH - 13}} │")
->>>>>>> 19aa2e89
         prompt_logger.info(f"│ 👨🏻 User ID:  {getattr(context, 'id', ''):<{BORDER_WIDTH - 12}} │")
         prompt_logger.info(f"│ 💬 Session ID:  {context.session_id:<{BORDER_WIDTH - 14}} │")
         prompt_logger.info(

# coding: utf-8
# Copyright (c) 2025 inclusionAI.
import inspect
import os
import sys
from typing import Union, Callable

from loguru import logger as base_logger

base_logger.remove()
SEGMENT_LEN = 9999999999999
CONSOLE_LEVEL = 'INFO'
STORAGE_LEVEL = 'INFO'
SUPPORTED_FUNC = ['info', 'debug', 'warning', 'error', 'critical', 'exception', 'trace', 'success', 'log', 'catch',
                  'opt', 'bind', 'unbind', 'contextualize', 'patch']


class Color:
    """Supported more color in log."""
    black = '\033[30m'
    red = '\033[31m'
    green = '\033[32m'
    orange = '\033[33m'
    blue = '\033[34m'
    purple = '\033[35m'
    cyan = '\033[36m'
    lightgrey = '\033[37m'
    darkgrey = '\033[90m'
    lightred = '\033[91m'
    lightgreen = '\033[92m'
    yellow = '\033[93m'
    lightblue = '\033[94m'
    pink = '\033[95m'
    lightcyan = '\033[96m'
    reset = '\033[0m'
    bold = '\033[01m'
    disable = '\033[02m'
    underline = '\033[04m'
    reverse = '\033[07m'
    strikethrough = '\033[09m'


def aworld_log(logger, color: str = Color.black, level: str = "INFO"):
    """Colored log style in the Aworld.

    Args:
        color: Default color set, different types of information can be set in different colors.
        level: Log level.
    """
    def_color = color

    def decorator(value: str, color: str = None, highlight_key=None):
        # Set color in the called.
        if not color:
            color = def_color

        if highlight_key is None:
            logger.log(level, f"{color}  {value} {Color.reset}")
        else:
            logger.log(level, f"{color} {highlight_key}: {Color.reset} {value}")

    return decorator


LOGGER_COLOR = {"TRACE": Color.darkgrey, "DEBUG": Color.lightgrey, "INFO": Color.green,
                "SUCCESS": Color.lightgreen, "WARNING": Color.orange, "ERROR": Color.lightred,
                "FATAL": Color.red}


def monkey_logger(logger: base_logger):
    logger.trace = aworld_log(logger, color=LOGGER_COLOR.get("TRACE"), level="TRACE")
    logger.debug = aworld_log(logger, color=LOGGER_COLOR.get("DEBUG"), level="DEBUG")
    logger.info = aworld_log(logger, color=LOGGER_COLOR.get("INFO"), level="INFO")
    logger.success = aworld_log(logger, color=LOGGER_COLOR.get("SUCCESS"), level="SUCCESS")
    logger.warning = aworld_log(logger, color=LOGGER_COLOR.get("WARNING"), level="WARNING")
    logger.warn = logger.warning
    logger.error = aworld_log(logger, color=LOGGER_COLOR.get("ERROR"), level="ERROR")
    logger.exception = logger.error
    logger.fatal = aworld_log(logger, color=LOGGER_COLOR.get("FATAL"), level="FATAL")


class AWorldLogger:
    _added_handlers = set()

    def __init__(self, tag='AWorld',
                 name: str = 'AWorld',
                 console_level: str = CONSOLE_LEVEL,
                 file_level: str = STORAGE_LEVEL,
                 formatter: Union[str, Callable] = None):
        self.tag = tag
        self.name = name
        self.console_level = console_level
        self.file_level = file_level
        file_formatter = formatter
        console_formatter = formatter
        if not formatter:
            format = """<black>{extra[trace_id]} | {time:YYYY-MM-DD HH:mm:ss.SSS} | {level} | \
{extra[name]} PID: {process}, TID:{thread} |</black> <bold>{name}.{function}:{line}</bold> \
- \n<level>{message}</level> {exception} """

            def _formatter(record):
                if record['extra'].get('name') == 'AWorld':
                    return f"{format.replace('{extra[name]} ', '')}\n"

                if record["name"] == 'aworld':
                    return f"{format.replace('</cyan>.', '</cyan>')}\n"
                return f"{format}\n"

            def file_formatter(record):
                record['message'] = record['message'][5:].strip()
                return _formatter(record)

            def console_formatter(record):
                part_len = SEGMENT_LEN
                record['message'] = record['message'][:-5].strip()
                if 1 < part_len < len(record['message']):
                    part = int(len(record['message']) / part_len)
                    lines = []
                    i = 0
                    for i in range(part):
                        lines.append(record['message'][i * part_len: (i + 1) * part_len])
                    if part and len(record['message']) % part_len != 0:
                        lines.append(record['message'][(i + 1) * part_len:])
                    record['message'] = "\n".join(lines)

                return _formatter(record)

            console_formatter = console_formatter
            file_formatter = file_formatter

        base_logger.add(sys.stderr,
                        filter=lambda record: record['extra'].get('name') == tag,
                        colorize=True,
                        format=console_formatter,
                        level=console_level)

        log_file = f'{os.getcwd()}/logs/{tag}-{{time:YYYY-MM-DD}}.log'
        error_log_file = f'{os.getcwd()}/logs/AWorld_error.log'
        handler_key = f'{name}_{tag}'
        error_handler_key = f'{name}_{tag}_error'
        
        if handler_key not in AWorldLogger._added_handlers:
            base_logger.add(log_file,
                            format=file_formatter,
                            filter=lambda record: record['extra'].get('name') == tag,
                            level=file_level,
                            rotation='32 MB',
                            retention='1 days',
                            enqueue=True,
                            backtrace=True,
                            compression='zip')
            AWorldLogger._added_handlers.add(handler_key)
        
        # 添加错误日志处理器，专门记录WARNING和ERROR级别的日志
        if error_handler_key not in AWorldLogger._added_handlers:
            base_logger.add(error_log_file,
                            format=file_formatter,
                            filter=lambda record: (record['extra'].get('name') == tag and 
                                                 record['level'].name in ['WARNING', 'ERROR']),
                            level='WARNING',
                            rotation='32 MB',
                            retention='7 days',
                            enqueue=True,
                            backtrace=True,
                            compression='zip')
            AWorldLogger._added_handlers.add(error_handler_key)

        self._logger = base_logger.bind(name=tag)

    def reset_level(self, level: str):
        from aworld.logs.instrument.loguru_instrument import _get_handlers

        handlers = _get_handlers(self._logger)
        for handler in handlers:
            self._logger.remove(handler._id)
        self._logger.remove()
        # 清除错误日志处理器的记录，确保重新初始化时能正确添加
        error_handler_key = f'{self.name}_{self.tag}_error'
        AWorldLogger._added_handlers.discard(error_handler_key)
        self.__init__(tag=self.tag, name=self.name, console_level=level, file_level=level)

    def reset_format(self, format_str: str):
        from aworld.logs.instrument.loguru_instrument import _get_handlers

        handlers = _get_handlers(self._logger)
        for handler in handlers:
            self._logger.remove(handler._id)
        # 清除错误日志处理器的记录，确保重新初始化时能正确添加
        error_handler_key = f'{self.name}_{self.tag}_error'
        AWorldLogger._added_handlers.discard(error_handler_key)
        self.__init__(tag=self.tag, name=self.name,
                      console_level=self.console_level, file_level=self.file_level,
                      formatter=format_str)

    def __getattr__(self, name: str):
        from aworld.trace.base import get_trace_id

        if name in SUPPORTED_FUNC:
            frame = inspect.currentframe().f_back
            if frame.f_back and (
                    # python3.11+
                    (getattr(frame.f_code, "co_qualname", None) == 'aworld_log.<locals>.decorator') or
                    # python3.10
                    (frame.f_code.co_name == 'decorator' and os.path.basename(frame.f_code.co_filename) == 'util.py')):
                frame = frame.f_back

            module = inspect.getmodule(frame)
            module = module.__name__ if module else ''
            line = frame.f_lineno
            func_name = getattr(frame.f_code, "co_qualname", frame.f_code.co_name).replace("<module>", "")

            trace_id = get_trace_id()
            update = {"function": func_name, "line": line, "name": module, "extra": {"trace_id": trace_id, "logger_name": "Aworld"}}

            def patch(record):
                extra = update.pop("extra")
                record.update(update)
                record['extra'].update(extra)
                return record

            return getattr(self._logger.patch(patch), name)
        raise AttributeError(f"'AWorldLogger' object has no attribute '{name}'")


logger = AWorldLogger(tag='AWorld', name='AWorld')
trace_logger = AWorldLogger(tag='Trace', name='AWorld')
trajectory_logger = AWorldLogger(tag='Trajectory', name='AWorld')


<<<<<<< HEAD
=======
prompt_logger = AWorldLogger(tag='prompt_logger', name='AWorld',
                             formatter="<black>{time:YYYY-MM-DD HH:mm:ss.SSS} | prompt | {level} |</black> <level>{message}</level>")
digest_logger = AWorldLogger(tag='digest_logger', name='AWorld',
                             formatter="{time:YYYY-MM-DD HH:mm:ss.SSS} - {message}")
>>>>>>> 4d9763b1

monkey_logger(logger)
monkey_logger(trace_logger)
monkey_logger(trajectory_logger)
<<<<<<< HEAD
=======
monkey_logger(prompt_logger)
# monkey_logger(digest_logger)
>>>>>>> 4d9763b1

# log examples:
# the same as debug, warn, error, fatal
# logger.info("log")
# logger.info("log", color=Color.yellow)
# logger.info("log", highlight_key="custom_key")
# logger.info("log", color=Color.pink, highlight_key="custom_key")

# @logger.catch
# def div_zero():
#     return 1 / 0
# div_zero()<|MERGE_RESOLUTION|>--- conflicted
+++ resolved
@@ -138,7 +138,7 @@
         error_log_file = f'{os.getcwd()}/logs/AWorld_error.log'
         handler_key = f'{name}_{tag}'
         error_handler_key = f'{name}_{tag}_error'
-        
+
         if handler_key not in AWorldLogger._added_handlers:
             base_logger.add(log_file,
                             format=file_formatter,
@@ -150,12 +150,12 @@
                             backtrace=True,
                             compression='zip')
             AWorldLogger._added_handlers.add(handler_key)
-        
+
         # 添加错误日志处理器，专门记录WARNING和ERROR级别的日志
         if error_handler_key not in AWorldLogger._added_handlers:
             base_logger.add(error_log_file,
                             format=file_formatter,
-                            filter=lambda record: (record['extra'].get('name') == tag and 
+                            filter=lambda record: (record['extra'].get('name') == tag and
                                                  record['level'].name in ['WARNING', 'ERROR']),
                             level='WARNING',
                             rotation='32 MB',
@@ -227,22 +227,16 @@
 trajectory_logger = AWorldLogger(tag='Trajectory', name='AWorld')
 
 
-<<<<<<< HEAD
-=======
 prompt_logger = AWorldLogger(tag='prompt_logger', name='AWorld',
                              formatter="<black>{time:YYYY-MM-DD HH:mm:ss.SSS} | prompt | {level} |</black> <level>{message}</level>")
 digest_logger = AWorldLogger(tag='digest_logger', name='AWorld',
                              formatter="{time:YYYY-MM-DD HH:mm:ss.SSS} - {message}")
->>>>>>> 4d9763b1
 
 monkey_logger(logger)
 monkey_logger(trace_logger)
 monkey_logger(trajectory_logger)
-<<<<<<< HEAD
-=======
 monkey_logger(prompt_logger)
 # monkey_logger(digest_logger)
->>>>>>> 4d9763b1
 
 # log examples:
 # the same as debug, warn, error, fatal

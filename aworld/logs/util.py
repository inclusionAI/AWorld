--- conflicted
+++ resolved
@@ -201,15 +201,9 @@
 
 logger = AWorldLogger(tag='AWorld', name='AWorld')
 trace_logger = AWorldLogger(tag='Trace', name='AWorld')
-<<<<<<< HEAD
 trajectory_logger = AWorldLogger(tag='Trajectory', name='AWorld')
 
 
-
-monkey_logger(logger)
-monkey_logger(trace_logger)
-monkey_logger(trajectory_logger)
-=======
 prompt_logger = AWorldLogger(tag='prompt_logger', name='AWorld',
                              formatter="<black>{time:YYYY-MM-DD HH:mm:ss.SSS} | prompt | {level} |</black> <level>{message}</level>")
 digest_logger = AWorldLogger(tag='digest_logger', name='AWorld',
@@ -217,9 +211,9 @@
 
 monkey_logger(logger)
 monkey_logger(trace_logger)
+monkey_logger(trajectory_logger)
 monkey_logger(prompt_logger)
 monkey_logger(digest_logger)
->>>>>>> b63aa4fd
 
 # log examples:
 # the same as debug, warn, error, fatal

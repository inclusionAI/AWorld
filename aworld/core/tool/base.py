# coding: utf-8
# Copyright (c) 2025 inclusionAI.

import abc
import traceback
from typing import Dict, Tuple, Any, TypeVar, Generic, List, Union
import asyncio

from pydantic import BaseModel

from aworld.config.conf import ToolConfig, load_config, ConfigDict
from aworld.events import eventbus
from aworld.core.tool.action import ToolAction
from aworld.core.tool.action_factory import ActionFactory
from aworld.core.common import Observation, ActionModel, ActionResult, CallbackItem, CallbackResult, CallbackActionType
from aworld.core.context.base import Context
from aworld.core.event.base import Message, ToolMessage, AgentMessage, Constants, MemoryEventMessage, MemoryEventType
from aworld.core.factory import Factory
from aworld.events.util import send_message, send_message_with_future
from aworld.logs.util import logger
from aworld.models.model_response import ToolCall
from aworld.output import ToolResultOutput
from aworld.output.base import StepOutput
from aworld.utils.common import convert_to_snake, sync_exec

AgentInput = TypeVar("AgentInput")
ToolInput = TypeVar("ToolInput")

# Forward declaration of action_executor to fix NameError
action_executor = None


class BaseTool(Generic[AgentInput, ToolInput]):
    """The basic generic classes of tools in the environment, with two parameterized types: AgentInput and ToolInput.

    We follow the gym/gymnasium protocol to be compatible with gym games, can also build special env tool in the framework.
    """
    __metaclass__ = abc.ABCMeta

    def __init__(self, conf: Union[Dict[str, Any], ConfigDict, ToolConfig], **kwargs) -> None:
        self.conf = conf
        if isinstance(conf, ConfigDict):
            pass
        elif isinstance(conf, Dict):
            self.conf = ConfigDict(conf)
        elif isinstance(conf, ToolConfig):
            # To add flexibility
            self.conf = ConfigDict(conf.model_dump())
        else:
            logger.warning(f"Unknown conf type: {type(conf)}")
        self._finished = False

        self._name = kwargs.pop('name', self.conf.get(
            "name", convert_to_snake(self.__class__.__name__)))
        action_executor.register(name=self.name(), tool=self)
        self.action_executor = action_executor
        self.event_driven = kwargs.pop(
            'event_driven', self.conf.get('event_driven', False))
        self.handler = kwargs.get('handler', self.conf.get('handler', None))

        for k, v in kwargs.items():
            setattr(self, k, v)

    def name(self):
        """Tool unique name."""
        return self._name

    def pre_step(self, action: ToolInput, **kwargs):
        pass

    def post_step(self,
                  step_res: Tuple[AgentInput, float, bool, bool, Dict[str, Any]],
                  action: ToolInput,
                  **kwargs) -> Message:
        pass

    def step(self, message: Message, **kwargs) -> Message:
        action = message.payload
        self.pre_step(action, message=message,**kwargs)
        res = self.do_step(action, message =message, **kwargs)
        final_res = self.post_step(res, action, message=message, **kwargs)
        return final_res

    @abc.abstractmethod
    def reset(self, *, seed: int | None = None, options: Dict[str, str] | None = None) -> Tuple[
            AgentInput, dict[str, Any]]:
        """Resets the initial internal state, returning an initial state and extended info."""

    @abc.abstractmethod
    def do_step(self, action: ToolInput, **kwargs) -> Tuple[AgentInput, float, bool, bool, Dict[str, Any]]:
        """Run one step of the tool's in env using the actions.

        Args:
            action(ToolInput): Actions provided by the agent to update the observation.
        Return:
            Quintuple，key information: AgentInput and extended info dict.
        """

    @property
    def finished(self) -> bool:
        """The final execution status of the task from agent instructions."""
        return self._finished

    @abc.abstractmethod
    def close(self) -> None:
        """Close the tool resources in the environment."""

    def render(self):
        """For interface compatibility."""
        pass


class AsyncBaseTool(Generic[AgentInput, ToolInput]):
    """The basic generic classes of tools in the environment, with two parameterized types: AgentInput and ToolInput.

    We follow the gym/gymnasium protocol to be compatible with gym games, can also build special env tool in the framework.
    """
    __metaclass__ = abc.ABCMeta

    def __init__(self, conf: Union[Dict[str, Any], ConfigDict, ToolConfig], **kwargs) -> None:
        self.conf = conf
        if isinstance(conf, ConfigDict):
            pass
        elif isinstance(conf, Dict):
            self.conf = ConfigDict(conf)
        elif isinstance(conf, ToolConfig):
            # To add flexibility
            self.conf = ConfigDict(conf.model_dump())
        else:
            logger.warning(f"Unknown conf type: {type(conf)}")
        self._finished = False

        self._name = kwargs.pop('name', self.conf.get(
            "name", convert_to_snake(self.__class__.__name__)))
        action_executor.register(name=self.name(), tool=self)
        self.action_executor = action_executor
        self.event_driven = kwargs.pop(
            'event_driven', self.conf.get('event_driven', False))
        self.handler = kwargs.get('handler', self.conf.get('handler', None))

        for k, v in kwargs.items():
            setattr(self, k, v)

    def name(self):
        """Tool unique name."""
        return self._name

    async def pre_step(self, action: ToolInput, **kwargs):
        pass

    async def post_step(self,
                        step_res: Tuple[AgentInput, float, bool, bool, Dict[str, Any]],
                        action: ToolInput,
                        **kwargs) -> Message:
        pass

    async def step(self, message: Message, **kwargs) -> Message:
        action = message.payload
        await self.pre_step(action,message=message, **kwargs)
        res = await self.do_step(action,message=message, **kwargs)
        final_res = await self.post_step(res, action,message=message, **kwargs)
        return final_res

    @abc.abstractmethod
    async def reset(self, *, seed: int | None = None, options: Dict[str, str] | None = None) -> Tuple[
            AgentInput, dict[str, Any]]:
        """Resets the initial internal state, returning an initial state and extended info."""

    @abc.abstractmethod
    async def do_step(self, action: ToolInput, **kwargs) -> Tuple[AgentInput, float, bool, bool, Dict[str, Any]]:
        """Run one step of the tool's in env using the actions.

        Args:
            action(ToolInput): Actions provided by the agent to update the observation.
        Return:
            Quintuple，key information: AgentInput and extended info dict.
        """

    @property
    def finished(self) -> bool:
        """The final execution status of the task from agent instructions."""
        return self._finished

    @abc.abstractmethod
    async def close(self) -> None:
        """Close the tool resources in the environment."""

    async def render(self):
        """For interface compatibility."""
        pass


class Tool(BaseTool[Observation, List[ActionModel]]):
    def _internal_process(self, step_res: Tuple[AgentInput, float, bool, bool, Dict[str, Any]],
                          action: ToolInput,
                          input_message: Message,
                          **kwargs):
        context = input_message.context
        if not step_res or not action:
            return
        for idx, act in enumerate(action):
            if eventbus is not None:
                tool_output = ToolResultOutput(
                    tool_type=kwargs.get("tool_id_mapping", {}).get(
                        act.tool_call_id) or self.name(),
                    tool_name=act.tool_name,
                    action_name=act.action_name,
                    data=step_res[0].content,
                    origin_tool_call=ToolCall.from_dict({
                        "function": {
                            "name": act.action_name,
                            "arguments": act.params,
                        }
                    }),
                    metadata=step_res[0].action_result[idx].metadata,
                    task_id=context.task_id
                )
                tool_output_message = Message(
                    category=Constants.OUTPUT,
                    payload=tool_output,
                    sender=self.name(),
                    session_id=context.session_id if context else "",
                    headers={"context": context}
                )
                sync_exec(send_message, tool_output_message)

        # add results to memory after sending outputs
        try:
            # step_res typing narrowed: Tuple[Observation, ...]
            self._add_tool_results_to_memory(step_res, action, input_message.context)
        except Exception:
            logger.warning(f"Tool {self.name()} post internal process memory write failed: {traceback.format_exc()}")

    def step(self, message: Message, **kwargs) -> Message:
        final_res = None
        try:
            action = message.payload
            tool_id_mapping = {}
            for act in action:
                tool_id = act.tool_call_id
                tool_name = act.tool_name
                tool_id_mapping[tool_id] = tool_name
            self.pre_step(action, **kwargs)
            res = self.do_step(action, **kwargs)
            final_res = self.post_step(res, action,message=message, **kwargs)
            self._internal_process(
                res, action, message, tool_id_mapping=tool_id_mapping, **kwargs)
            return final_res
        except Exception as e:
            logger.error(
                f"Failed to execute {self.name()}: {e}."
                f"Debug info: session_id = {message.session_id}, action = {message.payload}."
                f"Traceback:\n{traceback.format_exc()}"
            )
            raise e
        finally:
            logger.info(
                f"Tool {self.name()} result: {final_res}, session_id: {message.session_id}, task_id: {message.context.task_id}"
            )

    def post_step(self,
                  step_res: Tuple[Observation, float, bool, bool, Dict[str, Any]],
                  action: List[ActionModel],
                  message: Message,
                  **kwargs) -> Tuple[Observation, float, bool, bool, Dict[str, Any]] | Message:
        if not step_res:
            raise Exception(f'{self.name()} no observation has been made.')

        context = message.context

        step_res[0].from_agent_name = action[0].agent_name
        for idx, act in enumerate(action):
            step_res[0].action_result[idx].tool_call_id = act.tool_call_id
            step_res[0].action_result[idx].tool_name = act.tool_name

        if context.swarm:
            agent = context.swarm.agents.get(action[0].agent_name)
            feedback_tool_result = agent.feedback_tool_result if agent else False
        else:
            feedback_tool_result = True
        if feedback_tool_result:
            return AgentMessage(payload=step_res,
                                caller=action[0].agent_name,
                                sender=self.name(),
                                receiver=action[0].agent_name,
                                session_id=context.session_id,
                                headers={"context": context})
        else:
            return AgentMessage(payload=step_res,
                                sender=action[0].agent_name,
                                session_id=context.session_id,
                                headers={"context": context})

    def _add_tool_results_to_memory(self,
                                    step_res: Tuple[Observation, float, bool, bool, Dict[str, Any]],
                                    action: List[ActionModel],
                                    context: Context):
        try:
            if not step_res or not action:
                return
            observation = step_res[0]
            if not hasattr(observation, 'action_result') or observation.action_result is None:
                return
            for idx, act in enumerate(action):
                if idx >= len(observation.action_result):
                    continue
                tool_result = observation.action_result[idx]
                receive_agent = None
                if context.swarm and context.swarm.agents:
                    receive_agent = context.swarm.agents.get(act.agent_name)
                if not receive_agent:
                    logger.warning(f"agent {act.agent_name} not found in swarm {context.swarm}.")
                    return
                sync_exec(send_message, MemoryEventMessage(
                    payload=tool_result,
                    agent=receive_agent,
                    memory_event_type=MemoryEventType.TOOL,
                    session_id=context.session_id if context else "",
                    headers={"context": context}
                ))
        except Exception:
            logger.warning(f"Tool {self.name()} write tool results to memory failed: {traceback.format_exc()}")



class AsyncTool(AsyncBaseTool[Observation, List[ActionModel]]):
    async def _internal_process(self, step_res: Tuple[Observation, float, bool, bool, Dict[str, Any]],
                                action: List[ActionModel],
                                input_message: Message,
                                **kwargs):
        # logger.warning(f"tool {self.name()} sleep 60s start")
        # await asyncio.sleep(60)
        # logger.warning(f"tool {self.name()} sleep 60s finish")
        context = input_message.context
        for idx, act in enumerate(action):
            # send tool results output
            if eventbus is not None:
                tool_output = ToolResultOutput(
                    tool_type=kwargs.get("tool_id_mapping", {}).get(
                        act.tool_call_id) or self.name(),
                    tool_name=act.tool_name,
                    action_name=act.action_name,
                    data=step_res[0].content,
                    origin_tool_call=ToolCall.from_dict({
                        "function": {
                            "name": act.action_name,
                            "arguments": act.params,
                        }
                    }),
                    metadata=step_res[0].action_result[idx].metadata,
                    task_id=context.task_id
                )
                tool_output_message = Message(
                    category=Constants.OUTPUT,
                    payload=tool_output,
                    sender=self.name(),
                    session_id=context.session_id if context else "",
                    headers={"context": context}
                )
                await send_message(tool_output_message)

        # add results to memory after sending outputs
        try:
            await self._add_tool_results_to_memory(step_res, action, input_message.context)
        except Exception:
            logger.warning(f"AsyncTool {self.name()} post internal process memory write failed: {traceback.format_exc()}")

        logger.info("[tag for memory tool]======= Send memory message finished")

        await send_message(Message(
            category=Constants.OUTPUT,
            payload=StepOutput.build_finished_output(name=f"{action[0].agent_name if action else ''}",
                                                     step_num=0,
                                                     task_id=context.task_id),
            sender=self.name(),
            receiver=action[0].agent_name,
            session_id=context.session_id if context else "",
            headers={"context": context}
        ))
        await self._exec_tool_callback(step_res, action,
                                       Message(
                                           category=Constants.TOOL_CALLBACK,
                                           payload=CallbackItem(
                                               data=step_res,
                                               actions=action,
                                               node_id=input_message.id
                                           ),
                                           sender=self.name(),
                                           receiver=action[0].agent_name,
                                           session_id=context.session_id,
                                           headers={"context": context}
                                       ),
                                       **kwargs)

    async def step(self, message: Message, **kwargs) -> Message:
        final_res = None
        try:
            action = message.payload
            tool_id_mapping = {}
            for act in action:
                tool_id = act.tool_call_id
                tool_name = act.tool_name
                tool_id_mapping[tool_id] = tool_name
            await self.pre_step(action, message=message,**kwargs)
            res = await self.do_step(action, message=message, **kwargs)
            final_res = await self.post_step(res, action, message=message,**kwargs)
            await self._internal_process(res, action, message, tool_id_mapping=tool_id_mapping, **kwargs)
            if isinstance(final_res, Message):
                self._update_headers(final_res, message)
            if message.group_id and message.headers.get('level', 0) == 0:
                from aworld.runners.state_manager import RuntimeStateManager, RunNodeStatus, RunNodeBusiType
                state_mng = RuntimeStateManager.instance()
                await state_mng.finish_sub_group(message.group_id, message.headers.get('root_message_id'), [final_res])
                final_res.headers['_tool_finished'] = True
            return final_res
        except Exception as e:
            logger.error(
                f"Failed to execute {self.name()}: {e}."
                f"Debug info: session_id = {message.session_id}, action = {message.payload}."
                f"Traceback:\n{traceback.format_exc()}"
            )
            raise e
        finally:
            logger.warning(
                f"Tool {self.name()} result: {final_res}, session_id: {message.session_id}, task_id: {message.context.task_id}"
            )

    async def post_step(self,
                        step_res: Tuple[Observation, float, bool, bool, Dict[str, Any]],
                        action: List[ActionModel],
                        message: Message,
                        **kwargs) -> Tuple[Observation, float, bool, bool, Dict[str, Any]] | Message:
        if not step_res:
            raise Exception(f'{self.name()} no observation has been made.')

        step_res[0].from_agent_name = action[0].agent_name
        for idx, act in enumerate(action):
            step_res[0].action_result[idx].tool_call_id = act.tool_call_id
            step_res[0].action_result[idx].tool_name = act.tool_name

        context = message.context
        if context.swarm:
            agent = context.swarm.agents.get(action[0].agent_name)
            feedback_tool_result = agent.feedback_tool_result if agent else False
        else:
            feedback_tool_result = True
        if feedback_tool_result:
            return AgentMessage(payload=step_res,
                                caller=action[0].agent_name,
                                sender=self.name(),
                                receiver=action[0].agent_name,
                                session_id=context.session_id,
                                headers={"context": context})
        else:
            return AgentMessage(payload=step_res,
                                sender=action[0].agent_name,
                                session_id=context.session_id,
                                headers={"context": context})

    async def _exec_tool_callback(self, step_res: Tuple[Observation, float, bool, bool, Dict[str, Any]],
                                  action: List[ActionModel],
                                  message: Message,
                                  **kwargs):
        logger.info(f"send callback message: {message}")
        await send_message(message)

        from aworld.runners.state_manager import RuntimeStateManager, RunNodeStatus, RunNodeBusiType
        state_mng = RuntimeStateManager.instance()
        msg_id = message.id
        msg_node = state_mng.get_node(msg_id)
        state_mng.create_node(
            node_id=msg_id,
            busi_type=RunNodeBusiType.from_message_category(
                Constants.TOOL_CALLBACK),
            busi_id=message.receiver or "",
            session_id=message.session_id,
            task_id=message.task_id,
            msg_id=msg_id,
            msg_from=message.sender)
        res_node = await state_mng.wait_for_node_completion(msg_id)
        if res_node.status == RunNodeStatus.SUCCESS or res_node.results:
            tool_act_results = step_res[0].action_result
            callback_act_results = res_node.results
            if not callback_act_results:
                logger.warn(
                    f"tool {self.name()} callback finished with empty node result.")
                return
            if len(tool_act_results) != len(callback_act_results):
                logger.warn(
                    "tool action result and callback action result length not match.")
                return
            for idx, res in enumerate(callback_act_results):
                if res.status == RunNodeStatus.SUCCESS:
                    callback_res = res.result.payload
                    if isinstance(callback_res, CallbackResult):
                        if callback_res.callback_action_type == CallbackActionType.OVERRIDE:
                            tool_act_results[idx].content = callback_res.result_data
                else:
                    logger.warn(
                        f"tool {self.name()} callback finished with node result: {res}.")
                    continue

            return
        else:
            logger.warn(
                f"tool {self.name()} callback failed with node: {res_node}.")
            return

    async def _add_tool_results_to_memory(self,
                                          step_res: Tuple[Observation, float, bool, bool, Dict[str, Any]],
                                          action: List[ActionModel],
                                          context: Context):
        try:
            if not step_res or not action:
                return
            observation = step_res[0]
            if not hasattr(observation, 'action_result') or observation.action_result is None:
                return
            for idx, act in enumerate(action):
                if idx >= len(observation.action_result):
                    continue
                tool_result = observation.action_result[idx]
                receive_agent = None
                if context.swarm and context.swarm.agents:
                    receive_agent = context.swarm.agents.get(act.agent_name)
                if not receive_agent:
                    logger.warning(f"agent {act.agent_name} not found in swarm {context.swarm}.")
                    return
                memory_msg = MemoryEventMessage(
                    payload=tool_result,
                    agent=receive_agent,
                    memory_event_type=MemoryEventType.TOOL,
                    session_id=context.session_id if context else "",
                    headers={"context": context}
                )
                try:
                    future = await send_message_with_future(memory_msg)
<<<<<<< HEAD
                    results = await future.wait(timeout=10)
=======
                    results = await future.wait(timeout=300)
>>>>>>> 7e7f0f4d
                    if not results:
                        logger.warning(f"Memory write task failed: {memory_msg}")
                except Exception as e:
                    logger.warn(f"Memory write task failed: {traceback.format_exc()}")

        except Exception:
            logger.warning(f"AsyncTool {self.name()} write tool results to memory failed: {traceback.format_exc()}")

    def _update_headers(self, message: Message, input_message: Message):
        headers = input_message.headers.copy()
        headers['context'] = message.context
        headers['level'] = headers.get('level', 0) + 1
        message.headers = headers


class ToolsManager(Factory):
    def __init__(self, type_name: str = None):
        super(ToolsManager, self).__init__(type_name)
        self._tool_with_action = {}
        self._tool_conf = {}
        self._tool_instance = {}

    def __iter__(self):
        for name in self._cls:
            name = "async_" + name if self._asyn.get(name, False) else name
            yield name

    def __contains__(self, name: str) -> bool:
        """Whether the name in the factory."""
        name = "async_" + name if self._asyn.get(name, False) else name
        return name in self._cls

    def __call__(self, name: str = None, *args, **kwargs):
        if name is None:
            return self

        asyn = kwargs.pop("asyn", False)
        name = "async_" + name if asyn else name

        conf = self._tool_conf.get(name)
        if not conf:
            logger.warning(f"{name} not find conf in tool factory")
            conf = dict()
        elif isinstance(conf, BaseModel):
            conf = conf.model_dump()

        user_conf = kwargs.pop('conf', None)
        if user_conf:
            if isinstance(user_conf, dict):
                conf.update(user_conf)
            elif isinstance(user_conf, BaseModel):
                conf.update(user_conf.model_dump())
            else:
                logger.warning(
                    f"Unknown conf type: {type(user_conf)}, ignored!")
        self._tool_conf[name] = conf

        # must is a dict
        conf['name'] = name
        conf = ConfigDict(conf)

        if kwargs.get("reuse", conf.get('reuse', False)) is True and name in self._tool_instance:
            return self._tool_instance[name]

        if name in self._cls:
            tool = self._cls[name](conf=conf, **kwargs)
            self._tool_instance[name] = tool
        else:
            raise RuntimeError(
                f"can not find {name} tool in the ToolFactory, register it first.")

        action_executor.register(name, tool)
        return tool

    def get_tool_action(self, tool: str, asyn: bool = False):
        if asyn:
            tool = "async_" + tool
        return self._tool_with_action.get(tool)

    def register(self, name: str, desc: str, supported_action: ToolAction = None, conf_file_name: str = None, **kwargs):
        """Register a tool to tool factory.

        Args:
            name: Tool name
            desc: Tool description
            supported_action: Tool abilities
            conf_file_name: Default tool config
        """
        res = super(ToolsManager, self).register(name, desc, **kwargs)
        asyn = kwargs.pop("asyn", False)
        prefix = "async_" if asyn else ""
        conf_file_name = conf_file_name if conf_file_name else f"{name}_tool.yaml"
        conf = load_config(conf_file_name, kwargs.get("dir"))
        if not conf:
            logger.debug(f"can not load conf from {conf_file_name}")
            # use general tool config
            conf = ToolConfig().model_dump()
        name = prefix + name
        self._tool_with_action[name] = supported_action
        self._tool_conf[name] = conf
        logger.debug(f"{name} register to the tool factory.")
        return res


ToolFactory = ToolsManager("env_tool_type")


class ToolActionExecutor(object):
    __metaclass__ = abc.ABCMeta

    def __init__(self, tool: Tool = None):
        self.tool = tool
        self.tools: Dict[str, Tool] = {}

    def register(
            self,
            name: str,
            tool: Union[Tool, AsyncTool]):
        self.tools[name] = tool

    @abc.abstractmethod
    def execute_action(self, actions: List[ActionModel], **kwargs) -> Tuple[List[ActionResult], Any]:
        """"""
        return self.execute_env_action(actions, self.tool, **kwargs)

    @abc.abstractmethod
    async def async_execute_action(self, actions: List[ActionModel], **kwargs) -> Tuple[List[ActionResult], Any]:
        """"""
        return await self.async_execute_env_action(actions, self.tool, **kwargs)

    @abc.abstractmethod
    def execute_env_action(self,
                           actions: List[ActionModel],
                           tool: Tool,
                           **kwargs) -> Tuple[List[ActionResult], Any]:
        """"""
        action_results = []
        ctx = None
        for action in actions:
            if action is None:
                logger.warning("empty action, ignore it.")
                continue

            if tool is None:
                tool_name = action.tool_name
                tool = self.tools.get(tool_name)
                if tool is None:
                    tool = ToolFactory(
                        tool_name, conf=kwargs.get("conf", ToolConfig()))
                    self.tools[tool_name] = tool

            try:
                action_result, ctx = self.do_act(action, tool, **kwargs)
            except:
                logger.warning(traceback.format_exc())
                action_result = ActionResult(
                    error=traceback.format_exc(), success=False)
            action_result.action_name = action.action_name
            action_result.tool_name = action.tool_name
            action_results.append(action_result)
        return action_results, ctx

    async def async_execute_env_action(self,
                                       actions: List[ActionModel],
                                       tool: Tool,
                                       **kwargs) -> Tuple[List[ActionResult], Any]:
        """"""
        action_results = []
        ctx = None
        for action in actions:
            if action is None:
                logger.warning("empty action, ignore it.")
                continue

            if tool is None:
                tool_name = "async_" + action.tool_name
                tool = self.tools.get(tool_name)
                if tool is None:
                    tool = ToolFactory(
                        tool_name, conf=kwargs.get("conf", ToolConfig()))
                    self.tools[tool_name] = tool
            try:
                action_result, ctx = await self.async_do_act(action, tool, **kwargs)
            except:
                logger.warning(traceback.format_exc())
                action_result = ActionResult(
                    error=traceback.format_exc(), success=False)
            action_result.action_name = action.action_name
            action_result.tool_name = action.tool_name
            action_results.append(action_result)
        return action_results, ctx

    def do_act(self, action_model: ActionModel, tool: Tool, **kwargs):
        action_name = action_model.action_name
        if action_name not in ActionFactory:
            action_name = action_model.tool_name + action_model.action_name
            if action_name not in ActionFactory:
                raise ValueError(
                    f'Action {action_model.action_name} not found in ActionFactory')

        action = ActionFactory(action_name)
        action_result, page = action.act(action_model, tool=tool, **kwargs)
        logger.info(
            f"{tool.name()}-{action_model.action_name} execute finished")
        return action_result, page

    async def async_do_act(self, action_model: ActionModel, tool: Tool,
                           **kwargs):
        action_name = action_model.action_name
        if action_name not in ActionFactory:
            action_name = action_model.tool_name + action_model.action_name
            if action_name not in ActionFactory:
                raise ValueError(
                    f'Action {action_model.action_name} not found in ActionFactory')

        action = ActionFactory(action_name)
        action_result, page = await action.async_act(action_model, tool=tool, **kwargs)
        logger.info(
            f"{tool.name()}-{action_model.action_name} execute finished")
        return action_result, page


action_executor = ToolActionExecutor()<|MERGE_RESOLUTION|>--- conflicted
+++ resolved
@@ -535,11 +535,7 @@
                 )
                 try:
                     future = await send_message_with_future(memory_msg)
-<<<<<<< HEAD
-                    results = await future.wait(timeout=10)
-=======
                     results = await future.wait(timeout=300)
->>>>>>> 7e7f0f4d
                     if not results:
                         logger.warning(f"Memory write task failed: {memory_msg}")
                 except Exception as e:

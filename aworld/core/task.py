# coding: utf-8
# Copyright (c) 2025 inclusionAI.
import abc
import asyncio
import enum
import uuid
from dataclasses import dataclass, field
from typing import Any, Union, List, Dict, Callable, Optional, Literal, TYPE_CHECKING

from aworld.dataset.types import TrajectoryItem
from aworld.utils.serialized_util import to_serializable

from aworld.agents.llm_agent import Agent
from aworld.core.agent.swarm import Swarm
from aworld.core.common import Config, Observation, StreamingMode, TaskStatus, TaskStatusValue
from aworld.core.context.base import Context
from aworld.core.tool.base import Tool, AsyncTool
from aworld.output.outputs import Outputs, DefaultOutputs
<<<<<<< HEAD


if TYPE_CHECKING:
    from aworld.core.context.amni.config import AmniContextConfig
=======
>>>>>>> 265ae0e5


if TYPE_CHECKING:
    from aworld.core.context.amni.config import AmniContextConfig


@dataclass
class Task:
    id: str = field(default_factory=lambda: uuid.uuid1().hex)
    name: str = field(default_factory=lambda: uuid.uuid1().hex)
    user_id: str = field(default=None)
    session_id: str = field(default=None)
    input: Any = field(default=None)
    # task config
    conf: Config = field(default=None)
    # global tool instance
    tools: List[Union[Tool, AsyncTool]] = field(default_factory=list)
    # global tool names
    tool_names: List[str] = field(default_factory=list)
    # custom tool conf
    tools_conf: Config = field(default_factory=dict)
    # custom mcp servers conf
    mcp_servers_conf: Config = field(default_factory=dict)
    swarm: Optional[Swarm] = field(default=None)
    agent: Optional[Agent] = field(default=None)
    event_driven: bool = field(default=True)
    # for loop detect
    endless_threshold: int = field(default=3)
    # task_outputs
    outputs: Outputs = field(default_factory=DefaultOutputs)
    # task special runner class, for example: package.XXRunner
    runner_cls: Optional[str] = field(default=None)
    # such as: {"start": ["init_tool", "init_context", ...]}
    hooks: Dict[str, List[str]] = field(default_factory=dict)
    # task specified context
    context: 'Context' = field(default=None)
    context_config: Optional['AmniContextConfig'] = None
    is_sub_task: bool = field(default=False)
    group_id: str = field(default=None)
    # parent task reference
    parent_task: Optional['Task'] = field(default=None, repr=False)
    max_retry_count: int = 0
    timeout: int = field(default=0)
    observation: Optional[Observation] = field(default=None)
    task_status: TaskStatus = field(default=TaskStatusValue.INIT)
    # streaming support
    streaming_mode: StreamingMode = field(default=None)

    def to_dict(self) -> Dict[str, Any]:
        """Serialize Task to dict while excluding parent_task to avoid recursion.

        Returns:
            Dict[str, Any]: Serialized task dictionary without parent_task; includes parent_task_id instead.
        """
        return {
            "id": self.id,
            "name": self.name,
            "user_id": self.user_id,
            "session_id": self.session_id,
            "input": to_serializable(self.input),
            "conf": to_serializable(self.conf),
            "tools": to_serializable(self.tools),
            "tool_names": to_serializable(self.tool_names),
            "tools_conf": to_serializable(self.tools_conf),
            "mcp_servers_conf": to_serializable(self.mcp_servers_conf),
            "swarm": to_serializable(self.swarm),
            "agent": to_serializable(self.agent),
            "event_driven": self.event_driven,
            "endless_threshold": self.endless_threshold,
            "outputs": to_serializable(self.outputs),
            "runner_cls": self.runner_cls,
            "hooks": to_serializable(self.hooks),
            "context": to_serializable(self.context),
            "is_sub_task": self.is_sub_task,
            "group_id": self.group_id,
            "max_retry_count": self.max_retry_count,
            "timeout": self.timeout,
            "parent_task_id": self.parent_task.id if self.parent_task else None,
            "task_status": self.task_status.value,
            # Streaming-related fields (serializable)
            "streaming_mode": self.streaming_mode,
        }


@dataclass
class TaskResponse:
    id: str = field(default=None)
    trace_id: str = field(default=None)
    answer: Any | None = field(default=None)
    raw_llm_resp: Optional[Any] = field(default=None)
    context: Context | None = field(default_factory=Context)
    usage: Dict[str, Any] | None = field(default_factory=dict)
    time_cost: float | None = field(default=0.0)
    success: bool = field(default=False)
    msg: str | None = field(default=None)
    trajectory: List[Dict[str, Any]]= field(default_factory=list)
    # task final status, e.g. success/failed/cancelled
    status: TaskStatus | None = field(default=TaskStatusValue.SUCCESS)


class Runner(object):
    __metaclass__ = abc.ABCMeta

    _use_demon: bool = False
    daemon_target: Callable[..., Any] = None
    context: Context = None

    async def pre_run(self):
        pass

    async def post_run(self):
        pass

    @abc.abstractmethod
    async def do_run(self):
        """Raise exception if not success."""

    async def _daemon_run(self):
        if self._use_demon and self.daemon_target and callable(self.daemon_target):
            import threading
            t = threading.Thread(target=self.daemon_target, name="daemon", daemon=True)
            t.start()

    async def run(self) -> Any:
        try:
            await self.pre_run()
            await self._daemon_run()
            ret = await self.do_run()
            return ret
        except BaseException as ex:
            self._exception = ex
            # do record or report
            raise ex
        finally:
            await self.post_run()<|MERGE_RESOLUTION|>--- conflicted
+++ resolved
@@ -16,13 +16,6 @@
 from aworld.core.context.base import Context
 from aworld.core.tool.base import Tool, AsyncTool
 from aworld.output.outputs import Outputs, DefaultOutputs
-<<<<<<< HEAD
-
-
-if TYPE_CHECKING:
-    from aworld.core.context.amni.config import AmniContextConfig
-=======
->>>>>>> 265ae0e5
 
 
 if TYPE_CHECKING:

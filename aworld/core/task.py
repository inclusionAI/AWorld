--- conflicted
+++ resolved
@@ -289,11 +289,7 @@
                 color_log(f"Step {step} failed with exception: {info['exception']}", color=Color.red)
                 msg = f"Step {step} failed with exception: {info['exception']}"
             logger.info(f"step: {step} finished by tool action.")
-<<<<<<< HEAD
-            log_ob = Observation(content=observation.content,
-=======
             log_ob = Observation(content='' if observation.content is None else observation.content,
->>>>>>> 49a459d9
                                  action_result=observation.action_result)
             color_log(f"{tool_name} observation: {log_ob}", color=Color.green)
         return msg, terminated
@@ -572,11 +568,7 @@
             if info.get("exception"):
                 color_log(f"Step {step} failed with exception: {info['exception']}", color=Color.red)
             logger.info(f"step: {step} finished by tool action {action}.")
-<<<<<<< HEAD
-            log_ob = Observation(content=observation.content,
-=======
             log_ob = Observation(content='' if observation.content is None else observation.content,
->>>>>>> 49a459d9
                                  action_result=observation.action_result)
             color_log(f"{tool_name} observation: {log_ob}", color=Color.green)
 

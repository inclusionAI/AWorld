# coding: utf-8
# Copyright (c) 2025 inclusionAI.
import math
import time
import traceback
import uuid
from dataclasses import dataclass, field
from typing import Any, Dict, List, Optional, Union

from pydantic import BaseModel

from aworld.config import ConfigDict
from aworld.config.conf import AgentConfig
from aworld.core.agent.base import Agent, AgentFactory, agent_executor, is_agent_by_name
from aworld.core.agent.swarm import Swarm
from aworld.core.common import ActionModel, Observation
from aworld.core.envs.tool import Tool, ToolFactory
from aworld.core.envs.tool_desc import is_tool_by_name
<<<<<<< HEAD
from aworld.logs.util import color_log, logger
=======
from aworld.logs.util import logger, color_log, Color
>>>>>>> 340ec901


@dataclass
class TaskModel:
    name: str = uuid.uuid1().hex
    input: Any = None
    conf: Union[Dict[str, Any], BaseModel] = None
    tools: List[Tool] = field(default_factory=list)
    tool_names: List[str] = field(default_factory=list)
    tools_conf: Dict[str, Union[Dict[str, Any], ConfigDict, AgentConfig]] = field(
        default_factory=dict
    )
    swarm: Swarm = None
    agent: Agent = None
    endless_threshold: int = 3


class Task(object):
    def __init__(self,
                 task: TaskModel = None,
                 agent: Agent = None,
                 swarm: Swarm = None,
                 name: str = uuid.uuid1().hex,
                 input: Any = None,
                 conf: Union[Dict[str, Any], BaseModel] = {},
                 tools: List[Tool] = [],
                 tool_names: List[str] = [],
                 tools_conf: Dict[str, Union[Dict[str, Any], ConfigDict, AgentConfig]] = {},
                 endless_threshold: int = 3,
                 *args,
                 **kwargs):
        """Task instance init.

        Args:
            task: Task model
            agent: Agent instance which want to run.
            swarm: Swarm
            name: Task unique name
            input: A string query or dataset.
            conf: Task config in process.
            tools: Special tools in task run.
        """
        # Prioritize using the task model.
        if task:
            agent = task.agent
            swarm = task.swarm
            name = task.name
            input = task.input
            conf = task.conf
            tools = task.tools
            tool_names = task.tool_names
            endless_threshold = task.endless_threshold
            if tools is None:
                tools = []
            if tool_names is None:
                tool_names = []

        if not agent and not swarm:
            raise ValueError("agent and swarm all is None.")
        if agent and swarm:
            raise ValueError("agent and swarm choose one only.")
        if agent:
            # uniform agent
            swarm = Swarm(agent)

        if conf is None:
            conf = dict()
        if isinstance(conf, BaseModel):
            conf = conf.model_dump()
        check_input = conf.get("check_input", False)
        if check_input and not input:
            raise ValueError

        self.swarm = swarm
        self.input = input
        self.name = name
        self.conf = conf
        self.tools = {tool.name(): tool for tool in tools} if tools else {}
        tool_names.extend(self.tools.keys())
        # lazy load
        self.tool_names = tool_names
        self.tools_conf = tools_conf
        self.endless_threshold = endless_threshold

        self.daemon_target = kwargs.pop("daemon_target", None)
        self._use_demon = False if not conf else conf.get("use_demon", False)
        self._exception = None
        for k, v in kwargs.items():
            setattr(self, k, v)

    def before_run(self):
        pass

    def after_run(self):
        pass

    def start(self) -> Any:
        try:
            self.before_run()
            self._daemon_run()
            ret = self.run()
            return 0 if ret is None else ret
        except BaseException as ex:
            self._exception = ex
            # do record or report
            raise ex
        finally:
            self.after_run()

    def _daemon_run(self) -> None:
        if self._use_demon and self.daemon_target and callable(self.daemon_target):
            import threading

            t = threading.Thread(target=self.daemon_target, name="daemon")
            t.setDaemon(True)
            t.start()

    def run(self):
        # init tool state by reset(), and ignore them observation
        observation = None
        info = dict()
        if self.tools:
            for _, tool in self.tools.items():
                # use the observation and info of the last one
                observation, info = tool.reset()

        if observation:
            if not observation.content:
                observation.content = self.input
        else:
            observation = Observation(content=self.input)

        self.swarm.reset(observation.content, self.tool_names)

        if self.swarm.topology_type == "social":
            return self._social_process(observation, info)
        elif self.swarm.topology_type == "sequence":
            return self._sequence_process(observation, info)

    def _sequence_process(self, observation: Observation, info: Dict[str, Any]):
        """Multi-agent sequence general process workflow.

        NOTE: Use the agent‘s finished state(no tool calls) to control the inner loop.
        Args:
            observation: Observation based on env
            info: Extend info by env
        """
        if not observation:
            raise RuntimeError("no observation, check run process")

        start = time.time()
        step = 0
        max_steps = self.conf.get("max_steps", 100)
        msg = None

        for i in range(self.swarm.max_steps):
            for idx, agent in enumerate(self.swarm.ordered_agents):
                observations = [observation]
                policy = None
                cur_agent = agent
                while step < max_steps:
                    terminated = False

                    observation = self.swarm.action_to_observation(policy, observations)
                    policy: List[ActionModel] = cur_agent.executor.execute_agent(
                        observation, agent=cur_agent, conf=cur_agent.conf, step=step
                    )
                    observation.content = None
                    color_log(f"{cur_agent.name()} policy: {policy}")
                    if not policy:
                        logger.warning(
                            f"current agent {cur_agent.name()} no policy to use."
                        )
                        return {
                            "msg": f"current agent {cur_agent.name()} no policy to use.",
                            "steps": step,
                            "success": False,
                            "time_cost": (time.time() - start),
                        }

                    if self.is_agent(policy[0]):
                        status, info = self._agent(agent, observation, policy, step)
                        if status == "normal":
                            if info:
                                observations.append(observation)
                        elif status == "break":
                            observation = self.swarm.action_to_observation(
                                policy, observations
                            )
                            break
                        elif status == "return":
                            return info
                    elif is_tool_by_name(policy[0].tool_name):
                        msg, terminated = self._tool_call(policy, observations, step)
                    else:
                        logger.warning(f"Unrecognized policy: {policy[0]}")
                        return {
                            "msg": f"Unrecognized policy: {policy[0]}, need to check prompt or agent / tool.",
                            "response": "",
                            "steps": step,
                            "success": False,
                        }
                    step += 1
                    if terminated and agent.finished:
                        logger.info("swarm finished")
                        break
        return {
            "steps": step,
            "answer": observation.content,
            "observation": observation,
            "msg": msg,
            "success": True if not msg else False,
        }

    def _agent(
        self,
        agent: Agent,
        observation: Observation,
        policy: List[ActionModel],
        step: int,
    ):
        # only one agent, and get agent from policy
        policy_for_agent = policy[0]
        agent_name = policy_for_agent.agent_name
        if not agent_name:
            agent_name = policy_for_agent.tool_name
        cur_agent: Agent = self.swarm.agents.get(agent_name)
        if not cur_agent:
            raise RuntimeError(f"Can not find {agent_name} agent in swarm.")

        status = "normal"
        if cur_agent.name() == agent.name():
            # Current agent is entrance agent, means need to exit to the outer loop
            logger.warning(f"{cur_agent.name()} exit the loop")
            status = "break"
            return status, None

        if agent.handoffs and agent_name not in agent.handoffs:
            # Unable to hand off, exit to the outer loop
            status = "return"
            return status, {"msg": f"Can not handoffs {agent_name} agent "
                                   f"by {agent.name()} agent.",
                            "response": policy[0].policy_info if policy else "",
                            "steps": step,
                            "success": False}
        # Check if current agent done
        if cur_agent.finished:
            cur_agent._finished = False
            logger.info(
                f"{cur_agent.name()} agent be be handed off, so finished state reset to False."
            )

        con = policy_for_agent.policy_info
        if policy_for_agent.params and "content" in policy_for_agent.params:
            con = policy_for_agent.params["content"]
        if observation:
            observation.content = con
        else:
            observation = Observation(content=con)
            return status, observation
        return status, None

    def _tool_call(
        self, policy: List[ActionModel], observations: List[Observation], step: int
    ):
        msg = None
        terminated = False
        # group action by tool name
        tool_mapping = dict()
        # Directly use or use tools after creation.
        for act in policy:
            if not self.tools or (self.tools and act.tool_name not in self.tools):
                # dynamic only use default config in module.
                conf = self.tools_conf.get(act.tool_name)
                tool = ToolFactory(act.tool_name, conf=conf)
                tool.reset()
                tool_mapping[act.tool_name] = []
                self.tools[act.tool_name] = tool
            if act.tool_name not in tool_mapping:
                tool_mapping[act.tool_name] = []
            tool_mapping[act.tool_name].append(act)

        for tool_name, action in tool_mapping.items():
            # Execute action using browser tool and unpack all return values
            observation, reward, terminated, _, info = self.tools[tool_name].step(
                action
            )
            observations.append(observation)

            # Check if there's an exception in info
            if info.get("exception"):
                color_log(f"Step {step} failed with exception: {info['exception']}", color=Color.red)
                msg = f"Step {step} failed with exception: {info['exception']}"
<<<<<<< HEAD
            logger.info(f"step: {step} finished by tool action {action}.")
=======
            logger.info(f"step: {step} finished by tool action.")
            log_ob = Observation(content=observation.content,
                                 action_result=observation.action_result,
                                 observer=observation.observer,
                                 ability=observation.ability)
            color_log(f"{tool_name} observation: {log_ob}", color=Color.green)
>>>>>>> 340ec901
        return msg, terminated

    def _loop_detect(self):
        if not self.loop_detect:
            return False

        threshold = self.endless_threshold
        last_agent_name = self.swarm.communicate_agent.name()
        count = 1
        for i in range(len(self.loop_detect) - 2, -1, -1):
            if last_agent_name == self.loop_detect[i]:
                count += 1
            else:
                last_agent_name = self.loop_detect[i]
                count = 1

            if count >= threshold:
                logger.warning("detect loop, will exit the loop.")
                return True

        if len(self.loop_detect) > 6:
            last_agent_name = None
            # latest
            for j in range(1, 3):
                for i in range(len(self.loop_detect) - j, 0, -2):
                    if last_agent_name and last_agent_name == (self.loop_detect[i], self.loop_detect[i - 1]):
                        count += 1
                    elif last_agent_name is None:
                        last_agent_name = (self.loop_detect[i], self.loop_detect[i - 1])
                        count = 1
                    else:
                        last_agent_name = None
                        break

                    if count >= threshold:
                        logger.warning(f"detect loop: {last_agent_name}, will exit the loop.")
                        return True

        return False

    def _social_process(self,
                        observation: Observation,
                        info: Dict[str, Any]) -> Dict[str, Any]:
        start = time.time()

        step = 0
        max_steps = self.conf.get("max_steps", 10)
        results = []
        swarm_resp = None
        self.loop_detect = []
        try:
            while step < max_steps:
                # Loose protocol
                result_dict = self._process(observation=observation, info=info)
                results.append(result_dict)

                swarm_resp = result_dict.get("response")
                logger.info(f"Step: {step} response:\n {swarm_resp}")

                step += 1
                if self.swarm.finished or self._loop_detect():
                    logger.info("task done!")
                    break

                if not swarm_resp:
                    logger.warning(f"Step: {step} sarm no valid response")
                    break

                observation = result_dict.get("observation")
                if not observation:
                    observation = Observation(content=swarm_resp)
                else:
                    observation.content = swarm_resp

            time_cost = time.time() - start
            if not results:
                logger.warning("task no result!")
                return {
                    "answer": "",
                    "traceback": traceback.format_exc(),
                    "steps": step,
                    "success": False,
                    "total_time": time_cost,
                }

            answer = (
                results[-1].get("observation").content
                if results[-1].get("observation")
                else swarm_resp
            )
            return {
                "answer": answer,
                "steps": step,
                "success": True,
                "total_time": (time.time() - start),
            }
        except Exception as e:
            logger.error(
                f"Task execution failed with error: {str(e)}\n{traceback.format_exc()}"
            )
            return {
                "msg": str(e),
                "traceback": traceback.format_exc(),
                "steps": step,
                "success": False,
                "total_time": (time.time() - start),
            }

    def is_agent(self, policy: ActionModel):
        return is_agent_by_name(policy.tool_name) or (
            not policy.tool_name and not policy.action_name
        )

    def _process(self, observation, info) -> Dict[str, Any]:
        """Multi-agent general process workflow.

        NOTE: Use the agent‘s finished state to control the loop, so the agent must carefully set finished state.
        Args:
            observation: Observation based on env
            info: Extend info by env
        """
        if not self.swarm.initialized:
            raise RuntimeError("swarm needs to use `reset` to init first.")

        start = time.time()
        step = 0
        max_steps = self.conf.get("max_steps", 100)
        self.swarm.cur_agent = self.swarm.communicate_agent
        # use communicate agent every time
        policy: List[ActionModel] = self.swarm.cur_agent.executor.execute_agent(
            observation,
            agent=self.swarm.cur_agent,
            conf=self.swarm.cur_agent.conf,
            step=step,
        )
        if not policy:
            logger.warning(f"current agent {self.swarm.cur_agent.name()} no policy to use.")
            return {"msg": f"current agent {self.swarm.cur_agent.name()} no policy to use.",
                    "steps": step,
                    "success": False,
                    "time_cost": (time.time() - start)}
        color_log(f"{self.swarm.cur_agent.name()} policy: {policy}")

        msg = None
        response = None
        return_entry = False
        cur_agent = None
        finished = False
        try:
            while step < max_steps:
                terminated = False
                if self.is_agent(policy[0]):
                    status, info = self._social_agent(policy, step)
                    agent_name = policy[0].agent_name
                    if not agent_name:
                        agent_name = policy[0].tool_name
                    if status == "normal":
                        self.swarm.cur_agent = self.swarm.agents.get(agent_name)

                        policy = info
                    # clear observation
                    observation = None
                elif is_tool_by_name(policy[0].tool_name):
                    status, terminated, info = self._social_tool_call(policy, step)
                    if status == 'normal':
                        observation = info
                else:
                    logger.warning(f"Unrecognized policy: {policy[0]}")
                    return {
                        "msg": f"Unrecognized policy: {policy[0]}, need to check prompt or agent / tool.",
                        "response": "",
                        "steps": step,
                        "success": False,
                    }

                if status == "break":
                    return_entry = info
                    break
                elif status == "return":
                    return info

                step += 1
                if terminated and self.swarm.cur_agent.finished:
                    logger.info(f"{self.swarm.cur_agent.name()} finished")
                    break

                if observation:
                    if cur_agent is None:
                        cur_agent = self.swarm.cur_agent
                    policy = agent_executor.execute_agent(observation,
                                                          agent=cur_agent,
                                                          conf=cur_agent.conf,
                                                          step=step)
                    color_log(f"{cur_agent.name()} policy: {policy}")

            if policy:
                response = (
                    policy[0].policy_info
                    if policy[0].policy_info
                    else policy[0].action_name
                )

            # All agents or tools have completed their tasks
            if all(agent.finished for _, agent in self.swarm.agents.items()) or (
                all(tool.finished for _, tool in self.tools.items())
                and len(self.swarm.agents) == 1
            ):
                logger.info("entry agent finished, swarm process finished.")
                finished = True

            if return_entry and not finished:
                # Return to the entrance, reset current agent finished state
                self.swarm.cur_agent._finished = False
            return {
                "steps": step,
                "response": response,
                "observation": observation,
                "msg": msg,
                "success": True if not msg else False,
            }
        except Exception as e:
            logger.error(
                f"Task execution failed with error: {str(e)}\n{traceback.format_exc()}"
            )
            return {
                "msg": str(e),
                "response": "",
                "traceback": traceback.format_exc(),
                "steps": step,
                "success": False,
            }

    def _social_agent(self, policy: List[ActionModel], step):
        # only one agent, and get agent from policy
        policy_for_agent = policy[0]
        agent_name = policy_for_agent.agent_name
        if not agent_name:
            agent_name = policy_for_agent.tool_name
        cur_agent: Agent = self.swarm.agents.get(agent_name)
        if not cur_agent:
            raise RuntimeError(f"Can not find {agent_name} agent in swarm.")

        if cur_agent.name() == self.swarm.communicate_agent.name() or cur_agent.name() == self.swarm.cur_agent.name():
            # Current agent is entrance agent, means need to exit to the outer loop
            logger.warning(f"{cur_agent.name()} exit to the outer loop")
            self.loop_detect.append(cur_agent.name())
            return 'break', True

        if self.swarm.cur_agent.handoffs and agent_name not in self.swarm.cur_agent.handoffs:
            # Unable to hand off, exit to the outer loop
            return "return", {"msg": f"Can not handoffs {agent_name} agent "
                                     f"by {cur_agent.name()} agent.",
                              "response": policy[0].policy_info if policy else "",
                              "steps": step,
                              "success": False}
        # Check if current agent done
        if cur_agent.finished:
            cur_agent._finished = False
            logger.info(
                f"{cur_agent.name()} agent be be handed off, so finished state reset to False."
            )

        observation = Observation(content=policy_for_agent.policy_info)
        self.loop_detect.append(cur_agent.name())
        if cur_agent.step_reset:
            cur_agent.reset({"task": observation.content,
                             "tool_names": cur_agent.tool_names,
                             "agent_names": cur_agent.handoffs,
                             "mcp_servers": cur_agent.mcp_servers})
        agent_policy = cur_agent.executor.execute_agent(observation,
                                                        agent=cur_agent,
                                                        conf=cur_agent.conf,
                                                        step=step)

        if not agent_policy:
            logger.warning(
                f"{observation} can not get the valid policy in {agent_name}, exit task!")
            return "return", {"msg": f"{agent_name} invalid policy",
                              "response": "",
                              "steps": step,
                              "success": False}
        color_log(f"{cur_agent.name()} policy: {agent_policy}")
        return 'normal', agent_policy

    def _social_tool_call(self, policy: List[ActionModel], step: int):
        observation = None
        terminated = False
        # group action by tool name
        tool_mapping = dict()
        # Directly use or use tools after creation.
        for act in policy:
            if not self.tools or (self.tools and act.tool_name not in self.tools):
                # dynamic only use default config in module.
                conf = self.tools_conf.get(act.tool_name)
                tool = ToolFactory(act.tool_name, conf=conf)
                tool.reset()
                tool_mapping[act.tool_name] = []
                self.tools[act.tool_name] = tool
            if act.tool_name not in tool_mapping:
                tool_mapping[act.tool_name] = []
            tool_mapping[act.tool_name].append(act)

        for tool_name, action in tool_mapping.items():
            # Execute action using browser tool and unpack all return values
            observation, reward, terminated, _, info = self.tools[tool_name].step(
                action
            )

            # Check if there's an exception in info
            if info.get("exception"):
<<<<<<< HEAD
                color_log(f"Step {step} failed with exception: {info['exception']}")
            logger.info(f"step: {step} finished by tool action {action}.")
=======
                color_log(f"Step {step} failed with exception: {info['exception']}", color=Color.red)
            logger.info(f"step: {step} finished by tool action {action}.")
            log_ob = Observation(content=observation.content,
                                 action_result=observation.action_result,
                                 observer=observation.observer,
                                 ability=observation.ability)
            color_log(f"{tool_name} observation: {log_ob}", color=Color.green)
>>>>>>> 340ec901

        # The tool results give itself, exit; give to other agents, continue
        tmp_name = policy[0].agent_name
        if self.swarm.cur_agent.name() == self.swarm.communicate_agent.name() and (
                len(self.swarm.agents) == 1 or tmp_name is None or self.swarm.cur_agent.name() == tmp_name):
            return "break", terminated, True
        elif policy[0].agent_name:
            policy_for_agent = policy[0]
            agent_name = policy_for_agent.agent_name
            if not agent_name:
                agent_name = policy_for_agent.tool_name
            cur_agent: Agent = self.swarm.agents.get(agent_name)
            if not cur_agent:
                raise RuntimeError(f"Can not find {agent_name} agent in swarm.")
            if self.swarm.cur_agent.handoffs and agent_name not in self.swarm.cur_agent.handoffs:
                # Unable to hand off, exit to the outer loop
                return "return", {"msg": f"Can not handoffs {agent_name} agent "
                                         f"by {cur_agent.name()} agent.",
                                  "response": policy[0].policy_info if policy else "",
                                  "steps": step,
                                  "success": False}
            # Check if current agent done
            if cur_agent.finished:
                cur_agent._finished = False
                logger.info(f"{cur_agent.name()} agent be be handed off, so finished state reset to False.")
        return "normal", terminated, observation<|MERGE_RESOLUTION|>--- conflicted
+++ resolved
@@ -16,11 +16,7 @@
 from aworld.core.common import ActionModel, Observation
 from aworld.core.envs.tool import Tool, ToolFactory
 from aworld.core.envs.tool_desc import is_tool_by_name
-<<<<<<< HEAD
-from aworld.logs.util import color_log, logger
-=======
 from aworld.logs.util import logger, color_log, Color
->>>>>>> 340ec901
 
 
 @dataclass
@@ -314,16 +310,12 @@
             if info.get("exception"):
                 color_log(f"Step {step} failed with exception: {info['exception']}", color=Color.red)
                 msg = f"Step {step} failed with exception: {info['exception']}"
-<<<<<<< HEAD
-            logger.info(f"step: {step} finished by tool action {action}.")
-=======
             logger.info(f"step: {step} finished by tool action.")
             log_ob = Observation(content=observation.content,
                                  action_result=observation.action_result,
                                  observer=observation.observer,
                                  ability=observation.ability)
             color_log(f"{tool_name} observation: {log_ob}", color=Color.green)
->>>>>>> 340ec901
         return msg, terminated
 
     def _loop_detect(self):
@@ -634,10 +626,6 @@
 
             # Check if there's an exception in info
             if info.get("exception"):
-<<<<<<< HEAD
-                color_log(f"Step {step} failed with exception: {info['exception']}")
-            logger.info(f"step: {step} finished by tool action {action}.")
-=======
                 color_log(f"Step {step} failed with exception: {info['exception']}", color=Color.red)
             logger.info(f"step: {step} finished by tool action {action}.")
             log_ob = Observation(content=observation.content,
@@ -645,7 +633,6 @@
                                  observer=observation.observer,
                                  ability=observation.ability)
             color_log(f"{tool_name} observation: {log_ob}", color=Color.green)
->>>>>>> 340ec901
 
         # The tool results give itself, exit; give to other agents, continue
         tmp_name = policy[0].agent_name

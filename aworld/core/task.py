--- conflicted
+++ resolved
@@ -35,22 +35,6 @@
 
 
 class Task(object):
-<<<<<<< HEAD
-    def __init__(
-        self,
-        task: TaskModel = None,
-        agent: Agent = None,
-        swarm: Swarm = None,
-        name: str = uuid.uuid1().hex,
-        input: Any = None,
-        conf: Union[Dict[str, Any], BaseModel] = {},
-        tools: List[Tool] = [],
-        tool_names: List[str] = [],
-        tools_conf: Dict[str, Union[Dict[str, Any], ConfigDict, AgentConfig]] = {},
-        *args,
-        **kwargs,
-    ):
-=======
     def __init__(self,
                  task: TaskModel = None,
                  agent: Agent = None,
@@ -64,7 +48,6 @@
                  endless_threshold: int = 3,
                  *args,
                  **kwargs):
->>>>>>> 0bb037f5
         """Task instance init.
 
         Args:
@@ -262,13 +245,7 @@
             agent_name = policy_for_agent.tool_name
         cur_agent: Agent = self.swarm.agents.get(agent_name)
         if not cur_agent:
-<<<<<<< HEAD
-            raise RuntimeError(
-                f"Can not find {agent_name} agent in swarm."
-            )
-=======
             raise RuntimeError(f"Can not find {agent_name} agent in swarm.")
->>>>>>> 0bb037f5
 
         status = "normal"
         if cur_agent.name() == agent.name():
@@ -280,21 +257,11 @@
         if agent.handoffs and agent_name not in agent.handoffs:
             # Unable to hand off, exit to the outer loop
             status = "return"
-<<<<<<< HEAD
-            return status, {
-                "msg": f"Can not handoffs {agent_name} agent "
-                f"by {agent.name()} agent.",
-                "response": policy[0].policy_info if policy else "",
-                "steps": step,
-                "success": False,
-            }
-=======
             return status, {"msg": f"Can not handoffs {agent_name} agent "
                                    f"by {agent.name()} agent.",
                             "response": policy[0].policy_info if policy else "",
                             "steps": step,
                             "success": False}
->>>>>>> 0bb037f5
         # Check if current agent done
         if cur_agent.finished:
             cur_agent._finished = False
@@ -580,22 +547,12 @@
     def _social_agent(self, policy: List[ActionModel], step):
         # only one agent, and get agent from policy
         policy_for_agent = policy[0]
-<<<<<<< HEAD
-
-=======
->>>>>>> 0bb037f5
         agent_name = policy_for_agent.agent_name
         if not agent_name:
             agent_name = policy_for_agent.tool_name
         cur_agent: Agent = self.swarm.agents.get(agent_name)
         if not cur_agent:
-<<<<<<< HEAD
-            raise RuntimeError(
-                f"Can not find {agent_name} agent in swarm."
-            )
-=======
             raise RuntimeError(f"Can not find {agent_name} agent in swarm.")
->>>>>>> 0bb037f5
 
         if cur_agent.name() == self.swarm.communicate_agent.name() or cur_agent.name() == self.swarm.cur_agent.name():
             # Current agent is entrance agent, means need to exit to the outer loop
@@ -603,7 +560,6 @@
             self.loop_detect.append(cur_agent.name())
             return 'break', True
 
-<<<<<<< HEAD
         if (
             self.swarm.cur_agent.handoffs
             and agent_name not in self.swarm.cur_agent.handoffs
@@ -616,15 +572,6 @@
                 "steps": step,
                 "success": False,
             }
-=======
-        if self.swarm.cur_agent.handoffs and agent_name not in self.swarm.cur_agent.handoffs:
-            # Unable to hand off, exit to the outer loop
-            return "return", {"msg": f"Can not handoffs {agent_name} agent "
-                                     f"by {cur_agent.name()} agent.",
-                              "response": policy[0].policy_info if policy else "",
-                              "steps": step,
-                              "success": False}
->>>>>>> 0bb037f5
         # Check if current agent done
         if cur_agent.finished:
             cur_agent._finished = False
@@ -696,7 +643,6 @@
                 agent_name = policy_for_agent.tool_name
             cur_agent: Agent = self.swarm.agents.get(agent_name)
             if not cur_agent:
-<<<<<<< HEAD
                 raise RuntimeError(
                     f"Can not find {policy_for_agent.agent_name} agent in swarm."
                 )
@@ -712,16 +658,6 @@
                     "steps": step,
                     "success": False,
                 }
-=======
-                raise RuntimeError(f"Can not find {agent_name} agent in swarm.")
-            if self.swarm.cur_agent.handoffs and agent_name not in self.swarm.cur_agent.handoffs:
-                # Unable to hand off, exit to the outer loop
-                return "return", {"msg": f"Can not handoffs {agent_name} agent "
-                                         f"by {cur_agent.name()} agent.",
-                                  "response": policy[0].policy_info if policy else "",
-                                  "steps": step,
-                                  "success": False}
->>>>>>> 0bb037f5
             # Check if current agent done
             if cur_agent.finished:
                 cur_agent._finished = False

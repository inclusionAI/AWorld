--- conflicted
+++ resolved
@@ -174,13 +174,10 @@
         self.loop_step = 0
         self.max_loop_steps = kwargs.pop("max_loop_steps", 20)
 
-<<<<<<< HEAD
     def _init_context(self, context: Context):
         self.context = context
         self.context.agent_info.current_agent_id = self.id()
 
-=======
->>>>>>> 6d010f5a
     def id(self) -> str:
         return self._id
 

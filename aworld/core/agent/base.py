# coding: utf-8
# Copyright (c) 2025 inclusionAI.

import abc
import uuid

import aworld.trace as trace

from typing import Generic, TypeVar, Dict, Any, List, Tuple, Union

from pydantic import BaseModel

from aworld.config.conf import AgentConfig, load_config, ConfigDict
from aworld.core.common import Observation, ActionModel
from aworld.core.context.base import AgentContext, Context
from aworld.core.event import eventbus
from aworld.events.util import send_message
from aworld.core.event.base import Message, Constants
from aworld.core.factory import Factory
from aworld.logs.util import logger
from aworld.output.base import StepOutput
from aworld.sandbox.base import Sandbox

from aworld.utils.common import convert_to_snake, replace_env_variables

INPUT = TypeVar('INPUT')
OUTPUT = TypeVar('OUTPUT')


def is_agent_by_name(name: str) -> bool:
    return name in AgentFactory


def is_agent(policy: ActionModel) -> bool:
    return is_agent_by_name(policy.tool_name) or (not policy.tool_name and not policy.action_name)


class AgentStatus:
    # Init status
    START = 0
    # Agent is running for monitor or collection
    RUNNING = 1
    # Agent reject the task
    REJECT = 2
    # Agent is idle
    IDLE = 3
    # Agent meets exception
    ERROR = 4
    # End of one agent step
    DONE = 5
    # End of one task step
    FINISHED = 6


class AgentResult(BaseModel):
    current_state: Any
    actions: List[ActionModel]
    is_call_tool: bool = True


class MemoryModel(BaseModel):
    # TODO: memory module
    message: Dict = {}
    tool_calls: Any = None
    content: Any = None


class BaseAgent(Generic[INPUT, OUTPUT]):
    __metaclass__ = abc.ABCMeta

    def __init__(self,
                 conf: Union[Dict[str, Any], ConfigDict, AgentConfig],
                 name: str,
                 desc: str = None,
                 agent_id: str = None,
                 *,
                 tool_names: List[str] = None,
                 agent_names: List[str] = None,
                 mcp_servers: List[str] = None,
                 mcp_config: Dict[str, Any] = None,
                 feedback_tool_result: bool = False,
                 sandbox: Sandbox = None,
                 **kwargs):
        """Base agent init.

        Args:
            conf: Agent config for internal processes.
            name: Agent name as identifier.
            desc: Agent description as tool description.
            tool_names: Tool names of local that agents can use.
            agent_names: Agents as tool name list.
            mcp_servers: Mcp names that the agent can use.
            mcp_config: Mcp config for mcp servers.
            feedback_tool_result: Whether feedback on the results of the tool.
                Agent1 uses tool1 when the value is True, it does not go to the other agent after obtaining the result of tool1.
                Instead, Agent1 uses the tool's result and makes a decision again.
            sandbox: Sandbox instance for tool execution, advanced usage.
        """
        self.conf = conf
        if isinstance(conf, ConfigDict):
            pass
        elif isinstance(conf, Dict):
            self.conf = ConfigDict(conf)
        elif isinstance(conf, AgentConfig):
            # To add flexibility
            self.conf = ConfigDict(conf.model_dump())
        else:
            logger.warning(f"Unknown conf type: {type(conf)}")

        self._name = name if name else convert_to_snake(
            self.__class__.__name__)
        self._desc = desc if desc else self._name
        # Unique flag based agent name
        self._id = agent_id if agent_id else f"{self._name}---uuid{uuid.uuid1().hex[0:6]}uuid"
        self.task = None
        # An agent can use the tool list
        self.tool_names: List[str] = tool_names or []
        human_tools = self.conf.get("human_tools", [])
        for tool in human_tools:
            self.tool_names.append(tool)
        # An agent can delegate tasks to other agent
        self.handoffs: List[str] = agent_names or []
        # Supported MCP server
        self.mcp_servers: List[str] = mcp_servers or []
        self.mcp_config: Dict[str, Any] = replace_env_variables(mcp_config or {})
        self.trajectory: List[Tuple[INPUT, Dict[str, Any], AgentResult]] = []
        # all tools that the agent can use. note: string name/id only
        self.tools = []
        self.context = None
        self.agent_context = None
        self.state = AgentStatus.START
        self._finished = True
        self.hooks: Dict[str, List[str]] = {}
        self.feedback_tool_result = feedback_tool_result
        self.sandbox = sandbox or Sandbox(
            mcp_servers=self.mcp_servers, mcp_config=self.mcp_config)

    def _init_context(self, context: Context):
        self.context = context
        self.agent_context = AgentContext(
            agent_id=self.id(),
            agent_name=self.name(),
            agent_desc=self.desc(),
            tool_names=self.tool_names,
            context=self.context,
            parent_state=self.context.context_info  # Pass Context's state as parent state
        )

    def id(self) -> str:
        return self._id

    def name(self):
        return self._name

    def desc(self) -> str:
        return self._desc

    def run(self, message: Message, **kwargs) -> Message:
        self._init_context(message.context)
        observation = message.payload
        with trace.span(self._name, run_type=trace.RunType.AGNET) as agent_span:
            self.pre_run()
            result = self.policy(observation, **kwargs)
            final_result = self.post_run(result, observation)
            return final_result

    async def async_run(self, message: Message, **kwargs) -> Message:
<<<<<<< HEAD
=======
        self._init_context(message.context)
        observation = message.payload
        if eventbus is not None:
            await send_message(Message(
                category=Constants.OUTPUT,
                payload=StepOutput.build_start_output(name=f"{self.id()}", alias_name=self.name(), step_num=0),
                sender=self.id(),
                session_id=self.context.session_id
            ))
>>>>>>> 465abe36
        with trace.span(self._name, run_type=trace.RunType.AGNET) as agent_span:
            self._init_context(message.context)
            observation = message.payload
            if eventbus is not None:
                await send_message(Message(
                    category=Constants.OUTPUT,
                    payload=StepOutput.build_start_output(name=f"{self.id()}",
                                                          alias_name=self.name(),
                                                          step_num=0),
                    sender=self.id(),
                    session_id=self.context.session_id,
                    headers={'context': self.context}
                ))
            await self.async_pre_run()
            result = await self.async_policy(observation, **kwargs)
            final_result = await self.async_post_run(result, observation)
            return final_result

    @abc.abstractmethod
    def policy(self, observation: INPUT, info: Dict[str, Any] = None, **kwargs) -> OUTPUT:
        """The strategy of an agent can be to decide which tools to use in the environment, or to delegate tasks to other agents.

        Args:
            observation: The state observed from tools in the environment.
            info: Extended information is used to assist the agent to decide a policy.
        """

    @abc.abstractmethod
    async def async_policy(self, observation: INPUT, info: Dict[str, Any] = None, **kwargs) -> OUTPUT:
        """The strategy of an agent can be to decide which tools to use in the environment, or to delegate tasks to other agents.

        Args:
            observation: The state observed from tools in the environment.
            info: Extended information is used to assist the agent to decide a policy.
        """

    def reset(self, options: Dict[str, Any]):
        """Clean agent instance state and reset."""
        if options is None:
            options = {}
        self.task = options.get("task")
        self.tool_names = options.get("tool_names", [])
        self.handoffs = options.get("agent_names", [])
        self.mcp_servers = options.get("mcp_servers", [])
        self.tools = []
        self.trajectory = []
        self._finished = True

    async def async_reset(self, options: Dict[str, Any]):
        """Clean agent instance state and reset."""
        self.task = options.get("task")

    @property
    def finished(self) -> bool:
        """Agent finished the thing, default is True."""
        return self._finished

    def pre_run(self):
        pass

    def post_run(self, policy_result: OUTPUT, input: INPUT) -> Message:
        return policy_result

    async def async_pre_run(self):
        pass

    async def async_post_run(self, policy_result: OUTPUT, input: INPUT) -> Message:
        return policy_result


class AgentManager(Factory):
    def __init__(self, type_name: str = None):
        super(AgentManager, self).__init__(type_name)
        self._agent_conf = {}
        self._agent_instance = {}

    def __call__(self, name: str = None, *args, **kwargs):
        if name is None:
            return self

        conf = self._agent_conf.get(name)
        if not conf:
            logger.warning(f"{name} not find conf in agent factory")
            conf = dict()
        elif isinstance(conf, BaseModel):
            conf = conf.model_dump()

        user_conf = kwargs.pop('conf', None)
        if user_conf:
            if isinstance(user_conf, BaseModel):
                conf.update(user_conf.model_dump())
            elif isinstance(user_conf, dict):
                conf.update(user_conf)
            else:
                logger.warning(
                    f"Unknown conf type: {type(user_conf)}, ignored!")

        conf['name'] = name
        conf = ConfigDict(conf)
        if name in self._cls:
            agent = self._cls[name](conf=conf, **kwargs)
            self._agent_instance[name] = agent
        else:
            raise ValueError(f"Can not find {name} agent!")
        return agent

    def desc(self, name: str) -> str:
        if self._agent_instance.get(name, None) and self._agent_instance[name].desc():
            return self._agent_instance[name].desc()
        return self._desc.get(name, "")

    def agent_instance(self, name: str) -> BaseAgent | None:
        if self._agent_instance.get(name, None):
            return self._agent_instance[name]
        return None

    def register(self, name: str, desc: str, conf_file_name: str = None, **kwargs):
        """Register a tool to tool factory.

        Args:
            name: Tool name
            desc: Tool description
            supported_action: Tool abilities
            conf_file_name: Default tool config
        """
        res = super(AgentManager, self).register(name, desc, **kwargs)
        conf_file_name = conf_file_name if conf_file_name else f"{name}.yaml"
        conf = load_config(conf_file_name, kwargs.get("dir"))
        if not conf:
            logger.warning(f"{conf_file_name} not find, will use default")
            # use general tool config
            conf = AgentConfig().model_dump()
        self._agent_conf[name] = conf
        return res


AgentFactory = AgentManager("agent_type")<|MERGE_RESOLUTION|>--- conflicted
+++ resolved
@@ -165,10 +165,7 @@
             return final_result
 
     async def async_run(self, message: Message, **kwargs) -> Message:
-<<<<<<< HEAD
-=======
         self._init_context(message.context)
-        observation = message.payload
         if eventbus is not None:
             await send_message(Message(
                 category=Constants.OUTPUT,
@@ -176,7 +173,6 @@
                 sender=self.id(),
                 session_id=self.context.session_id
             ))
->>>>>>> 465abe36
         with trace.span(self._name, run_type=trace.RunType.AGNET) as agent_span:
             self._init_context(message.context)
             observation = message.payload

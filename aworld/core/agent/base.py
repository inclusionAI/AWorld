# coding: utf-8
# Copyright (c) 2025 inclusionAI.

import abc
import json
import traceback
import uuid
from typing import Generic, TypeVar, Dict, Any, List, Tuple, Union, Callable

from pydantic import BaseModel

from aworld.config.conf import AgentConfig, load_config, ConfigDict
from aworld.core.agent.agent_desc import get_agent_desc
from aworld.core.common import Observation, ActionModel
from aworld.core.envs.tool_desc import get_tool_desc
from aworld.core.factory import Factory
from aworld.logs.util import logger
from aworld.mcp.utils import mcp_tool_desc_transform
from aworld.memory.base import MemoryItem
from aworld.memory.main import Memory
from aworld.models.llm import get_llm_model, call_llm_model, acall_llm_model
from aworld.models.model_response import ModelResponse, ToolCall
from aworld.models.utils import tool_desc_transform, agent_desc_transform
from aworld.output import Outputs
from aworld.output.base import StepOutput, MessageOutput
from aworld.utils.common import convert_to_snake, sync_exec

INPUT = TypeVar('INPUT')
OUTPUT = TypeVar('OUTPUT')


def is_agent_by_name(name: str) -> bool:
    return name in AgentFactory


class AgentStatus:
    # Init status
    START = 0
    # Agent is running for monitor or collection
    RUNNING = 1
    # Agent reject the task
    REJECT = 2
    # Agent is idle
    IDLE = 3
    # Agent meets exception
    ERROR = 4
    # End of one agent step
    DONE = 5
    # End of one task step
    FINISHED = 6


class AgentResult(BaseModel):
    current_state: Any
    actions: List[ActionModel]
    is_call_tool: bool = True


class MemoryModel(BaseModel):
    # TODO: memory module
    message: Dict = {}
    tool_calls: Any = None
    content: Any = None


class BaseAgent(Generic[INPUT, OUTPUT]):
    __metaclass__ = abc.ABCMeta

    def __init__(self, conf: Union[Dict[str, Any], ConfigDict, AgentConfig], **kwargs):
        self.conf = conf
        if isinstance(conf, ConfigDict):
            pass
        elif isinstance(conf, Dict):
            self.conf = ConfigDict(conf)
        elif isinstance(conf, AgentConfig):
            # To add flexibility
            self.conf = ConfigDict(conf.model_dump())
        else:
            logger.warning(f"Unknown conf type: {type(conf)}")

        self._name = kwargs.pop("name", self.conf.get("name", convert_to_snake(self.__class__.__name__)))
        self._desc = kwargs.pop("desc") if kwargs.get("desc") else self.conf.get('desc', '')
        # Unique flag based agent name
        self.id = f"{self.name()}_{uuid.uuid1().hex[0:6]}"
        self.task = None
        # An agent can use the tool list
        self.tool_names: List[str] = kwargs.pop("tool_names", [])
        # An agent can delegate tasks to other agent
        self.handoffs: List[str] = kwargs.pop("agent_names", [])
        # Supported MCP server
        self.mcp_servers: List[str] = kwargs.pop("mcp_servers", [])
        self.mcp_config: Dict[str, Any] = kwargs.pop("mcp_config", {})
        self.trajectory: List[Tuple[INPUT, Dict[str, Any], AgentResult]] = []
        # all tools that the agent can use. note: string name/id only
        self.tools = []
        self.state = AgentStatus.START
        self._finished = True

        for k, v in kwargs.items():
            setattr(self, k, v)

    def name(self) -> str:
        return self._name

    def desc(self) -> str:
        return self._desc

    def run(self, observation: Observation, info: Dict[str, Any] = {}, **kwargs) -> Union[
        List[ActionModel], None]:
        return self.policy(observation, info, **kwargs)

    async def async_run(self, observation: Observation, info: Dict[str, Any] = {}, **kwargs) -> Union[
        List[ActionModel], None]:
        return await self.async_policy(observation, info, **kwargs)

    @abc.abstractmethod
    def policy(self, observation: INPUT, info: Dict[str, Any] = None, **kwargs) -> OUTPUT:
        """The strategy of an agent can be to decide which tools to use in the environment, or to delegate tasks to other agents.

        Args:
            observation: The state observed from tools in the environment.
            info: Extended information is used to assist the agent to decide a policy.
        """

    @abc.abstractmethod
    async def async_policy(self, observation: INPUT, info: Dict[str, Any] = None, **kwargs) -> OUTPUT:
        """The strategy of an agent can be to decide which tools to use in the environment, or to delegate tasks to other agents.

        Args:
            observation: The state observed from tools in the environment.
            info: Extended information is used to assist the agent to decide a policy.
        """

    def reset(self, options: Dict[str, Any]):
        """Clean agent instance state and reset."""
        if options is None:
            options = {}
        self.task = options.get("task")
        self.tool_names = options.get("tool_names", [])
        self.handoffs = options.get("agent_names", [])
        self.mcp_servers = options.get("mcp_servers", [])
        self.tools = []
        self.trajectory = []
        self._finished = True

    async def async_reset(self, options: Dict[str, Any]):
        """Clean agent instance state and reset."""
        self.task = options.get("task")

    @property
    def finished(self) -> bool:
        """Agent finished the thing, default is True."""
        return self._finished


class Agent(BaseAgent[Observation, Union[List[ActionModel], None]]):
    """Basic agent for unified protocol within the framework."""

    def __init__(self,
                 conf: Union[Dict[str, Any], ConfigDict, AgentConfig],
                 resp_parse_func: Callable[..., Any] = None,
                 **kwargs):
        """A base class implementation of agent, using the `Observation` and `List[ActionModel]` protocols.

        Args:
            conf: Agent config, supported AgentConfig, ConfigDict or dict.
            resp_parse_func: Response parse function for the agent standard output.
        """
        super(Agent, self).__init__(conf, **kwargs)
        self.model_name = conf.llm_config.llm_model_name if conf.llm_config.llm_model_name else conf.llm_model_name
        self._llm = None
        self.memory = Memory.from_config(
            {"memory_store": kwargs.pop("memory_store") if kwargs.get("memory_store") else "inmemory"})
        self.system_prompt: str = kwargs.pop("system_prompt") if kwargs.get("system_prompt") else conf.system_prompt
        self.agent_prompt: str = kwargs.get("agent_prompt") if kwargs.get("agent_prompt") else conf.agent_prompt
        self.output_prompt: str = kwargs.get("output_prompt") if kwargs.get("output_prompt") else conf.output_prompt

        self.need_reset = kwargs.get('need_reset') if kwargs.get('need_reset') else conf.need_reset
        # whether to keep contextual information, False means keep, True means reset in every step by the agent call
        self.step_reset = kwargs.get('step_reset') if kwargs.get('step_reset') else True
        # tool_name: [tool_action1, tool_action2, ...]
        self.black_tool_actions: Dict[str, List[str]] = kwargs.get("black_tool_actions") if kwargs.get(
            "black_tool_actions") else self.conf.get('black_tool_actions', {})
        self.resp_parse_func = resp_parse_func if resp_parse_func else self.response_parse
        self.history_messages = kwargs.get("history_messages") if kwargs.get("history_messages") else 100
<<<<<<< HEAD
=======
        self.use_tools_in_prompt = kwargs.get('use_tools_in_prompt', conf.use_tools_in_prompt)
>>>>>>> 08f17c71

    def reset(self, options: Dict[str, Any]):
        super().reset(options)
        self.memory = Memory.from_config(
            {"memory_store": options.pop("memory_store") if options.get("memory_store") else "inmemory"})

    @property
    def llm(self):
        # lazy
        if self._llm is None:
            llm_config = self.conf.llm_config or None
            conf = llm_config if llm_config and (
                    llm_config.llm_provider or llm_config.llm_base_url or llm_config.llm_api_key or llm_config.llm_model_name) else self.conf
            self._llm = get_llm_model(conf)
        return self._llm

    def env_tool(self):
        """Description of agent as tool."""
        return tool_desc_transform(get_tool_desc(),
                                   tools=self.tool_names if self.tool_names else [],
                                   black_tool_actions=self.black_tool_actions)

    def handoffs_agent_as_tool(self):
        """Description of agent as tool."""
        return agent_desc_transform(get_agent_desc(),
                                    agents=self.handoffs if self.handoffs else [])

    def mcp_is_tool(self):
        """Description of mcp servers are tools."""
        try:
            return sync_exec(mcp_tool_desc_transform, self.mcp_servers,self.mcp_config)
        except Exception as e:
            logger.error(f"mcp_is_tool error: {e}")
            return []

    def use_tool_list(self, resp: ModelResponse) -> List[Dict[str, Any]]:
        return self.tool_parse(resp)

    def desc_transform(self):
        """Transform of descriptions of supported tools, agents, and MCP servers in the framework to support function calls of LLM."""

        # Stateless tool
        self.tools = self.env_tool()
        # Agents as tool
        self.tools.extend(self.handoffs_agent_as_tool())
        # MCP servers are tools
        self.tools.extend(self.mcp_is_tool())
        return self.tools

    async def async_desc_transform(self):
        """Transform of descriptions of supported tools, agents, and MCP servers in the framework to support function calls of LLM."""

        # Stateless tool
        self.tools = self.env_tool()
        # Agents as tool
        self.tools.extend(self.handoffs_agent_as_tool())
        # MCP servers are tools
        self.tools.extend(await mcp_tool_desc_transform(self.mcp_servers,self.mcp_config))

    def messages_transform(self,
                           content: str,
                           image_urls: List[str] = None,
                           sys_prompt: str = None,
                           agent_prompt: str = None,
                           output_prompt: str = None,
                           **kwargs):
        """Transform the original content to LLM messages of native format.

        Args:
            content: User content.
            image_urls: List of images encoded using base64.
            sys_prompt: Agent system prompt.
            max_step: The maximum list length obtained from memory.
        Returns:
            Message list for LLM.
        """
        messages = []
        if sys_prompt:
            messages.append({'role': 'system', 'content': sys_prompt if self.use_tools_in_prompt else sys_prompt.format(tool_list=self.tools)})

        # if agent_prompt:
        #     content = agent_prompt.format(task=content)
        if output_prompt:
            content += output_prompt

        cur_msg = {'role': 'user', 'content': content}
        # query from memory,
        histories = self.memory.get_last_n(self.history_messages)
        if histories:
            # default use the first tool call
            for history in histories:
                if self.use_tools_in_prompt and "tool_calls" in history.metadata and history.metadata['tool_calls']:
                    messages.append({'role': history.metadata['role'], 'content': history.content,
                                     'tool_calls': [history.metadata["tool_calls"][0]]})
                else:
                    messages.append({'role': history.metadata['role'], 'content': history.content,
                                     "tool_call_id": history.metadata.get("tool_call_id")})

            if self.use_tools_in_prompt and "tool_calls" in histories[-1].metadata and histories[-1].metadata['tool_calls']:
                tool_id = histories[-1].metadata["tool_calls"][0].id
                if tool_id:
                    cur_msg['role'] = 'tool'
                    cur_msg['tool_call_id'] = tool_id
            if not self.use_tools_in_prompt and "is_use_tool_prompt" in histories[-1].metadata and "tool_calls" in histories[-1].metadata and agent_prompt:
                cur_msg['content'] = agent_prompt.format(action_list=histories[-1].metadata["tool_calls"],
                                                             result=content)

        if image_urls:
            urls = [{'type': 'text', 'text': content}]
            for image_url in image_urls:
                urls.append({'type': 'image_url', 'image_url': {"url": image_url}})

            cur_msg['content'] = urls
        messages.append(cur_msg)
        return messages

    def tool_parse(self, resp: ModelResponse) -> List[Dict[str, Any]]:
        tool_list = []
        try:
            if resp and hasattr(resp, 'content') and resp.content:
                content = resp.content.strip()
            else:
                return tool_list
            content = content.replace('\n', '').replace('\r', '')
            response_json = json.loads(content)
            if "use_tool_list" in response_json:
                use_tool_list = response_json["use_tool_list"]
                if use_tool_list:
                    for use_tool in use_tool_list:
                        tool_name = use_tool["tool"]
                        arguments = use_tool["arguments"]
                        if tool_name and arguments:
                            tool_list.append(use_tool)

            return tool_list
        except Exception as e:
            logger.warn(f"tool_parse error: {e}")
            return tool_list

        return tool_list

    def response_parse(self, resp: ModelResponse) -> AgentResult:
        """Default parse response by LLM."""
        results = []
        if not resp:
            logger.warning("LLM no valid response!")
            return AgentResult(actions=[], current_state=None)

        use_tool_list = self.tool_parse(resp)
        is_call_tool = False
        is_use_tool_prompt = False
        content = '' if resp.content is None else resp.content
        if resp.tool_calls:
            is_call_tool = True
            for tool_call in resp.tool_calls:
                full_name: str = tool_call.function.name
                if not full_name:
                    logger.warning("tool call response no tool name.")
                    continue
                try:
                    params = json.loads(tool_call.function.arguments)
                except:
                    logger.warning(f"{tool_call.function.arguments} parse to json fail.")
                    params = {}
                # format in framework
                names = full_name.split("__")
                tool_name = names[0]
                if is_agent_by_name(tool_name):
                    param_info = params.get('content', "") + ' ' + params.get('info', '')
                    results.append(ActionModel(agent_name=tool_name,
                                               params=params,
                                               policy_info=content + param_info))
                else:
                    action_name = '__'.join(names[1:]) if len(names) > 1 else ''
                    results.append(ActionModel(tool_name=tool_name,
                                               action_name=action_name,
                                               params=params,
                                               policy_info=content))
        elif use_tool_list and len(use_tool_list) > 0:
            is_call_tool = True
            is_use_tool_prompt = True
            for use_tool in use_tool_list:
                full_name = use_tool["tool"]
                if not full_name:
                    logger.warning("tool call response no tool name.")
                    continue
                params = use_tool["arguments"]
                if not params:
                    logger.warning("tool call response no tool params.")
                    continue
                names = full_name.split("__")
                tool_name = names[0]
                if is_agent_by_name(tool_name):
                    param_info = params.get('content', "") + ' ' + params.get('info', '')
                    results.append(ActionModel(agent_name=tool_name,
                                               params=params,
                                               policy_info=content + param_info))
                else:
                    action_name = '__'.join(names[1:]) if len(names) > 1 else ''
                    results.append(ActionModel(tool_name=tool_name,
                                               action_name=action_name,
                                               params=params,
                                               policy_info=content))
        else:
            if content:
                content = content.replace("```json", "").replace("```", "")
            # no tool call, agent name is itself.
            results.append(ActionModel(agent_name=self.name(), policy_info=content))
        return AgentResult(actions=results, current_state=None, is_call_tool=is_call_tool, is_use_tool_prompt=is_use_tool_prompt)

    def _log_messages(self, messages: List[Dict[str, Any]]) -> None:
        """Log the sequence of messages for debugging purposes"""
        logger.info(f"[agent] Invoking LLM with {len(messages)} messages:")
        for i, msg in enumerate(messages):
            prefix = msg.get('role')
            logger.info(f"[agent] Message {i + 1}: {prefix} ===================================")
            if isinstance(msg['content'], list):
                for item in msg['content']:
                    if item.get('type') == 'text':
                        logger.info(f"[agent] Text content: {item.get('text')}")
                    elif item.get('type') == 'image_url':
                        image_url = item.get('image_url', {}).get('url', '')
                        if image_url.startswith('data:image'):
                            logger.info(f"[agent] Image: [Base64 image data]")
                        else:
                            logger.info(f"[agent] Image URL: {image_url[:30]}...")
            else:
                content = str(msg['content'])
                chunk_size = 500
                for j in range(0, len(content), chunk_size):
                    chunk = content[j:j + chunk_size]
                    if j == 0:
                        logger.info(f"[agent] Content: {chunk}")
                    else:
                        logger.info(f"[agent] Content (continued): {chunk}")

            if 'tool_calls' in msg and msg['tool_calls']:
                for tool_call in msg.get('tool_calls'):
                    if isinstance(tool_call, dict):
                        logger.info(f"[agent] Tool call: {tool_call.get('name')} - ID: {tool_call.get('id')}")
                        args = str(tool_call.get('args', {}))[:1000]
                        logger.info(f"[agent] Tool args: {args}...")
                    elif isinstance(tool_call, ToolCall):
                        logger.info(f"[agent] Tool call: {tool_call.function.name} - ID: {tool_call.id}")
                        args = str(tool_call.function.arguments)[:1000]
                        logger.info(f"[agent] Tool args: {args}...")

    def policy(self, observation: Observation, info: Dict[str, Any] = {}, **kwargs) -> Union[
        List[ActionModel], None]:
        """The strategy of an agent can be to decide which tools to use in the environment, or to delegate tasks to other agents.

        Args:
            observation: The state observed from tools in the environment.
            info: Extended information is used to assist the agent to decide a policy.

        Returns:
            ActionModel sequence from agent policy
        """
        if kwargs.get("output") and isinstance(kwargs.get("output"), StepOutput):
            output = kwargs["output"]

        self._finished = False
        self.desc_transform()
        images = observation.images if self.conf.use_vision else None
        if self.conf.use_vision and not images and observation.image:
            images = [observation.image]
        messages = self.messages_transform(content=observation.content,
                                           image_urls=images,
                                           sys_prompt=self.system_prompt,
                                           agent_prompt=self.agent_prompt,
                                           output_prompt=self.output_prompt)

        self._log_messages(messages)
        self.memory.add(MemoryItem(
            content=messages[-1]['content'],
            metadata={
                "role": messages[-1]['role'],
                "agent_name": self.name(),
                "tool_call_id": messages[-1].get("tool_call_id")
            }
        ))

        llm_response = None
        try:
            llm_response = call_llm_model(
                self.llm,
                messages=messages,
                model=self.model_name,
                temperature=self.conf.llm_config.llm_temperature,
                tools=self.tools if self.use_tools_in_prompt and self.tools else None
            )

            logger.info(f"Execute response: {llm_response.message}")
        except Exception as e:
            logger.warn(traceback.format_exc())
            raise e
        finally:
            if llm_response:
                use_tools = self.use_tool_list(llm_response)
                is_use_tool_prompt = len(use_tools) > 0
                if llm_response.error:
                    logger.info(f"llm result error: {llm_response.error}")
                else:
                    self.memory.add(MemoryItem(
                        content=llm_response.content,
                        metadata={
                            "role": "assistant",
                            "agent_name": self.name(),
                            "tool_calls": llm_response.tool_calls if self.use_tools_in_prompt else use_tools,
                            "is_use_tool_prompt": is_use_tool_prompt if self.use_tools_in_prompt else False
                        }
                    ))
            else:
                logger.error(f"{self.name()} failed to get LLM response")
                raise RuntimeError(f"{self.name()} failed to get LLM response")

        # output.add_part(MessageOutput(source=llm_response, json_parse=False))
        agent_result = sync_exec(self.resp_parse_func, llm_response)
        if not agent_result.is_call_tool:
            self._finished = True
        # output.mark_finished()
        return agent_result.actions

    async def async_policy(self, observation: Observation, info: Dict[str, Any] = {}, **kwargs) -> Union[
        List[ActionModel], None]:
        """The strategy of an agent can be to decide which tools to use in the environment, or to delegate tasks to other agents.

        Args:
            observation: The state observed from tools in the environment.
            info: Extended information is used to assist the agent to decide a policy.

        Returns:
            ActionModel sequence from agent policy
        """
        outputs = None
        if kwargs.get("outputs") and isinstance(kwargs.get("outputs"), Outputs):
            outputs = kwargs.get("outputs")

        self._finished = False
        await self.async_desc_transform()
        images = observation.images if self.conf.use_vision else None
        if self.conf.use_vision and not images and observation.image:
            images = [observation.image]
        messages = self.messages_transform(content=observation.content,
                                           image_urls=images,
                                           sys_prompt=self.system_prompt,
                                           agent_prompt=self.agent_prompt,
                                           output_prompt=self.output_prompt)

        self._log_messages(messages)
        self.memory.add(MemoryItem(
            content=messages[-1]['content'],
            metadata={
                "role": messages[-1]['role'],
                "agent_name": self.name(),
                "tool_call_id": messages[-1].get("tool_call_id")
            }
        ))

        llm_response = None
        try:
            llm_response = await acall_llm_model(
                self.llm,
                messages=messages,
                model=self.model_name,
                temperature=self.conf.llm_config.llm_temperature,
                tools=self.tools if self.use_tools_in_prompt and self.tools else None,
                stream = kwargs.get("stream", False)
            )
            if outputs and isinstance(outputs, Outputs):
                await outputs.add_output(MessageOutput(source=llm_response, json_parse=False))

            # logger.info(f"Execute response: {llm_response.message}")
        except Exception as e:
            logger.warn(traceback.format_exc())
            raise e
        finally:
            if llm_response:
                use_tools = self.use_tool_list(llm_response)
                is_use_tool_prompt = len(use_tools) > 0
                if llm_response.error:
                    logger.info(f"llm result error: {llm_response.error}")
                else:
                    self.memory.add(MemoryItem(
                        content=llm_response.content,
                        metadata={
                            "role": "assistant",
                            "agent_name": self.name(),
                            "tool_calls": llm_response.tool_calls if self.use_tools_in_prompt else use_tools,
                            "is_use_tool_prompt": is_use_tool_prompt if self.use_tools_in_prompt else False
                        }
                    ))
            else:
                logger.error(f"{self.name()} failed to get LLM response")
                raise RuntimeError(f"{self.name()} failed to get LLM response")

        agent_result = sync_exec(self.resp_parse_func, llm_response)
        if not agent_result.is_call_tool:
            self._finished = True
        return agent_result.actions


class AgentManager(Factory):
    def __init__(self, type_name: str = None):
        super(AgentManager, self).__init__(type_name)
        self._agent_conf = {}
        self._agent_instance = {}

    def __call__(self, name: str = None, *args, **kwargs):
        if name is None:
            return self

        conf = self._agent_conf.get(name)
        if not conf:
            logger.warning(f"{name} not find conf in tool factory")
            conf = dict()
        elif isinstance(conf, BaseModel):
            conf = conf.model_dump()

        user_conf = kwargs.pop('conf', None)
        if user_conf:
            if isinstance(user_conf, BaseModel):
                conf.update(user_conf.model_dump())
            elif isinstance(user_conf, dict):
                conf.update(user_conf)
            else:
                logger.warning(f"Unknown conf type: {type(user_conf)}, ignored!")

        conf['name'] = name
        conf = ConfigDict(conf)
        if name in self._cls:
            agent = self._cls[name](conf=conf, **kwargs)
            self._agent_instance[name] = agent
        else:
            raise ValueError(f"Can not find {name} agent!")
        return agent

    def desc(self, name: str) -> str:
        if self._agent_instance.get(name, None) and self._agent_instance[name].desc:
            print("------------", self._agent_instance[name].desc)
            return self._agent_instance[name].desc
        return self._desc.get(name, "")

    def register(self, name: str, desc: str, conf_file_name: str = None, **kwargs):
        """Register a tool to tool factory.

        Args:
            name: Tool name
            desc: Tool description
            supported_action: Tool abilities
            conf_file_name: Default tool config
        """
        res = super(AgentManager, self).register(name, desc, **kwargs)
        conf_file_name = conf_file_name if conf_file_name else f"{name}.yaml"
        conf = load_config(conf_file_name, kwargs.get("dir"))
        if not conf:
            logger.warning(f"{conf_file_name} not find, will use default")
            # use general tool config
            conf = AgentConfig().model_dump()
        self._agent_conf[name] = conf
        return res


AgentFactory = AgentManager("agent_type")<|MERGE_RESOLUTION|>--- conflicted
+++ resolved
@@ -183,10 +183,7 @@
             "black_tool_actions") else self.conf.get('black_tool_actions', {})
         self.resp_parse_func = resp_parse_func if resp_parse_func else self.response_parse
         self.history_messages = kwargs.get("history_messages") if kwargs.get("history_messages") else 100
-<<<<<<< HEAD
-=======
         self.use_tools_in_prompt = kwargs.get('use_tools_in_prompt', conf.use_tools_in_prompt)
->>>>>>> 08f17c71
 
     def reset(self, options: Dict[str, Any]):
         super().reset(options)

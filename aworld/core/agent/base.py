# coding: utf-8
# Copyright (c) 2025 inclusionAI.

import abc
import os
import uuid
from typing import Any, Dict, Generic, List, Tuple, TypeVar, Union

from pydantic import BaseModel

from aworld.config.conf import AgentConfig, ConfigDict, load_config, TaskRunMode
from aworld.core.common import ActionModel
<<<<<<< HEAD
from aworld.core.event import eventbus
=======
from aworld.events import eventbus
>>>>>>> 7e7f0f4d
from aworld.core.event.base import Constants, Message, AgentMessage
from aworld.core.factory import Factory
from aworld.events.util import send_message
from aworld.logs.util import logger
from aworld.output.base import StepOutput
from aworld.sandbox.base import Sandbox
from aworld.utils.common import convert_to_snake, replace_env_variables, sync_exec
from aworld.mcp_client.utils import replace_mcp_servers_variables

INPUT = TypeVar("INPUT")
OUTPUT = TypeVar("OUTPUT")

# Forward declaration
AgentFactory = None


def is_agent_by_name(name: str) -> bool:
    return name in AgentFactory if AgentFactory else False


def is_agent(policy: ActionModel) -> bool:
    return is_agent_by_name(policy.tool_name) or (
        not policy.tool_name and not policy.action_name
    )


class AgentStatus:
    # Init status
    START = 0
    # Agent is running for monitor or collection
    RUNNING = 1
    # Agent reject the task
    REJECT = 2
    # Agent is idle
    IDLE = 3
    # Agent meets exception
    ERROR = 4
    # End of one agent step
    DONE = 5
    # End of one task step
    FINISHED = 6


class AgentResult(BaseModel):
    current_state: Any
    actions: List[ActionModel]
    is_call_tool: bool = True


class MemoryModel(BaseModel):
    # TODO: memory module
    message: Dict = {}
    tool_calls: Any = None
    content: Any = None


class BaseAgent(Generic[INPUT, OUTPUT]):
    __metaclass__ = abc.ABCMeta

    def __init__(
        self,
        name: str,
        conf: Union[Dict[str, Any], ConfigDict, AgentConfig, None] = None,
        desc: str = None,
        agent_id: str = None,
        *,
        task: Any = None,
        tool_names: List[str] = None,
        agent_names: List[str] = None,
        mcp_servers: List[str] = None,
        mcp_config: Dict[str, Any] = None,
        black_tool_actions: Dict[str, List[str]] = None,
        feedback_tool_result: bool = True,
        wait_tool_result: bool = False,
        sandbox: Sandbox = None,
        **kwargs,
    ):
        """Base agent init.

        Args:
            conf: Agent config for internal processes.
            name: Agent name as identifier.
            desc: Agent description as tool description.
            task: The original task of the agent, will be automatically merged into messages after setting.
            tool_names: Tool names of local that agents can use.
            agent_names: Agents as tool name list.
            mcp_servers: Mcp names that the agent can use.
            mcp_config: Mcp config for mcp servers.
            feedback_tool_result: Whether feedback on the results of the tool.
                Agent1 uses tool1 when the value is True, it does not go to the other agent after obtaining the result of tool1.
                Instead, Agent1 uses the tool's result and makes a decision again.
            wait_tool_result: Whether wait on the results of the tool.
            sandbox: Sandbox instance for tool execution, advanced usage.
        """
        if conf is None:
            model_name = os.getenv("LLM_MODEL_NAME")
            api_key = os.getenv("LLM_API_KEY")
            base_url = os.getenv("LLM_BASE_URL")

            assert api_key and model_name, (
                "LLM_MODEL_NAME and LLM_API_KEY (environment variables) must be set, "
                "or pass AgentConfig explicitly"
            )
            logger.info(f"AgentConfig is empty, using env variables:\n"
                        f"LLM_API_KEY={'*' * min(len(api_key), 8) if api_key else 'Not set'}\n"
                        f"LLM_BASE_URL={base_url}\n"
                        f"LLM_MODEL_NAME={model_name}")

            conf = AgentConfig(
                llm_provider=os.getenv("LLM_PROVIDER", "openai"),
                llm_model_name=model_name,
                llm_api_key=api_key,
                llm_base_url=base_url,
                llm_temperature=float(os.getenv("LLM_TEMPERATURE", "0.7")),
            )
        else:
            self.conf = conf

        if isinstance(conf, ConfigDict):
            pass
        elif isinstance(conf, Dict):
            self.conf = ConfigDict(conf)
        elif isinstance(conf, AgentConfig):
            # To add flexibility
            self.conf = ConfigDict(conf.model_dump())
        else:
            logger.warning(f"Unknown conf type: {type(conf)}")

        self._name = name if name else convert_to_snake(self.__class__.__name__)
        self._desc = desc if desc else self._name
        # Unique flag based agent name
        self._id = (
            agent_id if agent_id else f"{self._name}---uuid{uuid.uuid1().hex[0:6]}uuid"
        )
        self.task: Any = task
        # An agent can use the tool list
        self.tool_names: List[str] = tool_names or []
        human_tools = self.conf.get("human_tools", [])
        for tool in human_tools:
            self.tool_names.append(tool)
        # An agent can delegate tasks to other agent
        self.handoffs: List[str] = agent_names or []
        self.mcp_servers: List[str] = mcp_servers or []
        self.mcp_config: Dict[str, Any] = replace_env_variables(mcp_config or {})
        self.skill_configs: Dict[str, Any] = self.conf.get("skill_configs", {})
        # derive mcp_servers from skill_configs if provided
        if self.skill_configs:
            self.mcp_servers = replace_mcp_servers_variables(self.skill_configs, self.mcp_servers, [])
            from aworld.core.context.amni.tool.context_skill_tool import ContextSkillTool
            self.tool_names.extend(["SKILL"])
        self.black_tool_actions: Dict[str, List[str]] = black_tool_actions or {}
        self.trajectory: List[Tuple[INPUT, Dict[str, Any], AgentResult]] = []
        # all tools that the agent can use. note: string name/id only
        self.tools = []
        tool_mapping= {}
        self.context = None
        self.state = AgentStatus.START
        self._finished = True
        self.hooks: Dict[str, List[str]] = {}
        self.feedback_tool_result = feedback_tool_result
        self.wait_tool_result = wait_tool_result
        self.sandbox = None
        if self.mcp_servers or self.tool_names:
            self.sandbox = sandbox or Sandbox(
                mcp_servers=self.mcp_servers, mcp_config=self.mcp_config,
<<<<<<< HEAD
                black_tool_actions=self.black_tool_actions
=======
                black_tool_actions = self.black_tool_actions,
                skill_configs = self.skill_configs
>>>>>>> 7e7f0f4d
            )
        self.loop_step = 0
        self.max_loop_steps = kwargs.pop("max_loop_steps", 20)

    def id(self) -> str:
        return self._id

    def name(self):
        return self._name

    def desc(self) -> str:
        return self._desc

    def run(self, message: Message, **kwargs) -> Message:
<<<<<<< HEAD
        message.context.agent_info.current_agent_id = self.id()
        task = message.context.get_task()
        if task.conf.get("run_mode") == TaskRunMode.INTERACTIVAE:
            agent = task.swarm.ordered_agents[0] if task.agent is None else task.agent
            message.context.new_trajectory_step(agent.id())
=======
>>>>>>> 7e7f0f4d
        caller = message.caller
        if caller and caller == self.id():
            self.loop_step += 1
        else:
            self.loop_step = 0
        should_term = self.sync_should_terminate_loop(message)
        if should_term:
            self.postprocess_terminate_loop(message)
            return AgentMessage(
                payload=message.payload,
                caller=message.sender,
                sender=self.id(),
                session_id=message.context.session_id,
                headers=message.headers
            )
        observation = message.payload
        sync_exec(
            send_message,
            Message(
                category=Constants.OUTPUT,
                payload=StepOutput.build_start_output(
                    name=f"{self.id()}", alias_name=self.name(), step_num=0
                ),
                sender=self.id(),
                session_id=message.context.session_id,
                headers={"context": message.context},
            ),
        )
        self.pre_run()
        result = self.policy(observation, message=message, **kwargs)
        final_result = self.post_run(result, observation, message)
        return final_result

    async def async_run(self, message: Message, **kwargs) -> Message:
<<<<<<< HEAD
        message.context.agent_info.current_agent_id = self.id()
        task = message.context.get_task()
        if task.conf.get("run_mode") == TaskRunMode.INTERACTIVAE:
            agent = task.swarm.ordered_agents[0] if task.agent is None else task.agent
            message.context.new_trajectory_step(agent.id())
=======
>>>>>>> 7e7f0f4d
        caller = message.caller
        if caller and caller == self.id():
            self.loop_step += 1
        else:
            self.loop_step = 0
        should_term = await self.should_terminate_loop(message)
        if should_term:
            self.postprocess_terminate_loop(message)
            return AgentMessage(
                payload=message.payload,
                caller=message.sender,
                sender=self.id(),
                session_id=message.context.session_id,
                headers=message.headers
            )
        observation = message.payload
        if eventbus is not None:
            await send_message(
                Message(
                    category=Constants.OUTPUT,
                    payload=StepOutput.build_start_output(
                        name=f"{self.id()}", alias_name=self.name(), step_num=0
                    ),
                    sender=self.id(),
                    session_id=message.context.session_id,
                    headers={"context": message.context},
                )
            )
        await self.async_pre_run()
        result = await self.async_policy(observation, message=message, **kwargs)
        final_result = await self.async_post_run(result, observation, message)
        return final_result

    @abc.abstractmethod
    def policy(
        self, observation: INPUT, info: Dict[str, Any] = None, **kwargs
    ) -> OUTPUT:
        """The strategy of an agent can be to decide which tools to use in the environment, or to delegate tasks to other agents.

        Args:
            observation: The state observed from tools in the environment.
            info: Extended information is used to assist the agent to decide a policy.
        """

    @abc.abstractmethod
    async def async_policy(
        self, observation: INPUT, info: Dict[str, Any] = None, **kwargs
    ) -> OUTPUT:
        """The strategy of an agent can be to decide which tools to use in the environment, or to delegate tasks to other agents.

        Args:
            observation: The state observed from tools in the environment.
            info: Extended information is used to assist the agent to decide a policy.
        """

    def reset(self, options: Dict[str, Any] = None):
        """Clean agent instance state and reset."""
        if options is None:
            options = {}
        self.tool_names = options.get("tool_names", self.tool_names)
        self.handoffs = options.get("agent_names", self.handoffs)
        self.mcp_servers = options.get("mcp_servers", self.mcp_servers)
        self.tools = []
        self.tool_mapping = {}
        self.trajectory = []
        self._finished = True

    async def async_reset(self, options: Dict[str, Any] = None):
        """Clean agent instance state and reset."""
        self.reset(options)

    @property
    def finished(self) -> bool:
        """Agent finished the thing, default is True."""
        return self._finished

    def pre_run(self):
        pass

    def post_run(
        self, policy_result: OUTPUT, input: INPUT, message: Message = None
    ) -> Message:
        return policy_result

    async def async_pre_run(self):
        pass

    async def async_post_run(
        self, policy_result: OUTPUT, input: INPUT, message: Message = None
    ) -> Message:
        return policy_result

    def sync_should_terminate_loop(self, message: Message) -> bool:
        return sync_exec(self.should_terminate_loop, message)

    async def should_terminate_loop(self, message: Message) -> bool:
        return False

    def postprocess_terminate_loop(self, message: Message):
        self.loop_step = 0


class AgentManager(Factory):
    def __init__(self, type_name: str = None):
        super(AgentManager, self).__init__(type_name)
        self._agent_conf = {}
        self._agent_instance = {}

    def __call__(self, name: str = None, *args, **kwargs):
        if name is None:
            return self

        conf = self._agent_conf.get(name)
        if not conf:
            logger.warning(f"{name} not find conf in agent factory")
            conf = dict()
        elif isinstance(conf, BaseModel):
            conf = conf.model_dump()

        user_conf = kwargs.pop("conf", None)
        if user_conf:
            if isinstance(user_conf, BaseModel):
                conf.update(user_conf.model_dump())
            elif isinstance(user_conf, dict):
                conf.update(user_conf)
            else:
                logger.warning(f"Unknown conf type: {type(user_conf)}, ignored!")

        conf["name"] = name
        conf = ConfigDict(conf)
        if name in self._cls:
            agent = self._cls[name](conf=conf, **kwargs)
            self._agent_instance[name] = agent
        else:
            raise ValueError(f"Can not find {name} agent!")
        return agent

    def desc(self, name: str) -> str:
        if self._agent_instance.get(name, None) and self._agent_instance[name].desc():
            return self._agent_instance[name].desc()
        return self._desc.get(name, "")

    def agent_instance(self, name: str) -> BaseAgent | None:
        if self._agent_instance.get(name, None):
            return self._agent_instance[name]
        return None

    def register(self, name: str, desc: str, conf_file_name: str = None, **kwargs):
        """Register a tool to tool factory.

        Args:
            name: Tool name
            desc: Tool description
            supported_action: Tool abilities
            conf_file_name: Default tool config
        """
        res = super(AgentManager, self).register(name, desc, **kwargs)
        conf_file_name = conf_file_name if conf_file_name else f"{name}.yaml"
        conf = load_config(conf_file_name, kwargs.get("dir"))
        if not conf:
            logger.warning(f"{conf_file_name} not find, will use default")
            # use general tool config
            conf = AgentConfig().model_dump()
        self._agent_conf[name] = conf
        return res


AgentFactory = AgentManager("agent_type")<|MERGE_RESOLUTION|>--- conflicted
+++ resolved
@@ -10,11 +10,7 @@
 
 from aworld.config.conf import AgentConfig, ConfigDict, load_config, TaskRunMode
 from aworld.core.common import ActionModel
-<<<<<<< HEAD
-from aworld.core.event import eventbus
-=======
 from aworld.events import eventbus
->>>>>>> 7e7f0f4d
 from aworld.core.event.base import Constants, Message, AgentMessage
 from aworld.core.factory import Factory
 from aworld.events.util import send_message
@@ -180,12 +176,8 @@
         if self.mcp_servers or self.tool_names:
             self.sandbox = sandbox or Sandbox(
                 mcp_servers=self.mcp_servers, mcp_config=self.mcp_config,
-<<<<<<< HEAD
-                black_tool_actions=self.black_tool_actions
-=======
                 black_tool_actions = self.black_tool_actions,
                 skill_configs = self.skill_configs
->>>>>>> 7e7f0f4d
             )
         self.loop_step = 0
         self.max_loop_steps = kwargs.pop("max_loop_steps", 20)
@@ -200,14 +192,11 @@
         return self._desc
 
     def run(self, message: Message, **kwargs) -> Message:
-<<<<<<< HEAD
         message.context.agent_info.current_agent_id = self.id()
         task = message.context.get_task()
         if task.conf.get("run_mode") == TaskRunMode.INTERACTIVAE:
             agent = task.swarm.ordered_agents[0] if task.agent is None else task.agent
             message.context.new_trajectory_step(agent.id())
-=======
->>>>>>> 7e7f0f4d
         caller = message.caller
         if caller and caller == self.id():
             self.loop_step += 1
@@ -242,14 +231,11 @@
         return final_result
 
     async def async_run(self, message: Message, **kwargs) -> Message:
-<<<<<<< HEAD
         message.context.agent_info.current_agent_id = self.id()
         task = message.context.get_task()
         if task.conf.get("run_mode") == TaskRunMode.INTERACTIVAE:
             agent = task.swarm.ordered_agents[0] if task.agent is None else task.agent
             message.context.new_trajectory_step(agent.id())
-=======
->>>>>>> 7e7f0f4d
         caller = message.caller
         if caller and caller == self.id():
             self.loop_step += 1

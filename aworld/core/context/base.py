--- conflicted
+++ resolved
@@ -745,11 +745,7 @@
         return checkpoint
 
     async def get_task_status(self):
-<<<<<<< HEAD
-        from aworld.core.task_status import TaskStatusValue
-=======
         from aworld.core.common import TaskStatusValue
->>>>>>> dd6cb125
         return TaskStatusValue.SUCCESS
 
     async def update_task_status(self, task_id: str, status: 'TaskStatus'):

--- conflicted
+++ resolved
@@ -150,16 +150,13 @@
         # TODO workspace
         self._swarm = None
         self._event_manager = None
-<<<<<<< HEAD
+        self._start = time.time()
         # agent_id -> token_id trajectory
         self._agent_token_id_traj: Dict[str, AgentTokenIdTrajectory] = {}
-=======
-        self._start = time.time()
 
     @property
     def start_time(self) -> float:
         return self._start
->>>>>>> af74b91d
 
     def add_token(self, usage: Dict[str, int]):
         self._token_usage = nest_dict_counter(self._token_usage, usage)

--- conflicted
+++ resolved
@@ -433,7 +433,38 @@
     async def update_task_after_run(self, task_response: 'TaskResponse'):
         pass
 
-<<<<<<< HEAD
+    """
+    Agent Skills Support
+    """
+    async def init_skill_list(self, skill_list: Dict[str, Any], namespace: str):
+        """
+        init skill list from agent
+        """
+
+    async def active_skill(self, skill_name: str, namespace: str) -> str:
+        """
+        activate a skill help agent to perform a task
+        """
+        pass
+
+    async def offload_skill(self, skill_name: str, namespace: str) -> str:
+        """
+        offload a skill help agent to perform a task
+        """
+        pass
+
+    async def get_active_skills(self, namespace: str) -> list[str]:
+        """
+        get skills from context
+        """
+        pass
+
+    async def get_skill_list(self, namespace: str) -> Dict[str, Any]:
+        pass
+
+    """
+        Context Checkpoint Support
+    """
     def _create_checkpoint_values(self) -> Dict[str, Any]:
         """Extract key state information from context for checkpoint.
 
@@ -607,34 +638,4 @@
             except Exception as e:
                 logger.error(f"Failed to save checkpoint asynchronously: {e}")
 
-        return checkpoint
-=======
-    """
-    Agent Skills Support
-    """
-    async def init_skill_list(self, skill_list: Dict[str, Any], namespace: str):
-        """
-        init skill list from agent
-        """
-
-    async def active_skill(self, skill_name: str, namespace: str) -> str:
-        """
-        activate a skill help agent to perform a task
-        """
-        pass
-
-    async def offload_skill(self, skill_name: str, namespace: str) -> str:
-        """
-        offload a skill help agent to perform a task
-        """
-        pass
-
-    async def get_active_skills(self, namespace: str) -> list[str]:
-        """
-        get skills from context
-        """
-        pass
-
-    async def get_skill_list(self, namespace: str) -> Dict[str, Any]:
-        pass
->>>>>>> fbcdd42a
+        return checkpoint
--- conflicted
+++ resolved
@@ -16,11 +16,7 @@
 
 
 class ContextExecuteAction(ToolAction):
-    """Definition of Context visit and setting supported action."""
-
-    """
-    Agent Skills Support
-    """
+    """Agent Skills Support. Definition of Context visit and setting supported action."""
 
     ACTIVE_SKILL = ToolActionInfo(
         name="active_skill",
@@ -44,7 +40,6 @@
                       supported_action=ContextExecuteAction)
 class ContextSkillTool(AsyncTool):
     def __init__(self, conf: ToolConfig, **kwargs) -> None:
-        """Init document tool."""
         super(ContextSkillTool, self).__init__(conf, **kwargs)
         self.cur_observation = None
         self.content = None
@@ -84,33 +79,6 @@
             if not isinstance(message.context, AmniContext):
                 raise ValueError("context is not AmniContext")
 
-<<<<<<< HEAD
-            action = actions[0]
-            action_name = action.action_name
-            if action_name == ContextExecuteAction.ACTIVE_SKILL.value.name:
-                skill_name = action.params.get("skill_name", "")
-                if not skill_name:
-                    raise ValueError("skill name invalid")
-                result = await message.context.active_skill(skill_name, namespace=action.agent_name)
-                if not result:
-                    raise ValueError("active skill failed")
-            elif action_name == ContextExecuteAction.OFFLOAD_SKILL.value.name:
-                skill_name = action.params.get("skill_name", "")
-                if not skill_name:
-                    raise ValueError("skill name invalid")
-                result = await message.context.offload_skill(skill_name, namespace=action.action_name)
-                if not result:
-                    raise ValueError("offload skill failed")
-            else:
-                raise ValueError("action name invalid")
-
-            observation.content = result
-            observation.action_result.append(
-                ActionResult(is_done=True,
-                             success=True,
-                             content=f"{result}",
-                             keep=False))
-=======
             for action in actions:
                 logger.info(f"CONTEXTTool|do_step: {action}")
                 action_name = action.action_name
@@ -137,9 +105,6 @@
                                  success=True,
                                  content=f"{result}",
                                  keep=False))
-
-
->>>>>>> d06410af
             reward = 1.
         except Exception as e:
             fail_error = str(e)

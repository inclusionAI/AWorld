import abc
import asyncio
import copy
import traceback
import uuid
<<<<<<< HEAD
from typing import Optional, Any, List, Dict, Tuple
=======
from typing import Optional, Any, List, Dict, Tuple, TYPE_CHECKING
>>>>>>> 265ae0e5

from aworld import trace
from aworld.config import AgentConfig, AgentMemoryConfig
# lazy import
from aworld.core.context.base import Context
from aworld.dataset.types import TrajectoryItem
from aworld.events.util import send_message_with_future
from aworld.logs.util import logger
from aworld.memory.models import MemoryMessage, UserProfile, Fact
from aworld.output import Artifact, WorkSpace, StreamingOutputs
from aworld.output.artifact import ArtifactAttachment
from .config import AgentContextConfig, AmniContextConfig, AmniConfigFactory
from .config import AgentContextConfig, AmniContextConfig, AmniConfigFactory, ContextEnvConfig
from .contexts import ContextManager
from .prompt.prompts import AMNI_CONTEXT_PROMPT
from .retrieval.artifacts import SearchArtifact
from .retrieval.artifacts.file import DirArtifact
from .retrieval.chunker import Chunk
from .retrieval.embeddings import EmbeddingsMetadata, SearchResults
from .state import ApplicationTaskContextState, ApplicationAgentState, TaskOutput, TaskWorkingState
from .state.agent_state import AgentWorkingState
from .state.common import WorkingState, TaskInput
from .state.task_state import SubTask
from .utils.text_cleaner import truncate_content
from .worksapces import ApplicationWorkspace
from .worksapces import ApplicationWorkspace, workspace_repo
from aworld.core.common import TaskStatus

DEFAULT_VALUE = None

SKILL_LIST_KEY = "skill_list"
ACTIVE_SKILLS_KEY = "active_skills"

class AmniContext(Context):
    """
    AmniContext - Ant Mind Neuro-Intelligence Context Engine

    * A = Ant - Represents the parent company Ant Group
    * M = Mind - Positioned as a "digital brain" with memory, understanding, and thinking capabilities
    * N = Neuro - Represents neural networks, the foundation for AI and deep learning
    * I = Intelligence - The ultimate value output goal
    
    Core Features:
    - Context Write: Manages application-level data including task state, workspace, and agent state

    - Context Read: Read short-term, long-term from memory; files from workspace; task start from checkpoint

    - Context Pruning: Context Pruning is a technique that reduces the size of the context by removing unnecessary information

    - Context Isolation: Each context is isolated from other contexts, and reference parent context. Support Multi-Agent Context Isolation, every agent has its own context in task, context use taskstate shared by all agents. Provides logical schema field access with upward traversal to parent contexts

    - Context Offload: Offload large context to workspace, and load context from workspace

    - Context Consolidation: Consolidate context generate long-term memory, and can be referenced by other contexts cross conversation

    - Context Prompt: Build Prompt From Context Use Context Prompt Template, supports referencing context information in prompts using {{xxx}} syntax

    ## Usage Example
    
    Here's how to use the context prompt template system:
    
    ```python
    # 1. Define task split prompt template
    split_task_prompt = (
        "Split the task {{task_input}} into 5 subtasks,\n"
        "---------------------------------------------------------------\n"
        "{{ai_context}}\n"
        "---------------------------------------------------------------"
    )

    # 2. Create context prompt template object
    split_task_prompt_template = ContextPromptTemplate(
        template=split_task_prompt
    )

    # 3. Async format prompt, fill context variables
    prompt = await split_task_prompt_template.async_format(
        context=context,
    )
    ```

    The context system organizes information into three main memory categories:

    - **WORKING MEMORY**: Working memory containing current task-related information
    - **SHORT MEMORY**: Short-term memory containing conversation history and runtime data
    - **LONG MEMORY**: Long-term memory containing facts and user profiles

    
    ## Basic Field References

    - {{session_id}} - Session ID
    - {{user_id}} - User ID
    - {{task_input}} - Task input content
    - {{task_output}} - Task execution result
    - {{task_status}} - Task status ['INIT', 'PROCESSING', 'SUCCESS', 'FAILED']
    - {{task_history}} - Task execution history (structured format)
    - {{plan_task_list}} - Planned task list
    - {{model_config}} - Model configuration

    ## Context Hierarchy References

    - {{current.{KEY}}} - Fields within current runtime Task Context
    - {{parent.{KEY}}} - Fields within parent Task Context
    - {{root.{KEY}}} - Fields within root Task Context

    ## Memory and Knowledge References

    - {{history}} - Conversation history
    - {{summaries}} - Conversation summaries
    - {{facts}} - Facts from task execution process
    - {{user_profiles}} - User profiles
    - {{knowledge}} - All referenceable file indices
    - {{knowledge/{ARTIFACT_ID}}} - Specific artifact content
    - {{knowledge/{ARTIFACT_ID}/summary}} - Specific artifact summary

    ## Runtime KV Storage

    - {{foo}} - Runtime data set via task_context.put("foo", "bar")

    ## Time Variables

    - {{current_time}} - Current time in HH:MM:SS format
    - {{current_date}} - Current date in YYYY-MM-DD format
    - {{current_datetime}} - Current datetime in YYYY-MM-DD HH:MM:SS format
    - {{current_timestamp}} - Current Unix timestamp
    - {{current_weekday}} - Current weekday name
    - {{current_month}} - Current month name
    - {{current_year}} - Current year

    ## Logical Schema Mapping

    The system supports hierarchical context traversal with these prefixes:

    - `current.{KEY}` - Access fields in current runtime Task Context
    - `parent.{KEY}` - Access fields in parent Task Context  
    - `root.{KEY}` - Access fields in root Task Context

    By default, the system performs upward traversal queries, but this can be limited
    using the specific prefixes above.
    """

    def __init__(self, config: Optional['AmniContextConfig'] = None, **kwargs):
        super().__init__(**kwargs)

    @trace.func_span(span_name="ApplicationContext#build_sub_context")
    async def build_sub_context(self, sub_task_content: Any, sub_task_id: str = None, **kwargs):
        pass

    @trace.func_span(span_name="ApplicationContext#merge_sub_context")
    def merge_sub_context(self, sub_task_context: 'AmniContext', **kwargs):
        pass

    @trace.func_span(span_name="ApplicationContext#offload_by_workspace")
    async def offload_by_workspace(self, artifacts: list[Artifact], namespace="default"):
        """Context Offloading - Store information outside the LLM's context via external storage

        This function implements the core concept of Context Offloading: storing information
        outside the LLM's context, use workspace file system that store and manage the data.
        The process includes:

        1. Adding this batch artifacts to the context knowledge base for externalized storage
        2. Building knowledge_index to establish information indexing structure
        3. Retrieving relevant knowledge chunks by cur batch for categorized management
        4. Returning offload context to provide LLM access to externally stored information

        This approach effectively reduces LLM context size while maintaining access
        to important information through external storage mechanisms.

        Args:
            artifacts (list[Artifact]): Artifacts to be offloaded to external storage
            namespace (str, optional): Namespace for isolating information from different sources. Defaults to "default".

        Returns:
            str: Offload context containing relevant information retrieved from external storage
        """
        pass

    @trace.func_span(span_name="ApplicationContext#load_context_by_workspace")
    async def load_context_by_workspace(self, search_filter: dict = None,
                                        namespace="default",
                                        top_k: int = 30,
                                        load_content: bool = True,
                                        load_index: bool = True,
                                        use_search: bool = True):
        pass


    async def snapshot(self):
        await get_context_manager().save_context(self)

    @trace.func_span(span_name="ApplicationContext#consolidation")
    async def consolidation(self):
        """
        Context consolidation: Extract and generate long-term memory from context,enabling the Agent to continuously learn user preferences and behavior patterns,thereby enhancing its understanding and overall capabilities 🚀

        - User Profile: User Profile is information related to the user extracted from the context, which helps the Agent better understand the user and thus assist the user in completing tasks.
        - Agent Experience: Agent Experience is information related to the Agent task execution extracted from the context, which helps the Agent decompose tasks and enables experience reuse and error correction in tool usage.

        Returns:

        """
        pass

    ####################### Context read #######################

    @abc.abstractmethod
    def get(self, key: str, namespace: str = "default") -> Any:
        """
        Retrieve context information from the state.

        First checks agent-specific working state if agent_id is provided,
        otherwise falls back to task-level custom information.

        Args:
            key (str): The key to retrieve
            namespace (str, optional): Agent ID for agent-specific retrieval.
                                    Defaults to None for task-level retrieval.

        Returns:
            Any: The stored value, or None if not found
        """
        pass

    @abc.abstractmethod
    def get_memory_messages(self, last_n=100, namespace: str = "default") -> list[MemoryMessage]:
        """
        Retrieve memory messages from the working state.

        Args:
            last_n: latest count
            namespace (str, optional): Namespace to retrieve messages from. Defaults to "default".

        Returns:
            list[MemoryMessage]: List of memory messages stored in the namespace
        """
        pass

    @abc.abstractmethod
    async def get_knowledge_by_id(self, knowledge_id: str, namespace: str = "default"):
        """
        get special artifact from working state
        Args:
            knowledge_id:
            namespace:

        Returns:

        """
        pass

    @abc.abstractmethod
    async def get_knowledge_chunk(self, knowledge_id: str, chunk_index: int) -> Optional[Chunk]:
        pass

    # @abc.abstractmethod
    async def get_sensitive_data(self, key) -> Optional[str | dict[str, str]]:
        pass

    # @abc.abstractmethod
    async def set_sensitive_data(self, key, value: [str | dict[str, str]]):
        pass

    def get_config(self) -> AmniContextConfig:
        pass

    def get_agent_context_config(self, namespace: str) -> AgentContextConfig:
        pass

    def get_agent_memory_config(self, namespace: str) -> AgentMemoryConfig:
        pass

    ####################### Context Write #######################

    @abc.abstractmethod
    def put(self, key: str, value: Any, namespace: str = "default") -> None:
        """
        Add context information to the state.

        Stores key-value pairs in both agent-specific working state and task-level custom information.
        If namespace is provided and agent state exists, the value is stored in agent's working state.
        The value is always stored in task-level custom information for global access.

        Args:
            key (str): The key to store the value under
            value (Any): The value to store
            namespace (str, optional): Namespace for agent-specific storage.
                                    Defaults to "default". Use agent_id for private agent storage.
        """
        pass


    @abc.abstractmethod
    async def add_knowledge_list(self, knowledge_list: List[Artifact], namespace: str = "default",
                                 index=True) -> None:
        pass

    @abc.abstractmethod
    async def add_knowledge(self, knowledge: Artifact, namespace: str = "default", index=True) -> None:
        """
        Add a single knowledge artifact to the working state and workspace.

        Saves the artifact to the working state and optionally to the workspace
        if workspace is available.

        Args:
            knowledge (Artifact): The artifact to add as knowledge
            namespace (str, optional): Namespace for storage. Defaults to "default".
        """
        pass

    # @abc.abstractmethod
    async def delete_knowledge_by_id(self, knowledge_id: str, namespace: str = "default") -> None:
        """
         from context delete knowledge

        Args:
            knowledge_id: knowledge_id
            namespace: namespace

        Returns:

        """
        pass

    @abc.abstractmethod
    async def add_task_output(self, output_artifact: Artifact, namespace: str = "default", index=True) -> None:
        """
        Add a single knowledge artifact to the working state and workspace.

        Saves the artifact to the working state and optionally to the workspace
        if workspace is available.

        Args:
            artifact (Artifact): The artifact to add as knowledge
            namespace (str, optional): Namespace for storage. Defaults to "default".
        """
        pass

    @abc.abstractmethod
    def add_history_message(self, memory_message: MemoryMessage, namespace: str = "default") -> None:
        """
        Add a memory message to the working state.

        Stores a memory message in the specified namespace's working state
        for later retrieval and processing.

        Args:
            memory_message (MemoryMessage): The memory message to add
            namespace (str, optional): Namespace for storage. Defaults to "default".
        """
        pass

    @abc.abstractmethod
    def add_fact(self, fact: Fact, namespace: str = "default", **kwargs):
        pass

    """
    Agent Skills Support
    """

    async def init_skill_list(self, skill_list: Dict[str, Any], namespace: str):
        """
        init skill list from agent
        """
        self.put(SKILL_LIST_KEY, skill_list, namespace=namespace)
        for skill_name, skill_config in skill_list.items():
            if skill_config.get('active', False):
                await self.active_skill(skill_name, namespace)

    async def active_skill(self, skill_name: str, namespace: str) -> str:
        """
        Activate a skill to help agent perform a task.

        Delegates to SkillService.active_skill().
        """
        return await self.skill_service.active_skill(skill_name, namespace)

    async def load_skill_agent_mcp_config(self, skill_agent: str) -> Dict[str, Any]:
        """
        Load skill agent MCP config.

        Delegates to SkillService.load_skill_agent_mcp_config().
        """
        return await self.skill_service.load_skill_agent_mcp_config(skill_agent)

    async def get_env_config(self, namespace: str) -> ContextEnvConfig:
        """
        Retrieve the environment configuration for a given namespace.

        Args:
            namespace (str): Namespace used to locate the target agent configuration.

        Returns:
            ContextEnvConfig: Environment configuration object.
        """
        if isinstance(self.get_config().agent_config, Dict):
            if (self.get_config().agent_config.get(namespace)
                    and self.get_config().agent_config.get(namespace).env_config
                    and isinstance(self.get_config().agent_config.get(namespace).env_config, ContextEnvConfig)):
                return self.get_config().agent_config.get(namespace).env_config
        if self.get_config().env_config:
            return self.get_config().env_config
        return ContextEnvConfig()


    async def offload_skill(self, skill_name: str, namespace: str) -> str:
        """
        Offload a skill to help agent perform a task.

        Delegates to SkillService.offload_skill().
        """
        return await self.skill_service.offload_skill(skill_name, namespace)

    async def get_active_skills(self, namespace: str) -> list[str]:
        """
        Get active skills from context.

        Delegates to SkillService.get_active_skills().
        """
        return await self.skill_service.get_active_skills(namespace)

    async def get_skill_list(self, namespace: str) -> Dict[str, Any]:
        """
        Get skill list from context.

        Delegates to SkillService.get_skill_list().
        """
        return await self.skill_service.get_skill_list(namespace)

    async def get_skill(self, skill_name: str, namespace: str) -> Dict[str, Any]:
        """
        Get a specific skill configuration.

        Delegates to SkillService.get_skill().
        """
        return await self.skill_service.get_skill(skill_name, namespace)

    async def get_skill_name_list(self, namespace: str) -> list[str]:
        """
        Get list of skill names.

        Delegates to SkillService.get_skill_name_list().
        """
        return await self.skill_service.get_skill_name_list(namespace)


# Global context manager instance
CONTEXT_MANAGER: Optional[ContextManager] = None

def get_context_manager() -> ContextManager:
    """
    Get the global context manager instance.
    
    Creates a new ContextManager if one doesn't exist.
    
    Returns:
        ContextManager: The global context manager instance
    """
    global CONTEXT_MANAGER
    if CONTEXT_MANAGER is None:
        CONTEXT_MANAGER = ContextManager()
    return CONTEXT_MANAGER


class ApplicationContext(AmniContext):
    """
    ApplicationContext - Application-level context manager that supports referencing context information in prompts via template variables
    """
    def __init__(self,
                 task_state: ApplicationTaskContextState,
                 workspace: ApplicationWorkspace = None,
                 parent: "ApplicationContext" = None,
                 context_config: AmniContextConfig = None,
                 working_dir: DirArtifact = None,
                 **kwargs):
        super().__init__(**kwargs)
        self.task_state = task_state
        self._workspace = workspace
        self._parent = parent
        self._config = context_config
        self._working_dir = working_dir
        self._initialized = False

        # Initialize services (lazy initialization)
        self._knowledge_service = None
        self._skill_service = None
        self._task_state_service = None
        self._memory_service = None
        self._prompt_service = None
        self._freedom_space_service = None

    def get_config(self) -> AmniContextConfig:
        return self._config

    def get_agent_context_config(self, namespace: str) -> AgentContextConfig:
        return self.get_config().get_agent_context_config(namespace=namespace)

    def get_agent_memory_config(self, namespace: str) -> AgentMemoryConfig:
        return self.get_config().get_agent_memory_config(namespace=namespace)

    @property
    def knowledge_service(self):
        """Get KnowledgeService instance (lazy initialization)."""
        if self._knowledge_service is None:
            from .services import KnowledgeService
            self._knowledge_service = KnowledgeService(self)
        return self._knowledge_service

    @property
    def skill_service(self):
        """Get SkillService instance (lazy initialization)."""
        if self._skill_service is None:
            from .services import SkillService
            self._skill_service = SkillService(self)
        return self._skill_service

    @property
    def task_state_service(self):
        """Get TaskStateService instance (lazy initialization)."""
        if self._task_state_service is None:
            from .services import TaskStateService
            self._task_state_service = TaskStateService(self)
        return self._task_state_service

    @property
    def memory_service(self):
        """Get MemoryService instance (lazy initialization)."""
        if self._memory_service is None:
            from .services import MemoryService
            self._memory_service = MemoryService(self)
        return self._memory_service

    @property
    def prompt_service(self):
        """Get PromptService instance (lazy initialization)."""
        if self._prompt_service is None:
            from .services import PromptService
            self._prompt_service = PromptService(self)
        return self._prompt_service

    @property
    def freedom_space_service(self):
        """Get FreedomSpaceService instance (lazy initialization).

        """
        if self._freedom_space_service is None:
            from .services import FreedomSpaceService
            self._freedom_space_service = FreedomSpaceService(self)
        return self._freedom_space_service

    ####################### Context Build/Copy/Merge/Restore #######################

    @classmethod
    def create(cls,
               user_id: str = "user",
               session_id: str = None,
               task_id: str = None,
               task_content: str = "",
               context_config: AmniContextConfig = None,
               parent: "ApplicationContext" = None,
               **kwargs) -> "ApplicationContext":
        """
        Create ApplicationContext synchronously with simplified parameters.

        This is a synchronous factory method that creates a minimal ApplicationContext
        without requiring async operations. Workspace will be initialized lazily when needed.

        Args:
            user_id: User identifier, defaults to "user"
            session_id: Session identifier. If None, will be generated from timestamp
            task_id: Task identifier. If None, will be generated from timestamp
            task_content: Task content string, defaults to empty string
            context_config: Context configuration. If None, will create default config
            parent: Parent ApplicationContext for hierarchical contexts
            **kwargs: Additional arguments passed to __init__

        Returns:
            ApplicationContext: Created ApplicationContext instance

        Example:
            >>> context = ApplicationContext.create(
            ...     session_id="session_123",
            ...     task_id="task_456",
            ...     task_content="Do something"
            ... )
        """
        from datetime import datetime

        # Generate IDs if not provided
        if not session_id:
            session_id = f"session_{datetime.now().strftime('%Y%m%d%H%M%S')}"
        if not task_id:
            task_id = f"task_{datetime.now().strftime('%Y%m%d%H%M%S')}"

        # Create TaskInput with simplified parameters
        task_input = TaskInput(
            user_id=user_id,
            session_id=session_id,
            task_id=task_id,
            task_content=task_content,
            origin_user_input=task_content
        )

        # Create default config if not provided
        if not context_config:
            context_config = AmniConfigFactory.create()

        # Create minimal TaskWorkingState (synchronously, without async memory operations)
        task_working_state = TaskWorkingState(
            history_messages=[],
            user_profiles=[],
            kv_store={}
        )

        # Create ApplicationTaskContextState
        task_state = ApplicationTaskContextState(
            task_input=task_input,
            working_state=task_working_state,
            previous_round_results=[],
            task_output=TaskOutput()
        )

        # Create ApplicationContext with workspace=None (will be initialized lazily)
        context = cls(
            task_state=task_state,
            workspace=None,  # Workspace will be initialized lazily
            parent=parent,
            context_config=context_config,
            working_dir=None,
            task_id=task_id,
            trace_id=kwargs.get('trace_id'),
            session=kwargs.get('session'),
            engine=kwargs.get('engine')
        )

        # Store current round's input as a separate field
        context.put("origin_task_input", context.task_input)
        context.put("origin_task_output", context.task_output)

        return context

    @classmethod
    async def from_input(cls, task_input: TaskInput, workspace: WorkSpace = None, use_checkpoint: bool = False, context_config: AmniContextConfig = None,  **kwargs) -> "ApplicationContext":
        if not context_config:
            context_config = AmniConfigFactory.create()

        if not workspace:
            # build workspace for offload tool results
            workspace = await workspace_repo.get_session_workspace(session_id=task_input.session_id)
        try:
            if use_checkpoint:
                # restore context from checkpoint
                checkpoint = await get_context_manager().aget_checkpoint(task_input.session_id)
                if checkpoint:
                    logger.info(
                        f"[CONTEXT RESTORE]Restore context from checkpoint: {task_input.session_id} {await get_context_manager().aget_checkpoint(task_input.session_id)}")
                    # Reference context from previous unfinished task to get historical context
                    context: "ApplicationContext" = await get_context_manager().build_context_from_checkpoint(task_input.session_id)
                    # Store previous round's input as a separate field
                    context.put("origin_task_input", context.task_input)
                    context.put("origin_task_output", context.task_output)
                    # Update with current round's input
                    context.task_state.set_task_input(task_input)
                    context.task_state.set_task_output(TaskOutput())
                    history_messages = await get_context_manager().get_task_histories(task_input)
                    context.task_state.working_state.history_messages = history_messages
                    logger.info(f"[CONTEXT RESTORE]history_messages: len = {len(history_messages) if history_messages else 0}")

                    user_profiles = await get_context_manager().get_user_profiles(task_input)
                    context.task_state.working_state.user_profiles = user_profiles
                    logger.info(f"[CONTEXT RESTORE]user_profiles: len = {len(context.task_state.working_state.user_profiles) if context.task_state.working_state.user_profiles else 0}")

                    context._workspace = workspace

                    # Clear checkpoint to avoid duplicate context restoration when creating sub-task
                    get_context_manager().delete_checkpoint(task_input.session_id)
                    await context.init_working_dir()
                    return context
                else:
                    logger.info(f"[CONTEXT BUILD]Build new context {task_input.session_id}:{task_input.task_id}")
                    task_state = await cls._build_new_task_state(task_input)
                    context = ApplicationContext(task_state, workspace, context_config=context_config)
                    await context.init_working_dir()
                    return context
            else:
                task_state = await cls._build_new_task_state(task_input)
                context = ApplicationContext(task_state, workspace = workspace, context_config = context_config)
                # Store current round's input as a separate field
                context.put("origin_task_input", context.task_input)
                context.put("origin_task_output", context.task_output)
                await context.init_working_dir()
                return context
        except Exception as e:
            # Handle specific exceptions or re-raise with context
            raise RuntimeError(f"Failed to create ApplicationContext: {e}, trace is {traceback.format_exc()}")

    @staticmethod
    async def _build_new_task_state(task_input: TaskInput) -> ApplicationTaskContextState:
        """
        Build a completely new task state for a fresh context.
        
        This method creates a brand new ApplicationTaskContextState by:
        1. Retrieving the current user's historical task data assembly context
        2. Building a new working state with fresh memory and user profiles
        3. Initializing a clean task output structure
        
        Args:
            task_input (TaskInput): The input parameters for the new task

        Returns:
            ApplicationTaskContextState: A newly constructed task state with user history context
        """
        if not task_input:
            raise ValueError("task_input cannot be None")

        history_messages = await get_context_manager().get_task_histories(task_input)
        logger.info(f"[CONTEXT BUILD]history_messages: len = {len(history_messages) if history_messages else 0}")

        user_profiles = await get_context_manager().get_user_profiles(task_input)
        logger.info(f"[CONTEXT BUILD]user_profiles: len = {len(user_profiles) if user_profiles else 0}")

        # previous_round_results=await get_context_manager().get_user_similar_task(task_input)
        # logger.info(f"[CONTEXT BUILD]previous_round_results: len = {len(previous_round_results) if previous_round_results else 0}")

        task_working_state = TaskWorkingState(
            history_messages=history_messages,
            user_profiles=user_profiles,
            kv_store= {}
        )

        return ApplicationTaskContextState(
            task_input=task_input,
            working_state=task_working_state,
            previous_round_results=[],
            task_output=TaskOutput()
        )

    async def build_sub_context(self, sub_task_content: str, sub_task_id: str = None, task_type: str = 'normal', **kwargs):
        logger.info(f"build_sub_context: {self.task_id} -> {sub_task_id}: {sub_task_content}")
        # force cast to string to avoid type error
        sub_task_content = str(sub_task_content)
        sub_task_input = self.task_state.task_input.new_subtask(sub_task_content, sub_task_id)
        agents = kwargs.get("agents")
        agent_list = []
        if agents:
            agent_list = [agent for agent_id, agent in agents.items()]

        sub_context = await self.build_sub_task_context(sub_task_input, agents=agent_list, task_type=task_type)

        # Record task relationship
        self.add_task_node(
            caller_agent_info=self.agent_info,
            child_task_id=sub_context.task_id,
            parent_task_id=self.task_id,
            caller_id=self.agent_info.current_agent_id if self.agent_info and hasattr(self.agent_info, 'current_agent_id') else None
        )

        return sub_context

    def add_sub_tasks(self, sub_task_inputs: list[TaskInput], task_type: str = 'normal'):
        """Add sub tasks to the task list.

        Delegates to TaskStateService.add_sub_task().

        Args:
            sub_task_inputs: List of task inputs.
            task_type: Task type, 'normal' or 'background'. Defaults to 'normal'.
        """
        for sub_task_input in sub_task_inputs:
            self.task_state_service.add_sub_task(sub_task_input, task_type)

    async def build_sub_task_context(self, sub_task_input: TaskInput,
                                     sub_task_history: list[MemoryMessage] = None,
                                     workspace: WorkSpace = None,
                                     agents = None,
                                     task_type: str = 'normal') -> "ApplicationContext":
        task_state = await self.build_sub_task_state(sub_task_input, sub_task_history)
        if not workspace:
            workspace = self.workspace

        sub_context = ApplicationContext(task_state, workspace, parent=self, context_config=self.get_config())
        # Initialize sub-context event bus (global event bus already started, no need to restart here)
        # Upsert sub task to task state
        self.task_state_service.upsert_sub_task(sub_task_input, task_type)

        if agents:
            await sub_context.build_agents_state(agents)

        return sub_context

    async def build_sub_task_state(self, sub_task_input: TaskInput,
                                   sub_task_history: list[MemoryMessage] = None) -> ApplicationTaskContextState:
        return ApplicationTaskContextState(
            task_input=sub_task_input,
            parent_task=self.task_state.task_input,
            working_state=await self._build_sub_task_working_state(sub_task_input),
            task_output=TaskOutput(),
        )

    async def _build_sub_task_working_state(self, task_input: TaskInput) -> TaskWorkingState:
        parent_working_state = self.task_state.working_state
        return TaskWorkingState(
            history_messages=await get_context_manager().get_task_histories(task_input),
            user_profiles=await get_context_manager().get_user_profiles(task_input),
            kv_store=copy.deepcopy(
                parent_working_state.kv_store) if parent_working_state and parent_working_state.kv_store else {}
        )

    async def init_swarm_state(self, swarm):
        """
        Build Swarm's Private State(Hack Code)
        Args:
            swarm: Swarm
        Returns:
        """
        pass


    async def build_agents_state(self, agents):
        """Build Multi Agent's Private State

        Args:
            agents: list of agents

        Returns:

        """
        for agent in agents:
            if isinstance(agent, list):
                # Iterate through each agent in the tuple
                for single_agent in agent:
                    await self.build_agent_state(single_agent)
            else:
                await self.build_agent_state(agent)

    async def init_agent_state(self, agent):
        """Build Single Agent Private State.

        Args:
            agent: Agent

        Returns:

        """
        await self.build_agent_state(agent)

    async def build_agent_state(self, agent):
        """Build Single Agent Private State.

        Args:
            agent: Agent

        Returns:

        """
        if not self.has_agent_state(agent.id()):
            logger.info(f"build_agent_state agent#{agent.id()}")
            application_agent_state = self._build_agent_state(agent_id=agent.id(), agent_config=agent.conf)

            # check agent has init_working_state method, if has, call it to set working_state
            if hasattr(agent, 'init_working_state') and callable(getattr(agent, 'init_working_state')):
                custom_method = getattr(agent, 'init_working_state')
                # check if init_working_state is a coroutine function
                if asyncio.iscoroutinefunction(custom_method):
                    application_agent_state.working_state = await custom_method(application_agent_state)
                else:
                    application_agent_state.working_state = custom_method(application_agent_state)
            else:
                # if no init_working_state method, use default AgentWorkingState
                application_agent_state.working_state = AgentWorkingState()

            if agent.conf and agent.conf.skill_configs:
                logger.debug(f"init_skill_list: {agent.id()}")
                await self.init_skill_list(namespace=agent.id(), skill_list=agent.conf.skill_configs)

    def _build_agent_state(self, agent_id: str, agent_config: AgentConfig) -> ApplicationAgentState:
        agent_state = ApplicationAgentState()

        # agent config
        agent_state.agent_id = agent_id
        agent_state.agent_config = agent_config

        self.set_agent_state(agent_id, agent_state)
        return agent_state

    def merge_sub_context(self, sub_task_context: 'ApplicationContext', **kwargs):
        logger.info(f"merge_sub_context: {sub_task_context.task_id} -> {self.task_id}")

        super().merge_sub_context(sub_task_context)

        # merge sub task kv_store
        sub_task_kv_store = sub_task_context.task_state_service.get_kv_store()
        if sub_task_kv_store:
            current_kv_store = self.task_state_service.get_kv_store()
            current_kv_store.update(sub_task_kv_store)

        # merge sub task status & result
        sub_task_id = sub_task_context.task_state_service.get_task_input().task_id
        # Iterate through sub_task_list to find matching sub_task_id
        sub_task_list = self.task_state_service.get_sub_task_list()
        for sub_task in sub_task_list or []:
            if sub_task.task_id == sub_task_id:
                sub_task.status = sub_task_context.task_status
                sub_task.result = sub_task_context.task_output_object

                # For background tasks, use the latest task state
                if sub_task.task_type == 'background' and sub_task_context._task:
                    sub_task.status = sub_task_context._task.task_status
                    # Update result from task response if available
                    if hasattr(sub_task_context._task, 'outputs') and sub_task_context._task.outputs:
                        # Get the latest output from task
                        pass  # Task output is already merged via task_output_object
                break

        # merge token
        cur_token_usage = self.token_usage
        self.add_token(sub_task_context.token_usage)
        logger.info(f"merge_sub_context tokens finished: {cur_token_usage} + {sub_task_context.token_usage} -> {self.token_usage}")

    async def update_task_after_run(self, task_response: 'TaskResponse'):
        if task_response and task_response.success:
            self.task_status = task_response.status
            self.task_output = task_response.answer
        else:
            self.task_status = task_response.status
            if self._task.outputs and isinstance(self._task.outputs, StreamingOutputs):
                self.task_output = self._task.outputs.get_message_output_content()
            else:
                self.task_output = task_response.msg

        self.task_output_object.actions_info = await self.get_actions_info()
        self.task_output_object.todo_info = await self.get_todo_info()

        if self.parent:
            self.parent.merge_sub_context(self)

    #################### Agent Isolated State ###################
    """
    Agent State Management
    
    Note: These methods delegate to TaskStateService. For direct service access, use context.task_state_service.
    """

    def set_agent_state(self, agent_id: str, agent_state: ApplicationAgentState):
        """
        Set agent state for the given agent_id.

        Delegates to TaskStateService.set_agent_state().
        """
        self.task_state_service.set_agent_state(agent_id, agent_state)

    def get_agent_state(self, agent_id: str) -> Optional[ApplicationAgentState]:
        """
        Get agent state for the given agent_id.

        Delegates to TaskStateService.get_agent_state().
        """
        return self.task_state_service.get_agent_state(agent_id)

    def has_agent_state(self, agent_id: str):
        """
        Check if agent state exists for the given agent_id.

        Delegates to TaskStateService.has_agent_state().
        """
        return self.task_state_service.has_agent_state(agent_id)

    ####################### Properties #######################

    @property
    def user(self):
        return self.task_state.task_input.user_id

    @property
    def user_id(self):
        return self.task_state.task_input.user_id

    @property
    def session_id(self):
        return self.task_state.task_input.session_id

    @property
    def task_id(self):
        return self.task_state.task_input.task_id

    @task_id.setter
    def task_id(self, task_id):
        if task_id is not None:
            self._task_id = task_id
            self.task_state.task_input.task_id = task_id

    @property
    def task_input(self):
        return self.task_state.task_input.task_content

    @task_input.setter
    def task_input(self, new_task_input: str):
        if self._task:
            self._task.input = new_task_input
        self.task_state.task_input.task_content = new_task_input

    @property
    def origin_user_input(self):
        return self.task_state.task_input.origin_user_input

    @origin_user_input.setter
    def origin_user_input(self, new_origin_user_input: str):
        self.task_state.task_input.origin_user_input = new_origin_user_input

    @property
    def task_output(self) -> str:
        return self.task_state.task_output.result

    @task_output.setter
    def task_output(self, result):
        self.task_state.task_output.result = result

    @property
    def task_status(self) -> 'TaskStatus':
        """Get current task status."""
        return self.task_state_service.get_task_status()

    @task_status.setter
    def task_status(self, status: 'TaskStatus'):
        """Set task status."""
        self.task_state_service.set_task_status(status)

    @property
    def task_input_object(self) -> TaskInput:
        """Get task input object."""
        return self.task_state_service.get_task_input()

    @property
    def task_output_object(self) -> TaskOutput:
        """Get task output object."""
        return self.task_state_service.get_task_output()

    @property
    def sub_task_list(self) -> Optional[list[SubTask]]:
        """Get list of sub tasks."""
        return self.task_state_service.get_sub_task_list()

    @property
    def parent(self) -> Optional["ApplicationContext"]:
        if self._parent is not None:
            return self._parent
        return None

    @property
    def root(self) -> "ApplicationContext":
        """
        Get main task history from root parent context.
        
        Traverses up the parent chain until reaching the root context (_parent = None).
        
        Returns:
            list: The task history from the root context, or empty list if no root found
        """
        parent = self._parent
        while parent is not None and parent._parent is not None:
            parent = parent._parent

        if parent is not None:
            return parent
        return self

    @property
    def workspace(self):
        """Get workspace. Returns None if not initialized. Use init_workspace() for async initialization."""
        return self._workspace

    @workspace.setter
    def workspace(self, workspace):
        self._workspace = workspace

    async def init_workspace(self) -> "ApplicationWorkspace":
        """
        Initialize workspace asynchronously (lazy initialization).

        This method should be called when workspace is needed for the first time.
        Workspace will be created based on session_id.

        Returns:
            ApplicationWorkspace: Initialized workspace instance
        """
        if self._workspace is None:
            self._workspace = await workspace_repo.get_session_workspace(session_id=self.session_id)
        return self._workspace

    async def _ensure_workspace(self) -> "ApplicationWorkspace":
        """
        Ensure workspace is initialized, initializing it if necessary.

        This is a helper method to be used in methods that require workspace.
        It automatically initializes workspace if it's None.

        Returns:
            ApplicationWorkspace: Initialized workspace instance

        Raises:
            RuntimeError: If workspace cannot be initialized (e.g., session_id is None)
        """
        if self._workspace is None:
            if not self.session_id:
                raise RuntimeError("Cannot initialize workspace: session_id is required")
            self._workspace = await workspace_repo.get_session_workspace(session_id=self.session_id)
        return self._workspace

    @property
    def model_config(self):
        """Get model configuration from task state."""
        return self.task_state_service.get_model_config()

    @property
    def history(self):
        """Get history messages from working state."""
        return self.task_state_service.get_history_messages()

    @property
    def tree(self) -> str:
        """Generate a tree representation showing the current context's position in the context hierarchy.
        
        Delegates to utils.build_context_tree().
        
        Returns:
            str: A formatted tree string showing the context hierarchy with subtasks
        """
        from .utils import build_context_tree
        return build_context_tree(self)

    @staticmethod
    async def user_similar_history(context: "ApplicationContext") -> str:
        pass

    ####################### Context logical schema #######################

    def get_from_artifacts(self, key: str, state: WorkingState):
        if not state:
            return DEFAULT_VALUE

        if key.endswith('/summary'):
            artifact_id = key[:-8]
            artifact_s = state.get_knowledge(artifact_id)
            if artifact_s:
                return artifact_s
            return DEFAULT_VALUE

        artifact_s = state.get_knowledge(key)
        if artifact_s:
            return artifact_s
        return DEFAULT_VALUE

    def get_from_working_state(self, key: str, state: WorkingState):
        if not state:
            return DEFAULT_VALUE

        # short and long term memory
        if key == 'history':
            return [f"{item.to_openai_message()}\n\n" for item in state.history_messages]
        elif key == 'summaries':
            return state.summaries
        elif key == 'facts':
            return state.facts
        elif key == 'user_profiles':
            return state.user_profiles

        # kv store short term memory
        if key in state.kv_store:
            return state.kv_store[key]

        # knowledge
        if key == 'knowledge':
            return state.knowledge_index

        return self.get_from_artifacts(key, state)

    def get_from_agent_state(self, key: str, state: ApplicationAgentState):
        if not state:
            return DEFAULT_VALUE
        return self.get_from_working_state(key, state.working_state)

    def get_from_task_state(self, key: str, state: ApplicationTaskContextState):
        if not state:
            return DEFAULT_VALUE
        return self.get_from_working_state(key, state.working_state)

    def get_from_context_hierarchy(self, key: str,
                                   context: "ApplicationContext",
                                   recursive: bool = True) -> Optional[str]:
        # Case 1: current.xxx - get from current context
        if key.startswith("current."):
            actual_field = key[8:]  # Remove "current." prefix
            return self.get_logical_schema_field(actual_field, context)
        # Case 2-4: parent.xxx, root.xxx, parent.parent.xxx etc. - use recursive path parsing
        elif key.startswith(("parent.", "root.")):
            # Split path
            parts = key.split('.')
            current_obj = context
            # Traverse each part of the path
            for part in parts[:-1]:
                if not hasattr(current_obj, part):
                    return None
                current_obj = getattr(current_obj, part)
                if current_obj is None:
                    return None
            # If final object is ApplicationContext, get field value from it
            if hasattr(current_obj, 'task_state'):
                # Get actual field name from the last part of the path
                # E.g. parent.parent.data -> we need to get data field
                actual_field = parts[-1] if len(parts) > 1 else key
                return ApplicationContext.get_logical_schema_field(key=actual_field, context=current_obj)
        # Case 5: xxx - get from current context and all parents, iterate until value is found
        else:
            # First try current context
            value = self.get_from_task_state(key, context.task_state)
            if value is not None and value != DEFAULT_VALUE:
                return value
            # Whether to recursively query parent task context
            if not recursive:
                return None
            # Then recursively traverse all parents
            current_parent = getattr(context, 'parent', None)
            while current_parent:
                value = ApplicationContext.get_logical_schema_field(key=key, context=current_parent, recursive=False)
                if value is not None and value != DEFAULT_VALUE:
                    return value
                current_parent = getattr(current_parent, 'parent', None)

        return None

    @staticmethod
    def get_logical_schema_field(key: str, context: "ApplicationContext" = None, recursive: bool = True,
                  agent_id: str = None):
        if not context:
            return DEFAULT_VALUE
        try:
            # 1. get Key from current context
            if hasattr(context, key):
                value = getattr(context, key)
                if value is not None:
                    return str(value)

            # 2. get key from agent context
            agent_state = None
            if context.task_state.working_state and context.task_state.working_state.agent_states:
                agent_state = context.task_state.working_state.agent_states.get(agent_id)
            value = context.get_from_agent_state(key, agent_state)
            if value is not None:
                return value

            # 3. get key from Context parent
            value = context.get_from_context_hierarchy(key, context, recursive)
            if value is not None and value != DEFAULT_VALUE:
                return value

            result = str(value) if value is not None else DEFAULT_VALUE
            logger.debug(f"Field retrieval: '{key}' -> '{result}'")
            return result

        except Exception as e:
            logger.warning(f"Error getting field '{key}': {e} {traceback.format_exc()}")
            return DEFAULT_VALUE

    ####################### Context Long Term Memory Processor Event #######################

    ####################### Prompt Management #######################
    """
    Prompt Management Operations
    
    Note: These methods delegate to PromptService. For direct service access, use context.prompt_service.
    """

    async def pub_and_wait_system_prompt_event(self, system_prompt: str, user_query: str, agent_id: str,
                                               agent_name: str, namespace: str = "default"):
        """
        Publish and wait for system prompt event.

        Delegates to PromptService.pub_and_wait_system_prompt_event().
        """
        return await self.prompt_service.pub_and_wait_system_prompt_event(
            system_prompt, user_query, agent_id, agent_name, namespace
        )

    async def pub_and_wait_tool_result_event(self,
                                             tool_result: Any,
                                             tool_call_id: str,
                                             agent_id: str,
                                             agent_name: str,
                                             namespace: str = "default"):
        """
        Publish and wait for tool result event.

        Delegates to PromptService.pub_and_wait_tool_result_event().
        """
        return await self.prompt_service.pub_and_wait_tool_result_event(
            tool_result, tool_call_id, agent_id, agent_name, namespace
        )

    ####################### Context Write #######################

    async def offload_by_workspace(self, artifacts: list[Artifact], namespace="default", biz_id: str = None):
        """
        Context Offloading - Store information outside the LLM's context via external storage.

        Delegates to KnowledgeService.offload_by_workspace().
        """
        return await self.knowledge_service.offload_by_workspace(artifacts, namespace, biz_id)

    def need_index(self, artifact: Artifact):
        """
        Check if artifact needs indexing.

        Delegates to KnowledgeService._need_index().
        """
        return self.knowledge_service._need_index(artifact)


    async def load_context_by_workspace(
            self,
            search_filter: dict = None,
            namespace="default",
            top_k: int = 20,
            load_content: bool = True,
            load_index: bool = True,
            search_by_index: bool = True
    ):
        """
        Load knowledge context from workspace.

        Delegates to KnowledgeService.load_context_by_workspace().
        """
        return await self.knowledge_service.load_context_by_workspace(
            search_filter=search_filter,
            namespace=namespace,
            top_k=top_k,
            load_content=load_content,
            load_index=load_index,
            search_by_index=search_by_index
        )

    ####################### Context Write #######################

    def put(self, key: str, value: Any, namespace: str = "default") -> None:
        logger.debug(f"{id(self)}#put key: {key}, value: {value}, namespace: {namespace}")
        if self._is_default_namespace(namespace):
            self.task_state.working_state.kv_store[key] = value
            return
        if self.get_agent_state(namespace):
            self.get_agent_state(namespace).working_state.kv_store[key] = value

    @trace.func_span(span_name="ApplicationContext#add_knowledge_list", extract_args = False)
    async def add_knowledge_list(self, knowledge_list: List[Artifact], namespace: str = "default", build_index=True) -> None:
        """
        Add multiple knowledge artifacts in batch.

        Delegates to KnowledgeService.add_knowledge_list().
        """
        return await self.knowledge_service.add_knowledge_list(knowledge_list, namespace, build_index)

    async def add_knowledge(self, knowledge: Artifact, namespace: str = "default", index=True) -> None:
        """
        Add a single knowledge artifact.

        Delegates to KnowledgeService.add_knowledge().
        """
        return await self.knowledge_service.add_knowledge(knowledge, namespace, index)

    async def update_knowledge(self, knowledge: Artifact, namespace: str = "default") -> None:
        """
        Update an existing knowledge artifact.

        Delegates to KnowledgeService.update_knowledge().
        """
        return await self.knowledge_service.update_knowledge(knowledge, namespace)

    ####################### Freedom Space #######################
    """
    Freedom Space Management Operations
        
    Note: These methods delegate to FreedomSpaceService. For direct service access, use context.freedom_space_service.
    """

    @property
    def working_dir_env_mounted_path(self) -> str:
        """
        Get environment mounted path for freedom space.

        Delegates to FreedomSpaceService.get_env_mounted_path().
        """
        return self.freedom_space_service.get_env_mounted_path()

    def get_working_dir_path(self) -> str:
        """
        Get freedom space base path.

        Delegates to FreedomSpaceService.get_freedom_space_path().
        """
        return self.freedom_space_service.get_freedom_space_path()

    def abs_file_path(self, filename: str):
        """
        Get absolute file path in the environment.

        Delegates to FreedomSpaceService.get_abs_file_path().
        """
        return self.freedom_space_service.get_abs_file_path(filename)

    async def add_file(self, filename: Optional[str], content: Optional[Any], mime_type: Optional[str] = "text",
                       namespace: str = "default", origin_type: str = None, origin_path : str = None) -> Tuple[bool, Optional[str], Optional[str]]:
        """
        Add a file to freedom space.

        Delegates to FreedomSpaceService.add_file().
        """
        return await self.freedom_space_service.add_file(filename, content, mime_type, namespace, origin_type, origin_path)

    async def init_working_dir(self) -> DirArtifact:
        """
        Initialize freedom space (working directory).

        Delegates to FreedomSpaceService.init_freedom_space().
        """
        return await self.freedom_space_service.init_freedom_space()

    async def load_working_dir(self) -> DirArtifact:
        """
        Load freedom space and reload files.

        Delegates to FreedomSpaceService.load_freedom_space().
        """
        return await self.freedom_space_service.load_freedom_space()

    async def refresh_working_dir(self):
        """
        Refresh freedom space and sync to workspace.

        Delegates to FreedomSpaceService.refresh_freedom_space().
        """
        return await self.freedom_space_service.refresh_freedom_space()




    #####################################################################

    async def add_task_output(self, output_artifact: Artifact, namespace: str = "default", index=True) -> None:
        """
        Add a task output artifact to task state and workspace.

        Delegates to KnowledgeService.add_task_output().
        """
        return await self.knowledge_service.add_task_output(output_artifact, namespace, index)


    ################################ Memory Management #####################################
    """
    Memory Management Operations
    
    Note: These methods delegate to MemoryService. For direct service access, use context.memory_service.
    """

    def add_history_message(self, memory_message: MemoryMessage, namespace: str = "default") -> None:
        """
        Add a memory message to the working state (short-term memory).

        Delegates to MemoryService.add_history_message().
        """
        self.memory_service.add_history_message(memory_message, namespace)

    ################################ Long Term Memory #####################################

    def add_fact(self, fact: Fact, namespace: str = "default", **kwargs):
        """
        Add a fact to working state (long-term memory).

        Delegates to MemoryService.add_fact().
        """
        self.memory_service.add_fact(fact, namespace, **kwargs)

    async def retrival_facts(self, namespace: str = "default", **kwargs) -> Optional[list[Fact]]:
        """
        Retrieve facts from long-term memory storage.

        Delegates to MemoryService.retrieval_facts().
        """
        return await self.memory_service.retrieval_facts(namespace, **kwargs)

    def get_facts(self, namespace: str = "default", **kwargs) -> Optional[list[Fact]]:
        """
        Get facts from working state (long-term memory).

        Delegates to MemoryService.get_facts().
        """
        return self.memory_service.get_facts(namespace, **kwargs)

    def get_user_profiles(self, namespace: str = "default") -> Optional[list[UserProfile]]:
        """
        Get user profiles from working state.

        Delegates to MemoryService.get_user_profiles().
        """
        return self.memory_service.get_user_profiles(namespace)

    #####################################################################

    def get_history_messages(self, namespace: str = "default") -> Optional[list[MemoryMessage]]:
        return self._get_working_state(namespace).history_messages

    def get_history_desc(self, namespace: str = "default"):
        history_messages = self.get_history_messages(namespace=namespace)
        result = ""
        for message in history_messages:
            result += f"{message.to_openai_message()}\n"
        return result

    async def get_todo_info(self):
        """
        Get todo information from workspace.

        Delegates to KnowledgeService.get_todo_info().
        """
        return await self.knowledge_service.get_todo()

    async def get_actions_info(self, namespace = "default"):
        """
        Get actions information from workspace.

        Delegates to KnowledgeService.get_actions_info().
        """
        return await self.knowledge_service.get_actions_info(namespace)

    async def consolidation(self, namespace = "default"):
        """
        Context consolidation: Extract and generate long-term memory from context.

        Delegates to MemoryService.consolidation().
        """
        return await self.memory_service.consolidation(namespace)

    ####################### Context Read #######################

    def get(self, key: str, namespace: str = "default") -> Any:
        """
        Get a value from key-value store.

        Delegates to TaskStateService.get_kv().
        """
        logger.info(f"{id(self)}#get value for namespace: {namespace} -> key: {key}")
        return self.task_state_service.get_kv(key, namespace)

    def get_memory_messages(self, last_n=100, namespace: str = "default") -> list[MemoryMessage]:
        """
        Get memory messages from working state (short-term memory).

        Delegates to MemoryService.get_memory_messages().
        """
        return self.memory_service.get_memory_messages(last_n, namespace)

    async def get_knowledge_by_id(self, knowledge_id: str, namespace: str = "default"):
        """
        Get a knowledge artifact by ID.

        Delegates to KnowledgeService.get_knowledge_by_id().
        """
        return await self.knowledge_service.get_knowledge_by_id(knowledge_id, namespace)

    async def get_knowledge_chunk(self, knowledge_id: str, chunk_index: int) -> Optional[Chunk]:
        """
        Get a specific chunk from a knowledge artifact.

        Delegates to KnowledgeService.get_knowledge_chunk().
        """
        return await self.knowledge_service.get_knowledge_chunk(knowledge_id, chunk_index)

    async def search_knowledge(self, user_query: str, top_k: int = None, search_filter:dict = None, namespace: str = "default"
                               ) -> Optional[SearchResults]:
        """
        Search knowledge using semantic search.

        Delegates to KnowledgeService.search_knowledge().
        """
        return await self.knowledge_service.search_knowledge(user_query, top_k, search_filter, namespace)

    async def delete_knowledge_by_id(self, knowledge_id: str, namespace: str = "default") -> None:
        """
        Delete a knowledge artifact by ID.

        Delegates to KnowledgeService.delete_knowledge_by_id().
        """
        return await self.knowledge_service.delete_knowledge_by_id(knowledge_id, namespace)

    ####################### Context Internal Method #######################

    async def build_knowledge_context(self, namespace: str = "default", search_filter:dict = None, top_k=20) -> str:
        """
        Build knowledge context string.

        Delegates to KnowledgeService.build_knowledge_context().
        """
        return await self.knowledge_service.build_knowledge_context(namespace, search_filter, top_k)

    def _get_working_state(self, namespace: str = "default") -> Optional[WorkingState]:
        if self._is_default_namespace(namespace):
            return self.task_state.working_state
        if not self.get_agent_state(namespace):
            return None
        return self.get_agent_state(namespace).working_state

    def _is_default_namespace(self, namespace):
        return namespace == "default"

    def deep_copy(self) -> 'ApplicationContext':
        return self

    def merge_context(self, other_context: 'ApplicationContext') -> None:
        super().merge_context(other_context)
        # Merge task_state
        if hasattr(other_context, 'task_state') and other_context.task_state:
            try:
                for key, value in other_context.task_state.items():
                    # If key already exists, the value will be overwritten
                    self.task_state[key] = value
            except Exception as e:
                logger.warning(f"Failed to merge task_state: {e}")

    def to_dict(self) -> dict:
        result = {}

        # Serialize task_state using safe serialization function
        if self.task_state:
            try:
                result["task_state"] = self.task_state.model_dump()
            except Exception as e:
                logger.error(f"Failed to serialize task_state: {e}")
                result["task_state"] = {"error": str(e), "type": str(type(self.task_state))}
        else:
            result["task_state"] = None

        # Serialize workspace information
        if self._workspace:
            try:
                result["workspace_info"] = {
                    "workspace_id": getattr(self._workspace, 'workspace_id', None),
                    "storage_path": getattr(self._workspace, 'storage_path', None),
                    "workspace_type": getattr(self._workspace, 'workspace_type', None)
                }
            except Exception as e:
                logger.warning(f"Failed to serialize workspace: {e}")
                result["workspace_info"] = {"error": str(e)}
        else:
            result["workspace_info"] = None

        return result

    @classmethod
    def from_dict(cls, data: dict) -> 'ApplicationContext':
        try:
            # Deserialize task_state
            task_state = None
            if "task_state" in data and data["task_state"]:
                task_state_data = data["task_state"]
                try:
                    # Use Pydantic's model_validate method (v2) or parse_obj method (v1)
                    if hasattr(ApplicationTaskContextState, 'model_validate'):
                        task_state = ApplicationTaskContextState.model_validate(task_state_data, strict=False)
                    else:
                        # Manually build task_state
                        task_state = ApplicationTaskContextState(**task_state_data)
                except Exception as e:
                    logger.warning(f"Failed to deserialize task_state: {e} {traceback.format_exc()}")
                    # Create a basic task_state
                    raise e

            # Handle workspace - only basic info can be saved here, actual workspace needs to be recreated
            workspace = None
            if "workspace_info" in data and data["workspace_info"]:
                workspace_info = data["workspace_info"]
                if isinstance(workspace_info, dict) and "error" not in workspace_info:
                    # Note: Only basic workspace info can be saved here, actual workspace object needs to be recreated based on specific situation
                    logger.info(f"Workspace info preserved: {workspace_info}")
                    # workspace = WorkSpace.from_local_storages(...) # Need to implement based on specific situation

            return cls(task_state=task_state, workspace=workspace)

        except Exception as e:
            logger.error(f"Failed to deserialize ApplicationContext: {e}")
            # Return a basic ApplicationContext
            return cls(task_state=ApplicationTaskContextState())


    async def get_task_status(self):
        return self.root._task.task_status

    async def update_task_status(self, task_id: str, status: 'TaskStatus'):
        if task_id == self.task_id:
            self._task.task_status = status

    async def post_init(self):
        if self._initialized:
            return

        if self._task.swarm:
            await self.build_agents_state(self._task.swarm.ordered_agents)
        elif self._task.agent:
            await self.build_agent_state(self._task.agent)

        self._initialized = True

    async def add_task_trajectory(self, task_id: str, task_trajectory: List[Dict[str, Any]]):
        """Add trajectory data for a task.
        Delegate to root context to centralize storage.
        """
        if self.root != self:
            await self.root.add_task_trajectory(task_id, task_trajectory)
        else:
            await super().add_task_trajectory(task_id, task_trajectory)


    async def update_task_trajectory(self, message: Any, task_id: str = None, **kwargs):
        """Generate trajectory item from message and append to dataset.
        Delegate to root context.
        """
        if self.root != self:
            await self.root.update_task_trajectory(message, task_id, **kwargs)
        else:
            await super().update_task_trajectory(message, task_id, **kwargs)

    async def get_task_trajectory(self, task_id: str) -> List[TrajectoryItem]:
        """Get trajectory data for a task.
        Delegate to root context.
        """
        if self.root != self:
            return await self.root.get_task_trajectory(task_id)
        else:
            return await super().get_task_trajectory(task_id)

    def add_task_node(self, caller_agent_info, child_task_id: str, parent_task_id: str, **kwargs):
        """Record the relationship between child task and parent task.
        Delegate to root context.
        """
        agent_info = caller_agent_info
        if not agent_info:
            agent_info = self.agent_info
        if self.root != self:
            self.root.add_task_node(agent_info, child_task_id, parent_task_id, **kwargs)
        else:
            super().add_task_node(agent_info, child_task_id, parent_task_id, **kwargs)<|MERGE_RESOLUTION|>--- conflicted
+++ resolved
@@ -3,11 +3,7 @@
 import copy
 import traceback
 import uuid
-<<<<<<< HEAD
-from typing import Optional, Any, List, Dict, Tuple
-=======
 from typing import Optional, Any, List, Dict, Tuple, TYPE_CHECKING
->>>>>>> 265ae0e5
 
 from aworld import trace
 from aworld.config import AgentConfig, AgentMemoryConfig

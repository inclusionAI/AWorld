import abc
import asyncio
import copy
import os
import time
import traceback
import uuid
from typing import Optional, Any, Literal, List, Dict

from aworld import trace
from aworld.config import AgentConfig, ContextRuleConfig
# lazy import
# from aworld.core.agent.base import BaseAgent
from aworld.core.context.base import Context
from aworld.events.util import send_message
from aworld.memory.main import MemoryFactory
from aworld.memory.models import MemoryMessage, UserProfile, Fact
from aworld.output import Artifact, WorkSpace
from aworld.output.artifact import ArtifactAttachment
from examples.multi_agents.collaborative.debate.agent.debate_agent import truncate_content
from aworld.runners.utils import long_wait_message_state
from .config import AgentContextConfig, AmniContextConfig, AmniConfigFactory
from .contexts import ContextManager
# from .event.event_bus import EventBus, EventType
# from .event.event_bus import get_global_event_bus, start_global_event_bus, stop_global_event_bus, \
#     is_global_event_bus_started
from .logger import logger, amni_prompt_logger
from .prompt.prompts import AMNI_CONTEXT_PROMPT
from .retrieval.artifacts import SearchArtifact
from .retrieval.artifacts.file import DirArtifact
from .retrieval.chunker import Chunk
from .retrieval.embeddings import EmbeddingsMetadata, SearchResults
from .state import ApplicationTaskContextState, ApplicationAgentState, TaskOutput, TaskWorkingState
from .state.agent_state import AgentWorkingState
from .state.common import WorkingState, TaskInput
from .state.task_state import SubTask
from .worksapces import ApplicationWorkspace, workspace_repo
from .worksapces import ApplicationWorkspace
from ...event.base import ContextMessage, Constants, TopicType

DEFAULT_VALUE = None

<<<<<<< HEAD
=======
SKILL_LIST_KEY = "skill_list"
>>>>>>> 7e7f0f4d
ACTIVE_SKILLS_KEY = "active_skills"

class AmniContext(Context):
    """
    AmniContext - Ant Mind Neuro-Intelligence Context Engine

    * A = Ant - Represents the parent company Ant Group
    * M = Mind - Positioned as a "digital brain" with memory, understanding, and thinking capabilities
    * N = Neuro - Represents neural networks, the foundation for AI and deep learning
    * I = Intelligence - The ultimate value output goal
    
    Core Features:
    - Context Write: Manages application-level data including task state, workspace, and agent state

    - Context Read: Read short-term, long-term from memory; files from workspace; task start from checkpoint

    - Context Pruning: Context Pruning is a technique that reduces the size of the context by removing unnecessary information

    - Context Isolation: Each context is isolated from other contexts, and reference parent context. Support Multi-Agent Context Isolation, every agent has its own context in task, context use taskstate shared by all agents. Provides logical schema field access with upward traversal to parent contexts

    - Context Offload: Offload large context to workspace, and load context from workspace

    - Context Consolidation: Consolidate context generate long-term memory, and can be referenced by other contexts cross conversation

    - Context Prompt: Build Prompt From Context Use Context Prompt Template, supports referencing context information in prompts using {{xxx}} syntax

    ## Usage Example
    
    Here's how to use the context prompt template system:
    
    ```python
    # 1. Define task split prompt template
    split_task_prompt = (
        "Split the task {{task_input}} into 5 subtasks,\n"
        "---------------------------------------------------------------\n"
        "{{ai_context}}\n"
        "---------------------------------------------------------------"
    )

    # 2. Create context prompt template object
    split_task_prompt_template = ContextPromptTemplate(
        template=split_task_prompt
    )

    # 3. Async format prompt, fill context variables
    prompt = await split_task_prompt_template.async_format(
        context=context,
    )
    ```

    The context system organizes information into three main memory categories:

    - **WORKING MEMORY**: Working memory containing current task-related information
    - **SHORT MEMORY**: Short-term memory containing conversation history and runtime data
    - **LONG MEMORY**: Long-term memory containing facts and user profiles

    
    ## Basic Field References

    - {{session_id}} - Session ID
    - {{user_id}} - User ID
    - {{task_input}} - Task input content
    - {{task_output}} - Task execution result
    - {{task_status}} - Task status ['INIT', 'PROCESSING', 'SUCCESS', 'FAILED']
    - {{task_history}} - Task execution history (structured format)
    - {{plan_task_list}} - Planned task list
    - {{model_config}} - Model configuration

    ## Context Hierarchy References

    - {{current.{KEY}}} - Fields within current runtime Task Context
    - {{parent.{KEY}}} - Fields within parent Task Context
    - {{root.{KEY}}} - Fields within root Task Context

    ## Memory and Knowledge References

    - {{history}} - Conversation history
    - {{summaries}} - Conversation summaries
    - {{facts}} - Facts from task execution process
    - {{user_profiles}} - User profiles
    - {{knowledge}} - All referenceable file indices
    - {{knowledge/{ARTIFACT_ID}}} - Specific artifact content
    - {{knowledge/{ARTIFACT_ID}/summary}} - Specific artifact summary

    ## Runtime KV Storage

    - {{foo}} - Runtime data set via task_context.put("foo", "bar")

    ## Time Variables

    - {{current_time}} - Current time in HH:MM:SS format
    - {{current_date}} - Current date in YYYY-MM-DD format
    - {{current_datetime}} - Current datetime in YYYY-MM-DD HH:MM:SS format
    - {{current_timestamp}} - Current Unix timestamp
    - {{current_weekday}} - Current weekday name
    - {{current_month}} - Current month name
    - {{current_year}} - Current year

    ## Logical Schema Mapping

    The system supports hierarchical context traversal with these prefixes:

    - `current.{KEY}` - Access fields in current runtime Task Context
    - `parent.{KEY}` - Access fields in parent Task Context  
    - `root.{KEY}` - Access fields in root Task Context

    By default, the system performs upward traversal queries, but this can be limited
    using the specific prefixes above.

    """

    def __init__(self, config: Optional['AmniContextConfig'] = None, **kwargs):
        super().__init__(**kwargs)

    @trace.func_span(span_name="ApplicationContext#build_sub_context")
    async def build_sub_context(self, sub_task_content: Any, sub_task_id: str = None, **kwargs):
        pass

    @trace.func_span(span_name="ApplicationContext#merge_sub_context")
    def merge_sub_context(self, sub_task_context: 'AmniContext', **kwargs):
        pass

    @trace.func_span(span_name="ApplicationContext#offload_by_workspace")
    async def offload_by_workspace(self, artifacts: list[Artifact], namespace="default"):
        """
        Context Offloading - Store information outside the LLM's context via external storage

        This function implements the core concept of Context Offloading: storing information
        outside the LLM's context, use workspace file system that store and manage the data.
        The process includes:

        1. Adding this batch artifacts to the context knowledge base for externalized storage
        2. Building knowledge_index to establish information indexing structure
        3. Retrieving relevant knowledge chunks by cur batch for categorized management
        4. Returning offload context to provide LLM access to externally stored information

        This approach effectively reduces LLM context size while maintaining access
        to important information through external storage mechanisms.

        Args:
            artifacts (list[Artifact]): Artifacts to be offloaded to external storage
            namespace (str, optional): Namespace for isolating information from different sources. Defaults to "default".

        Returns:
            str: Offload context containing relevant information retrieved from external storage
        """
        pass

    @trace.func_span(span_name="ApplicationContext#load_context_by_workspace")
    async def load_context_by_workspace(self, search_filter: dict = None,
                                        namespace="default",
                                        top_k: int = 30,
                                        load_content: bool = True,
                                        load_index: bool = True,
                                        use_search: bool = True):
        pass


    async def snapshot(self):
        await get_context_manager().save_context(self)

    @trace.func_span(span_name="ApplicationContext#consolidation")
    async def consolidation(self):
        """
        Context consolidation: Extract and generate long-term memory from context,enabling the Agent to continuously learn user preferences and behavior patterns,thereby enhancing its understanding and overall capabilities 🚀

        - User Profile: User Profile is information related to the user extracted from the context, which helps the Agent better understand the user and thus assist the user in completing tasks.
        - Agent Experience: Agent Experience is information related to the Agent task execution extracted from the context, which helps the Agent decompose tasks and enables experience reuse and error correction in tool usage.

        Returns:

        """
        pass


    ####################### Context read #######################

    @abc.abstractmethod
    def get(self, key: str, namespace: str = "default") -> Any:
        """
        Retrieve context information from the state.

        First checks agent-specific working state if agent_id is provided,
        otherwise falls back to task-level custom information.

        Args:
            key (str): The key to retrieve
            namespace (str, optional): Agent ID for agent-specific retrieval.
                                    Defaults to None for task-level retrieval.

        Returns:
            Any: The stored value, or None if not found
        """
        pass

    @abc.abstractmethod
    def get_memory_messages(self, last_n=100, namespace: str = "default") -> list[MemoryMessage]:
        """
        Retrieve memory messages from the working state.

        Args:
            last_n: latest count
            namespace (str, optional): Namespace to retrieve messages from. Defaults to "default".

        Returns:
            list[MemoryMessage]: List of memory messages stored in the namespace
        """
        pass

    @abc.abstractmethod
    async def get_knowledge_by_id(self, knowledge_id: str, namespace: str = "default"):
        """
        get special artifact from working state
        Args:
            knowledge_id:
            namespace:

        Returns:

        """
        pass

    @abc.abstractmethod
    async def get_knowledge_chunk(self, knowledge_id: str, chunk_index: int) -> Optional[Chunk]:
        pass

    # @abc.abstractmethod
    async def get_sensitive_data(self, key) -> Optional[str | dict[str, str]]:
        pass

    # @abc.abstractmethod
    async def set_sensitive_data(self, key, value: [str | dict[str, str]]):
        pass

    def get_config(self) -> AmniContextConfig:
        pass

    ####################### Context Write #######################

    @abc.abstractmethod
    def put(self, key: str, value: Any, namespace: str = "default") -> None:
        """
        Add context information to the state.

        Stores key-value pairs in both agent-specific working state and task-level custom information.
        If namespace is provided and agent state exists, the value is stored in agent's working state.
        The value is always stored in task-level custom information for global access.

        Args:
            key (str): The key to store the value under
            value (Any): The value to store
            namespace (str, optional): Namespace for agent-specific storage.
                                    Defaults to "default". Use agent_id for private agent storage.
        """
        pass


    @abc.abstractmethod
    async def add_knowledge_list(self, knowledge_list: List[Artifact], namespace: str = "default",
                                 index=True) -> None:
        pass

    @abc.abstractmethod
    async def add_knowledge(self, knowledge: Artifact, namespace: str = "default", index=True) -> None:
        """
        Add a single knowledge artifact to the working state and workspace.

        Saves the artifact to the working state and optionally to the workspace
        if workspace is available.

        Args:
            knowledge (Artifact): The artifact to add as knowledge
            namespace (str, optional): Namespace for storage. Defaults to "default".
        """
        pass

    # @abc.abstractmethod
    async def delete_knowledge_by_id(self, knowledge_id: str, namespace: str = "default") -> None:
        """
         from context delete knowledge

        Args:
            knowledge_id: knowledge_id
            namespace: namespace

        Returns:

        """
        pass

    @abc.abstractmethod
    async def add_task_output(self, output_artifact: Artifact, namespace: str = "default", index=True) -> None:
        """
        Add a single knowledge artifact to the working state and workspace.

        Saves the artifact to the working state and optionally to the workspace
        if workspace is available.

        Args:
            artifact (Artifact): The artifact to add as knowledge
            namespace (str, optional): Namespace for storage. Defaults to "default".
        """
        pass

    @abc.abstractmethod
    def add_history_message(self, memory_message: MemoryMessage, namespace: str = "default") -> None:
        """
        Add a memory message to the working state.

        Stores a memory message in the specified namespace's working state
        for later retrieval and processing.

        Args:
            memory_message (MemoryMessage): The memory message to add
            namespace (str, optional): Namespace for storage. Defaults to "default".
        """
        pass

    @abc.abstractmethod
    def add_fact(self, fact: Fact, namespace: str = "default", **kwargs):
        pass

    """
    Agent Skills Support
    """
<<<<<<< HEAD
    async def active_skill(self, skill_name: str, namespace: str) -> str:
        """
        activate a skill help agent to perform a task
        """
        skills = self.get_active_skills(namespace)
        if not skills:
            skills = []
        skills.append(skill_name)
        self.put(ACTIVE_SKILLS_KEY, skills, namespace=namespace)
        return f"skill {skill_name} activated, current skills: {skills}"

    async def offload_skill(self, skill_name: str,namespace: str) -> str:
        """
        offload a skill help agent to perform a task
        """
        skills = self.get_active_skills(namespace)
        if not skills:
            skills = []
        skills.remove(skill_name)
        self.put(ACTIVE_SKILLS_KEY, skills, namespace=namespace)
        return f"skill {skill_name} offloaded, current skills: {skills}"

    async def get_active_skills(self, namespace: str) -> list[str]:
        """
        get skills from context
        """
        skills = self.get(ACTIVE_SKILLS_KEY, namespace=namespace)
        if not skills:
            skills = []
        return skills
    
    async def get_skill_list(self, namespace: str) -> list[str]:
        # from aworld.core.agent.base import AgentFactory
        # agent = AgentFactory.agent_instance(namespace)
        # result = await agent.sandbox.get_skill_list
        pass

=======
>>>>>>> 7e7f0f4d

    async def init_skill_list(self, skill_list: Dict[str, Any], namespace: str):
        """
        init skill list from agent
        """
        self.put(SKILL_LIST_KEY, skill_list, namespace=namespace)
        for skill_name, skill_config in skill_list.items():
            if skill_config.get('active', False):
                await self.active_skill(skill_name, namespace)

    async def active_skill(self, skill_name: str, namespace: str) -> str:
        """
        activate a skill help agent to perform a task
        """
        if not skill_name:
            return "skill name is required"
        agent_skills = await self.get_skill_name_list(namespace)
        if skill_name not in agent_skills:
            return "skill not found"
        activate_skills = await self.get_active_skills(namespace)
        if not activate_skills:
            activate_skills = []
        activate_skills.append(skill_name)
        skill = await self.get_skill(skill_name=skill_name, namespace=namespace)

        self.put(ACTIVE_SKILLS_KEY, activate_skills, namespace=namespace)
        return (f"skill {skill_name} activated, current skills: {activate_skills} \n\n"
                f"<skill_guide>{skill.get('usage', '')}</skill_guide>")

    async def offload_skill(self, skill_name: str,namespace: str) -> str:
        """
        offload a skill help agent to perform a task
        """
        skills = await self.get_active_skills(namespace)
        if not skills or skill_name not in skills:
            return f"skill {skill_name} not found, current skills: {skills}"
        skills.remove(skill_name)
        self.put(ACTIVE_SKILLS_KEY, skills, namespace=namespace)
        return f"skill {skill_name} offloaded, current skills: {skills}"

    async def get_active_skills(self, namespace: str) -> list[str]:
        """
        get skills from context
        """
        skills = self.get(ACTIVE_SKILLS_KEY, namespace=namespace)
        if not skills:
            skills = []
        return skills

    async def get_skill_list(self, namespace: str) -> Dict[str, Any]:
        return self.get(SKILL_LIST_KEY, namespace=namespace)

    async def get_skill(self, skill_name: str, namespace: str) -> Dict[str, Any]:
        skills = await self.get_skill_list(namespace)
        if not skills:
            return {}
        return skills.get(skill_name, {})

    async def get_skill_name_list(self, namespace: str) -> list[str]:
        agent_skills = self.get(SKILL_LIST_KEY, namespace=namespace)
        skill_names = []
        if not agent_skills:
            return []
        for skill_name, skill_config in agent_skills.items():
            skill_names.append(skill_name)
        return skill_names


# Global context manager instance
CONTEXT_MANAGER: Optional[ContextManager] = None

def get_context_manager() -> ContextManager:
    """
    Get the global context manager instance.
    
    Creates a new ContextManager if one doesn't exist.
    
    Returns:
        ContextManager: The global context manager instance
    """
    global CONTEXT_MANAGER
    if CONTEXT_MANAGER is None:
        CONTEXT_MANAGER = ContextManager()
    return CONTEXT_MANAGER


class ApplicationContext(AmniContext):
    """
    ApplicationContext - Application-level context manager that supports referencing context information in prompts via template variables
    """
    

    def __init__(self,
                 task_state: ApplicationTaskContextState,
                 workspace: ApplicationWorkspace = None,
                 parent: "ApplicationContext" = None,
                 context_config: AmniContextConfig = None,
                 working_dir: DirArtifact = None,
                 **kwargs):
        super().__init__(**kwargs)
        self.task_state = task_state
        self._workspace = workspace
        self._parent = parent
        self._config = context_config
        self._working_dir = working_dir

    def get_config(self) -> AmniContextConfig:
        return self._config

    ####################### Context Build/Copy/Merge/Restore #######################

    @classmethod
    async def from_input(cls, task_input: TaskInput, workspace: WorkSpace = None, use_checkpoint: bool = False, context_config: AmniContextConfig = None,  **kwargs) -> "ApplicationContext":
        if not context_config:
            context_config = AmniConfigFactory.create()

        if not workspace:
            # build workspace for offload tool results
            workspace = await workspace_repo.get_session_workspace(session_id=task_input.session_id)
        try:
            if use_checkpoint:
                # restore context from checkpoint
                checkpoint = await get_context_manager().aget_checkpoint(task_input.session_id)
                if checkpoint:
                    logger.info(
                        f"[CONTEXT RESTORE]Restore context from checkpoint: {task_input.session_id} {await get_context_manager().aget_checkpoint(task_input.session_id)}")
                    # Reference context from previous unfinished task to get historical context
                    context: "ApplicationContext" = await get_context_manager().build_context_from_checkpoint(task_input.session_id)
                    # Store previous round's input as a separate field
                    context.put("origin_task_input", context.task_input)
                    context.put("origin_task_output", context.task_output)
                    # Update with current round's input
                    context.task_state.set_task_input(task_input)
                    context.task_state.set_task_output(TaskOutput())
                    history_messages = await get_context_manager().get_task_histories(task_input)
                    context.task_state.working_state.history_messages = history_messages
                    logger.info(f"[CONTEXT RESTORE]history_messages: len = {len(history_messages) if history_messages else 0}")

                    user_profiles = await get_context_manager().get_user_profiles(task_input)
                    context.task_state.working_state.user_profiles = user_profiles
                    logger.info(f"[CONTEXT RESTORE]user_profiles: len = {len(context.task_state.working_state.user_profiles) if context.task_state.working_state.user_profiles else 0}")

                    context._workspace = workspace

                    # Clear checkpoint to avoid duplicate context restoration when creating sub-task
                    get_context_manager().delete_checkpoint(task_input.session_id)
                    return context
                else:
                    logger.info(f"[CONTEXT BUILD]Build new context {task_input.session_id}:{task_input.task_id}")
                    task_state = await cls._build_new_task_state(task_input)
                    return ApplicationContext(task_state, workspace, context_config)
            else:
                task_state = await cls._build_new_task_state(task_input)
                context = ApplicationContext(task_state, workspace = workspace, context_config = context_config)
                # Store current round's input as a separate field
                context.put("origin_task_input", context.task_input)
                context.put("origin_task_output", context.task_output)
                return context
        except Exception as e:
            # Handle specific exceptions or re-raise with context
            raise RuntimeError(f"Failed to create ApplicationContext: {e}, trace is {traceback.format_exc()}")

    @staticmethod
    async def _build_new_task_state(task_input: TaskInput) -> ApplicationTaskContextState:
        """
        Build a completely new task state for a fresh context.
        
        This method creates a brand new ApplicationTaskContextState by:
        1. Retrieving the current user's historical task data assembly context
        2. Building a new working state with fresh memory and user profiles
        3. Initializing a clean task output structure
        
        Args:
            task_input (TaskInput): The input parameters for the new task

        Returns:
            ApplicationTaskContextState: A newly constructed task state with user history context
        """
        if not task_input:
            raise ValueError("task_input cannot be None")
        
        history_messages = await get_context_manager().get_task_histories(task_input)
        logger.info(f"[CONTEXT BUILD]history_messages: len = {len(history_messages) if history_messages else 0}")
        
        user_profiles = await get_context_manager().get_user_profiles(task_input)
        logger.info(f"[CONTEXT BUILD]user_profiles: len = {len(user_profiles) if user_profiles else 0}")

        # previous_round_results=await get_context_manager().get_user_similar_task(task_input)
        # logger.info(f"[CONTEXT BUILD]previous_round_results: len = {len(previous_round_results) if previous_round_results else 0}")

        task_working_state = TaskWorkingState(
            history_messages=history_messages,
            user_profiles=user_profiles,
            kv_store= {}
        )

        return ApplicationTaskContextState(
            task_input=task_input,
            working_state=task_working_state,
            previous_round_results=[],
            task_output=TaskOutput()
        )

    async def build_sub_context(self, sub_task_content: str, sub_task_id: str = None, **kwargs):
        logger.info(f"build_sub_context: {self.task_id} -> {sub_task_id}: {sub_task_content}")
        sub_task_input = self.task_state.task_input.new_subtask(sub_task_content, sub_task_id)
        agents = kwargs.get("agents")
        agent_list = []
        if agents:
            agent_list = [agent for agent_id, agent in agents.items()]
        return await self.build_sub_task_context(sub_task_input, agents=agent_list)

    def add_sub_tasks(self, sub_task_inputs: list[TaskInput]):
        for sub_task_input in sub_task_inputs:
            sub_task = SubTask(
                task_id=sub_task_input.task_id,
                input=sub_task_input,
                status='INIT'
            )
            self.task_state.working_state.sub_task_list.append(sub_task)


    async def build_sub_task_context(self, sub_task_input: TaskInput,
                                     sub_task_history: list[MemoryMessage] = None,
                                     workspace: WorkSpace = None,
                                     agents = None) -> "ApplicationContext":
        task_state = await self.build_sub_task_state(sub_task_input, sub_task_history)
        if not workspace:
            workspace = self.workspace

        sub_context = ApplicationContext(task_state, workspace, parent=self, context_config=self.get_config())
        # Initialize sub-context event bus (global event bus already started, no need to restart here)
        # Upsert sub task to task state
        self.task_state.working_state.upsert_subtask_by_input(sub_task_input)

        if agents:
            await sub_context.build_agents_state(agents)

        return sub_context

    async def build_sub_task_state(self, sub_task_input: TaskInput,
                                   sub_task_history: list[MemoryMessage] = None) -> ApplicationTaskContextState:

        return ApplicationTaskContextState(
            task_input=sub_task_input,
            parent_task=self.task_state.task_input,
            working_state=await self._build_sub_task_working_state(sub_task_input),
            task_output=TaskOutput(),
        )

    async def _build_sub_task_working_state(self, task_input: TaskInput) -> TaskWorkingState:
        parent_working_state = self.task_state.working_state
        return TaskWorkingState(
            history_messages=await get_context_manager().get_task_histories(task_input),
            user_profiles=await get_context_manager().get_user_profiles(task_input),
            kv_store=copy.deepcopy(
                parent_working_state.kv_store) if parent_working_state and parent_working_state.kv_store else {}
        )

    async def build_agents_state(self, agents):
        """
        Build Multi Agent's Private State

        Args:
            agents: list of agents

        Returns:

        """
        for agent in agents:
            if isinstance(agent, list):
                # Iterate through each agent in the tuple
                for single_agent in agent:
                    await self.build_agent_state(single_agent)
            else:
                await self.build_agent_state(agent)

    async def build_agent_state(self, agent):
        """
        Build Single Agent Private State.

        Args:
            agent: Agent

        Returns:

        """
        if not self.has_agent_state(agent.id()):
            logger.info(f"build_agent_state agent#{agent.id()}")
            application_agent_state = await self._build_agent_state(agent_id=agent.id(), agent_config=agent.conf)

            # check agent has init_working_state method, if has, call it to set working_state
            if hasattr(agent, 'init_working_state') and callable(getattr(agent, 'init_working_state')):
                custom_method = getattr(agent, 'init_working_state')
                # check if init_working_state is a coroutine function
                if asyncio.iscoroutinefunction(custom_method):
                    application_agent_state.working_state = await custom_method(application_agent_state)
                else:
                    application_agent_state.working_state = custom_method(application_agent_state)
            else:
                # if no init_working_state method, use default AgentWorkingState
                application_agent_state.working_state = AgentWorkingState()

            if agent.conf and agent.conf.skill_configs:
                logger.debug(f"init_skill_list: {agent.id()}")
                await self.init_skill_list(namespace=agent.id(), skill_list=agent.conf.skill_configs)

    async def _build_agent_state(self, agent_id: str, agent_config: AgentConfig) -> ApplicationAgentState:
        agent_state = ApplicationAgentState()

        # agent config
        agent_state.agent_id = agent_id
        agent_state.agent_config = agent_config

        # restore context
        agent_state.memory_config = await get_context_manager()._get_memory_config(agent_id)
        agent_state.context_rule = ContextRuleConfig()

        self.set_agent_state(agent_id, agent_state)
        return agent_state

    def merge_sub_context(self, sub_task_context: 'ApplicationContext', **kwargs):
        logger.info(f"merge_sub_context: {sub_task_context.task_id} -> {self.task_id}")

        super().merge_sub_context(sub_task_context)

        # merge sub task kv_store
        if sub_task_context.task_state.working_state.kv_store:
            self.task_state.working_state.kv_store.update(
                sub_task_context.task_state.working_state.kv_store)

        # merge sub task status & result
        sub_task_id = sub_task_context.task_state.task_input.task_id
        # Iterate through sub_task_list to find matching sub_task_id
        for sub_task in self.task_state.working_state.sub_task_list:
            if sub_task.task_id == sub_task_id:
                sub_task.status = sub_task_context.task_status
                sub_task.result = sub_task_context.task_output_object
                break

        # merge token
        cur_token_usage = self.token_usage
        self.add_token(sub_task_context.token_usage)
        logger.info(f"merge_sub_context tokens finished: {cur_token_usage} + {sub_task_context.token_usage} -> {self.token_usage}")

    async def update_task_after_run(self, task_response: 'TaskResponse'):
        if task_response and task_response.success:
            self.task_status = 'SUCCESS'
            self.task_output = task_response.answer
            self.task_output_object.actions_info = await self.get_actions_info()
            self.task_output_object.todo_info = await self.get_todo_info()
        else:
            self.task_status = 'FAILED'
            self.task_output = task_response.msg
            self.task_output_object.actions_info = await self.get_actions_info()
            self.task_output_object.todo_info = await self.get_todo_info()

        if self.parent:
            self.parent.merge_sub_context(self)



    #################### Agent Isolated State ###################

    def set_agent_state(self, agent_id: str, agent_state: ApplicationAgentState):
        self.task_state.set_agent_state(agent_id, agent_state)

    def get_agent_state(self, agent_id: str) -> Optional[ApplicationAgentState]:
        return self.task_state.get_agent_state(agent_id)

    def has_agent_state(self, agent_id: str):
        return self.task_state.has_agent_state(agent_id)

    ####################### Properties #######################

    @property
    def user(self):
        return self.task_state.task_input.user_id

    @property
    def user_id(self):
        return self.task_state.task_input.user_id

    @property
    def session_id(self):
        return self.task_state.task_input.session_id

    @property
    def task_id(self):
        return self.task_state.task_input.task_id

    @task_id.setter
    def task_id(self, task_id):
        if task_id is not None:
            self._task_id = task_id
            self.task_state.task_input.task_id = task_id

    @property
    def task_input(self):
        return self.task_state.task_input.task_content

    @task_input.setter
    def task_input(self, new_task_input: str):
        if self._task:
            self._task.input = new_task_input
        self.task_state.task_input.task_content = new_task_input

    @property
    def origin_user_input(self):
        return self.task_state.task_input.origin_user_input

    @origin_user_input.setter
    def origin_user_input(self, new_origin_user_input: str):
        self.task_state.task_input.origin_user_input = new_origin_user_input

    @property
    def task_output(self) -> str:
        return self.task_state.task_output.result

    @task_output.setter
    def task_output(self, result):
        self.task_state.task_output.result = result

    @property
    def task_status(self) -> Literal['INIT', 'PROCESSING', 'SUCCESS', 'FAILED']:
        return self.task_state.working_state.status

    @task_status.setter
    def task_status(self, status: Literal['INIT', 'PROCESSING', 'SUCCESS', 'FAILED']):
        self.task_state.working_state.status = status

    @property
    def task_input_object(self) -> TaskInput:
        return self.task_state.task_input

    @property
    def task_output_object(self) -> TaskOutput:
        return self.task_state.task_output

    @property
    def sub_task_list(self) -> Optional[list[SubTask]]:
        return self.task_state.working_state.sub_task_list

    @property
    def parent(self) -> Optional["ApplicationContext"]:
        if self._parent is not None:
            return self._parent
        return None

    @property
    def root(self) -> "ApplicationContext":
        """
        Get main task history from root parent context.
        
        Traverses up the parent chain until reaching the root context (_parent = None).
        
        Returns:
            list: The task history from the root context, or empty list if no root found
        """
        parent = self._parent
        while parent is not None and parent._parent is not None:
            parent = parent._parent
        
        if parent is not None:
            return parent
        return self

    @property
    def workspace(self):
        return self._workspace

    @workspace.setter
    def workspace(self, workspace):
        self._workspace = workspace

    @property
    def model_config(self):
        return self.task_state.model_config

    @property
    def history(self):
        if hasattr(self.task_state, 'working_state') and self.task_state.working_state:
            return self.task_state.working_state.history_messages
        return []

    @property
    def tree(self) -> str:
        """
        Generate a tree representation showing the current context's position in the context hierarchy.
        
        Traverses up the parent chain to build a visual tree structure that shows
        the current context's location relative to its parent contexts, including subtasks.
        
        Returns:
            str: A formatted tree string showing the context hierarchy with subtasks
        """
        # 1. Collect entire context hierarchy
        context_path = []
        current = self
        while current is not None:
            context_path.append(current)
            current = getattr(current, '_parent', None)
        
        # Reverse list so root context is first
        context_path.reverse()
        
        # 2. Get current task ID
        current_task_id = getattr(self, 'task_id', None)
        
        # 3. Create a set to track processed task IDs
        processed_task_ids = set()
        
        # 4. Add global flag to ensure current task is only displayed once
        current_task_marked = False
        
        # 5. Create result list
        tree_lines = []
        
        # 6. Recursively build tree
        def build_tree(context, level, prefix):
            nonlocal current_task_marked
            
            # Get context identifier
            context_id = getattr(context, 'task_id', None) or getattr(context, 'session_id', 'unknown')
            task_content = getattr(context, 'task_input', '')
            
            # Build description
            swarm_desc = ':'.join([agent.name() for agent in context.swarm.topology])
            context_desc = f"[T]{context_id}: [R]{task_content} : [O]{context.task_input_object.origin_user_input}" if task_content else str(context_id)
            
            # Check if current context and not yet marked
            is_current = context is self and not current_task_marked
            
            # Add current context line, only if context ID hasn't been processed
            if context_id not in processed_task_ids:
                if is_current:
                    tree_lines.append(f"{prefix}📍 {context_desc} (current)")
                    current_task_marked = True
                else:
                    tree_lines.append(f"{prefix}├─ {context_desc}")
                
                # Mark as processed
                processed_task_ids.add(context_id)
            
            # Get sub-task list
            sub_tasks = []
            if hasattr(context, 'task_state') and context.task_state:
                if hasattr(context.task_state.working_state, 'sub_task_list') and context.task_state.working_state.sub_task_list:
                    sub_tasks = context.task_state.working_state.sub_task_list
            
            # Check if there is a next level context
            next_context_index = level + 1
            next_context = context_path[next_context_index] if next_context_index < len(context_path) else None
            next_context_id = getattr(next_context, 'task_id', None) if next_context else None
            
            # Calculate sub-task indentation
            child_prefix = prefix + "│   "
            
            # Process sub-tasks in original order
            valid_sub_tasks = []
            next_context_sub_task_index = -1
            
            # Collect valid sub-tasks (not yet processed)
            for i, sub_task in enumerate(sub_tasks):
                sub_task_id = getattr(sub_task, 'task_id', None)
                if sub_task_id and sub_task_id not in processed_task_ids:
                    valid_sub_tasks.append((i, sub_task))
                    # Check if it's the next level context
                    if sub_task_id == next_context_id:
                        next_context_sub_task_index = len(valid_sub_tasks) - 1
            
            # Process valid sub-tasks
            for i, (original_index, sub_task) in enumerate(valid_sub_tasks):
                sub_task_id = getattr(sub_task, 'task_id', None)
                
                # Get sub-task content
                subtask_content = ""
                if hasattr(sub_task, 'input') and sub_task.input:
                    subtask_content = getattr(sub_task.input, 'task_content', str(sub_task.input))
                else:
                    subtask_content = str(sub_task)
                
                # Determine if it's the last sub-task
                is_last = i == len(valid_sub_tasks) - 1
                
                # Choose appropriate connector
                connector = "└─" if is_last else "├─"
                
                # Check if it contains the next level context
                is_next_context_task = i == next_context_sub_task_index and next_context
                
                # Add sub-task line
                if sub_task_id == current_task_id and not current_task_marked:
                    tree_lines.append(f"{child_prefix}{connector} 📍{swarm_desc} {sub_task_id}: {subtask_content} (current)")
                    current_task_marked = True
                else:
                    tree_lines.append(f"{child_prefix}{connector} {swarm_desc} {sub_task_id}: {subtask_content}")
                
                # Mark as processed
                processed_task_ids.add(sub_task_id)
                
                # If it's a sub-task containing the next level context, recursively process the next level
                if is_next_context_task:
                    next_child_prefix = child_prefix + ("    " if is_last else "│   ")
                    build_tree(next_context, level + 1, next_child_prefix)
        
        # Start building tree from root context
        if context_path:
            build_tree(context_path[0], 0, "")
        
        # Add tree header
        tree_header = "Context Tree (from root to current):\n"
        
        return tree_header + "\n".join(tree_lines)

    @staticmethod
    async def user_similar_history(context: "ApplicationContext") -> str:
        pass
        # get_context_manager().

    ####################### Context logical schema #######################

    def get_from_artifacts(self, key: str, state: WorkingState):
        if not state:
            return DEFAULT_VALUE

        if key.endswith('/summary'):
            artifact_id = key[:-8]
            artifact_s = state.get_knowledge(artifact_id)
            if artifact_s:
                return artifact_s
            return DEFAULT_VALUE

        artifact_s = state.get_knowledge(key)
        if artifact_s:
            return artifact_s
        return DEFAULT_VALUE

    def get_from_working_state(self, key: str, state: WorkingState):
        if not state:
            return DEFAULT_VALUE

        # short and long term memory
        if key == 'history':
            return [f"{item.to_openai_message()}\n\n" for item in state.history_messages]
        elif key == 'summaries':
            return state.summaries
        elif key == 'facts':
            return state.facts
        elif key == 'user_profiles':
            return state.user_profiles

        # kv store short term memory
        if key in state.kv_store:
            return state.kv_store[key]

        # knowledge
        if key == 'knowledge':
            return state.knowledge_index

        return self.get_from_artifacts(key, state)

    def get_from_agent_state(self, key: str, state: ApplicationAgentState):
        if not state:
            return DEFAULT_VALUE
        return self.get_from_working_state(key, state.working_state)

    def get_from_task_state(self, key: str, state: ApplicationTaskContextState):
        if not state:
            return DEFAULT_VALUE
        return self.get_from_working_state(key, state.working_state)

    def get_from_context_hierarchy(self, key: str,
                                   context: "ApplicationContext",
                                   recursive: bool = True) -> Optional[str]:
        # Case 1: current.xxx - get from current context
        if key.startswith("current."):
            actual_field = key[8:]  # Remove "current." prefix
            return self.get_logical_schema_field(actual_field, context)
        # Case 2-4: parent.xxx, root.xxx, parent.parent.xxx etc. - use recursive path parsing
        elif key.startswith(("parent.", "root.")):
            # Split path
            parts = key.split('.')
            current_obj = context
            # Traverse each part of the path
            for part in parts[:-1]:
                if not hasattr(current_obj, part):
                    return None
                current_obj = getattr(current_obj, part)
                if current_obj is None:
                    return None
            # If final object is ApplicationContext, get field value from it
            if hasattr(current_obj, 'task_state'):
                # Get actual field name from the last part of the path
                # E.g. parent.parent.data -> we need to get data field
                actual_field = parts[-1] if len(parts) > 1 else key
                return ApplicationContext.get_logical_schema_field(key=actual_field, context=current_obj)
        # Case 5: xxx - get from current context and all parents, iterate until value is found
        else:
            # First try current context
            value = self.get_from_task_state(key, context.task_state)
            if value is not None and value != DEFAULT_VALUE:
                return value
            # Whether to recursively query parent task context
            if not recursive:
                return None
            # Then recursively traverse all parents
            current_parent = getattr(context, 'parent', None)
            while current_parent:
                value = ApplicationContext.get_logical_schema_field(key=key, context=current_parent, recursive=False)
                if value is not None and value != DEFAULT_VALUE:
                    return value
                current_parent = getattr(current_parent, 'parent', None)

        return None

    @staticmethod
    def get_logical_schema_field(key: str, context: "ApplicationContext" = None, recursive: bool = True,
                  agent_id: str = None):
        if not context:
            return DEFAULT_VALUE
        try:
            # 1. get Key from current context
            if hasattr(context, key):
                value = getattr(context, key)
                if value is not None:
                    return str(value)

            # 2. get key from agent context
            agent_state = None
            if context.task_state.working_state and context.task_state.working_state.agent_states:
                agent_state = context.task_state.working_state.agent_states.get(agent_id)
            value = context.get_from_agent_state(key, agent_state)
            if value is not None:
                return value

            # 3. get key from Context parent
            value = context.get_from_context_hierarchy(key, context, recursive)
            if value is not None and value != DEFAULT_VALUE:
                return value

            result = str(value) if value is not None else DEFAULT_VALUE

            logger.debug(f"Field retrieval: '{key}' -> '{result}'")
            return result

        except Exception as e:
            logger.warning(f"Error getting field '{key}': {e} {traceback.format_exc()}")
            return DEFAULT_VALUE

    ####################### Context Long Term Memory Processor Event #######################

    async def pub_and_wait_system_prompt_event(self, system_prompt: str, user_query: str, agent_id: str,
                                               agent_name: str, namespace: str = "default"):
        from .event.base import SystemPromptMessagePayload
        logger.info(f"ApplicationContext|pub_and_wait_system_prompt_event|start|{namespace}|{agent_id}")
        payload = SystemPromptMessagePayload(context=self, system_prompt=system_prompt, user_query=user_query,
                                   agent_id=agent_id, agent_name=agent_name,
                                   event_type=TopicType.SYSTEM_PROMPT, namespace=namespace)
        message = ContextMessage(
            category=Constants.CONTEXT,
            payload=payload,
            sender=None,
            receiver=None,
            session_id=self.session_id,
            topic=TopicType.SYSTEM_PROMPT,
            headers={"context": self}
        )
        await send_message(message)
        logger.info(f"ApplicationContext|pub_and_wait_system_prompt_event|send_finished|{namespace}|{agent_id}")
        await long_wait_message_state(message)
        logger.info(f"ApplicationContext|pub_and_wait_system_prompt_event|wait_finished|{namespace}|{agent_id}")

    async def pub_and_wait_tool_result_event(self,
                                             tool_result: Any,
                                             tool_call_id: str,
                                             agent_id: str,
                                             agent_name: str,
                                             namespace: str = "default"):
        from .event.base import ToolResultMessagePayload
        logger.info(f"ApplicationContext|pub_and_wait_tool_result_event|start|{namespace}|{agent_id}")
        payload = ToolResultMessagePayload(event_type=TopicType.TOOL_RESULT,
                                           tool_result=tool_result,
                                           context=self,
                                           tool_call_id=tool_call_id,
                                           agent_id=agent_id,
                                           agent_name=agent_name,
                                           namespace=namespace)
        message = ContextMessage(
            category=Constants.CONTEXT,
            payload=payload,
            sender=None,
            receiver=None,
            session_id=self.session_id,
            topic=TopicType.SYSTEM_PROMPT,
            headers={"context": self}
        )
        await send_message(message)
        logger.info(f"ApplicationContext|pub_and_wait_tool_result_event|send_finished|{namespace}|{agent_id}")
        await long_wait_message_state(message)
        logger.info(f"ApplicationContext|pub_and_wait_tool_result_event|wait_finished|{namespace}|{agent_id}")

    ####################### Context Write #######################

    async def offload_by_workspace(self, artifacts: list[Artifact], namespace="default", biz_id: str = None):
        """
        Context Offloading - Store information outside the LLM's context via external storage
        """
        if not artifacts:
            return ""

        use_index = self.need_index(artifacts[0])
        ## 1. add knowledge to workspace
        if not biz_id:
            biz_id = str(uuid.uuid4())
        for artifact in artifacts:
            artifact.metadata.update({
                "biz_id": biz_id
            })
        await self.add_knowledge_list(artifacts, namespace=namespace, build_index=use_index)
        # Add a strategy: single page should not exceed 40K
        if len(artifacts) == 1 and len(artifacts[0].content) < 40_000:
            logger.info(f"directly return artifacts content: {len(artifacts[0].content)}")
            return f"{artifacts[0].content}"
        logger.info(f"add artifacts to context: {[artifact.artifact_id for artifact in artifacts]}")
        artifact_context = "This is cur action result: a list of knowledge artifacts:"
        artifact_context += "\n<knowledge_list>\n"
        search_tasks = []
        for artifact in artifacts:
            search_tasks.append(self._get_knowledge_index_context(artifact, load_chunk_content_size=5))
        search_task_results = await asyncio.gather(*search_tasks)
        artifact_context += "\n".join(search_task_results)
        artifact_context += "</knowledge_list>"
        return f"{artifact_context}"

    def need_index(self, artifact: Artifact):
        return isinstance(artifact, SearchArtifact)

    async def _get_knowledge_index_context(self,
                                           knowledge: Artifact,
                                           namespace: str = "default",
                                           load_chunk_indicis: bool = True,
                                           load_chunk_content_size: int = 5):
        knowledge_context = "<knowledge>\n"
        knowledge_context += f"<id>{knowledge.artifact_id}</id>\n"

        if knowledge.summary:
            knowledge_context += f"{knowledge.summary}\n"

        knowledge_chunk_context = ""
        if knowledge.metadata.get("chunked"):
            total_chunk = knowledge.metadata.get("chunks")
            chunk_count_desc = f"Total is {total_chunk} chunks"
            knowledge_context += f"<chunks description='{chunk_count_desc}'>\n"

            # Load chunk index
            if load_chunk_indicis:
                pass

            # Load head and tail chunks
            if load_chunk_content_size:
                def _format_chunk_content(_chunk: Chunk) -> str:
                    return (
                        f"  <knowledge_chunk>\n"
                        f"    <chunk_id>{_chunk.chunk_id}</chunk_id>\n"
                        f"    <chunk_index>{_chunk.chunk_metadata.chunk_index}</chunk_index>\n"
                        f"    <chunk_content>{truncate_content(_chunk.content, 1000)}</chunk_content>\n"
                        f"  </knowledge_chunk>\n"
                    )

                head_chunks, tail_chunks = await self._workspace.get_artifact_chunks_head_and_tail(
                    knowledge.artifact_id,
                    load_chunk_content_size
                )
                # Add head chunks
                if head_chunks:
                    knowledge_chunk_context += f"\n<head_chunks start='{head_chunks[0].chunk_id}' end='{head_chunks[len(head_chunks)-1].chunk_id}'>\n"
                    for chunk in head_chunks:
                        knowledge_chunk_context += _format_chunk_content(chunk)
                    knowledge_chunk_context += f"\n</head_chunks>\n"

                # Add tail chunks
                if tail_chunks:
                    knowledge_chunk_context += f"<tail_chunks  start='{tail_chunks[0].chunk_id}' end='{tail_chunks[len(tail_chunks)-1].chunk_id}'>\n"
                    for chunk in tail_chunks:
                        knowledge_chunk_context += _format_chunk_content(chunk)
                    knowledge_chunk_context += f"\n</tail_chunks>\n"
            knowledge_context += f"{knowledge_chunk_context}\n</chunks>\n"
        knowledge_context += "</knowledge>\n"
        return knowledge_context

    async def load_context_by_workspace(
            self,
            search_filter: dict = None,
            namespace="default",
            top_k: int = 20,
            load_content: bool = True,
            load_index: bool = True,
            search_by_index: bool = True
    ):
        if not search_filter:
            search_filter = {}

        # 1. Get knowledge_chunk_index with biz_id
        knowledge_index_context = ""
        knowledge_chunk_context = ""
        if search_by_index:
            if load_index:
                artifacts_indicis = await self._workspace.search_artifact_chunks_index(
                    self.task_input,
                    search_filter=search_filter,
                    top_k=top_k * 3
                )
                if artifacts_indicis:
                    for item in artifacts_indicis:
                        knowledge_index_context += f"{item.model_dump()}\n"
            if load_content:
                knowledge_chunk_context = await self._load_artifact_chunks_by_workspace(search_filter=search_filter,
                                                                                        namespace=namespace,
                                                                                        top_k=top_k)
        else:
            start_time = time.time()
            artifacts_indicis = await self._workspace.async_query_artifact_index(search_filter=search_filter)
            logger.info(f"📊 artifacts_indicis loaded successfully in {time.time() - start_time:.3f} seconds")

            if artifacts_indicis:
                # 📈 1. Get artifact statistics info
                artifact_stats = await self._get_artifact_statistics(artifacts_indicis)
                if artifact_stats:
                    knowledge_index_context += artifact_stats

                # 🔍 2. Process load_index logic - each artifact read the index from topk to 2*topk
                if load_index:
                    knowledge_index_context += await self._load_artifact_index_context(
                        artifact_chunk_indicis=artifacts_indicis,
                        top_k=top_k
                    )

                # 📄 3. Process load_content logic - each artifact keep head-topk and tail-topk chunks
                if load_content:
                    knowledge_chunk_context += await self._load_artifact_content_context(
                        chunk_indicis=artifacts_indicis,
                        top_k=top_k
                    )

        # 3. Format context
        knowledge_context = AMNI_CONTEXT_PROMPT["KNOWLEDGE_PART"].format(
            knowledge_index=knowledge_index_context,
            knowledge_chunks=knowledge_chunk_context
        )

        return knowledge_context


    async def _load_artifact_chunks_by_workspace(self, search_filter: dict,
                                                 namespace="default",
                                                 top_k: int = 20):
        knowledge_chunk_context = ""


        knowledge_chunks = await self.search_knowledge(user_query=self.task_input,
                                                       namespace=namespace,
                                                       search_filter=search_filter,
                                                       top_k=top_k)
        if not knowledge_chunks:
            return knowledge_chunk_context

        for item in knowledge_chunks.docs:
            metadata: EmbeddingsMetadata = item.metadata
            knowledge_chunk_context += (
                f"<knowledge_chunk>\n"
                f"<chunk_id>{item.id}</chunk_id>\n"
                f"<chunk_index>{metadata.chunk_index}</chunk_id>\n"
                f"<relevant_score>{item.score:.3f}</relevant_score>\n"
                f"<origin_knowledge_id>{metadata.artifact_id}</origin_knowledge_id>\n"
                f"<origin_knowledge_type>{metadata.artifact_type}</origin_knowledge_type>\n"
                f"<chunk_content>{item.content}</chunk_content>\n"
                f"</knowledge_chunk>\n")
        return knowledge_chunk_context

    ####################### Context Write #######################

    def put(self, key: str, value: Any, namespace: str = "default") -> None:
        logger.info(f"{id(self)}#put key: {key}, value: {value}, namespace: {namespace}")
        if self._is_default_namespace(namespace):
            self.task_state.working_state.kv_store[key] = value
            return
        if self.get_agent_state(namespace):
            self.get_agent_state(namespace).working_state.kv_store[key] = value

    @trace.func_span(span_name="ApplicationContext#add_knowledge_list", extract_args = False)
    async def add_knowledge_list(self, knowledge_list: List[Artifact], namespace: str = "default", build_index=True) -> None:
        logger.debug(f"add_knowledge_list start")

        if knowledge_list:
            logger.debug(f"🧠 Start adding knowledge in batch, total {len(knowledge_list)} items")
            start_time = time.time()

            # Batch process all knowledge items concurrently
            await asyncio.gather(*(self.add_knowledge(knowledge, namespace, build_index) for knowledge in knowledge_list))
            elapsed = time.time() - start_time
            logger.info(f"✅ Batch add {len(knowledge_list)} knowledge addition completed, elapsed time: {elapsed:.3f} seconds")
        logger.debug(f"add_knowledge_list end")

    async def add_knowledge(self, knowledge: Artifact, namespace: str = "default", index=True) -> None:
        logger.debug(f"add knowledge #{knowledge.artifact_id} start")
        self._get_working_state(namespace).save_knowledge(knowledge)
        if self._workspace:
            await self._workspace.add_artifact(knowledge, index=index)
            logger.info(f"add knowledge to#{knowledge.artifact_id} workspace finished")
        logger.debug(f"add knowledge #{knowledge.artifact_id} finished")

    async def update_knowledge(self, knowledge: Artifact, namespace: str = "default") -> None:
        self._get_working_state(namespace).save_knowledge(knowledge)
        if self._workspace:
            await self._workspace.update_artifact(artifact_id=knowledge.artifact_id, content=knowledge.content)

    ####################### Context User Working Directory #######################

    @property
    def working_dir_root(self) -> str:
        return os.environ['DIR_ARTIFACT_MOUNT_BASE_PATH']

    async def add_file(self, filename: Optional[str], content: Optional[Any], mime_type: Optional[str] = "text",
                       knowledge_id: Optional[str] = None, namespace: str = "default"):
        # Save metadata
        file = ArtifactAttachment(filename=filename, mime_type=mime_type, content=content)
        dir_artifact: DirArtifact = await self.load_working_dir(knowledge_id)
        # Persist the new file to the directory
        dir_artifact.add_file(file)
        # Refresh directory index
        await self.add_knowledge(dir_artifact, namespace, index=False)

    async def init_working_dir(self, knowledge_id: Optional[str] = None) -> DirArtifact:
        if knowledge_id:
            # Reset current context working dir
            self._working_dir = await self.get_knowledge_by_id(knowledge_id)
            return self._working_dir
        if self._working_dir:
            return self._working_dir
        # Initialize by env. Using with_local_repository for local testing may cause file not found issues
        # because MCP container has no local environment and local MCP tool implementation is incomplete

        self._working_dir = DirArtifact.with_local_repository(base_path=str(self._workspace.repository.storage_path) + "/tempfiles")
        # else:
        #     self._working_dir = DirArtifact.with_oss_repository(
        #         access_key_id=os.environ['DIR_ARTIFACT_OSS_ACCESS_KEY_ID'],
        #         access_key_secret=os.environ['DIR_ARTIFACT_OSS_ACCESS_KEY_SECRET'],
        #         endpoint=os.environ['DIR_ARTIFACT_OSS_ENDPOINT'],
        #         bucket_name=os.environ['DIR_ARTIFACT_OSS_BUCKET_NAME'],
        #         base_path=os.environ['DIR_ARTIFACT_OSS_BASE_PATH'] + "/sid-" + self.session_id)
        
        return self._working_dir


    async def load_working_dir(self, knowledge_id: Optional[str] = None) -> DirArtifact:
        await self.init_working_dir(knowledge_id)
        self._working_dir.reload_working_files()
        return self._working_dir

    #####################################################################

    async def add_task_output(self, output_artifact: Artifact, namespace: str = "default", index=True) -> None:
        self.task_state.task_output.add_file(output_artifact.artifact_id, output_artifact.summary)
        if self._workspace:
            await self._workspace.add_artifact(output_artifact, index=index)


    def add_history_message(self, memory_message: MemoryMessage, namespace: str = "default") -> None:
        # Hook call processor such as tool_node_with_pruning
        self._get_working_state(namespace).history_messages.append(memory_message)


    ################################ Long Term Memory #####################################

    def add_fact(self, fact: Fact, namespace: str = "default", **kwargs):
        self.root._get_working_state(namespace).facts.append(fact)

    async def retrival_facts(self, namespace: str = "default", **kwargs) -> Optional[list[Fact]]:
        if not self._get_working_state(namespace):
            return []
        st = time.time()
        memory = MemoryFactory.instance()
        todo_info = await self.get_todo_info()
        current_task = "current_task: " + self.task_input
        concat_task_input = current_task + (todo_info if todo_info else "")
        facts = await memory.retrival_facts(user_id=self.user_id, user_input=concat_task_input, limit=10)
        logger.info(f"get_facts cost: {time.time() - st}")
        return facts

    def get_facts(self, namespace: str = "default", **kwargs) -> Optional[list[Fact]]:
        if not self._get_working_state(namespace):
            return []
        return self._get_working_state(namespace).facts

    def get_user_profiles(self, namespace: str = "default") -> Optional[list[UserProfile]]:
        return self._get_working_state(namespace).user_profiles

    #####################################################################

    def get_history_messages(self, namespace: str = "default") -> Optional[list[MemoryMessage]]:
        return self._get_working_state(namespace).history_messages

    def get_history_desc(self, namespace: str = "default"):
        history_messages = self.get_history_messages(namespace=namespace)
        result = ""
        for message in history_messages:
            result += f"{message.to_openai_message()}\n"
        return result

    async def get_todo_info(self):
        """
        Get cooperation info from working state
        Args:
        Returns:

        """
        self._workspace._load_workspace_data()
        todo_info = (
            "Below is the global task execute todo information, explaining the current progress:\n"
        )
        artifact = self._workspace.get_artifact(f"session_{self.session_id}_todo")
        if not artifact:
            return "Todo is Empty"
        todo_info += f"{artifact.content}"
        return todo_info

    async def get_actions_info(self, namespace = "default"):
        """
        Get cooperation info from working state
        Args:
        Returns:

        """
        self._workspace._load_workspace_data()
        artifacts = await self._workspace.query_artifacts(search_filter={
            "context_type": "actions_info",
            "task_id": self.task_id
        })
        logger.info(f"get_actions_info: {len(artifacts)}")
        actions_info = (
            "\nBelow is the actions information, including both successful and failed experiences, "
            "as well as key knowledge and insights obtained during the process. "
            "\nMake full use of this information:\n"
            "<knowledge_list>"
        )
        for artifact in artifacts:
            actions_info += f"  <knowledge id='{artifact.artifact_id}' summary='{artifact.summary}<'>: </knowledge>\n"
        actions_info += f"\n</knowledge_list>\n\n<tips>\n"
        actions_info += f"you can use get_knowledge(knowledge_id_xxx) to got detail content\n"
        actions_info += f"</tips>\n"
        return actions_info

    async def consolidation(self, namespace = "default"):
        pass
        # consolidation_event = EventBus.create_context_event(event_type=EventType.CONTEXT_CONSOLIDATION, context=self.deep_copy(), namespace=namespace)
        # event_bus = await get_global_event_bus()
        # await event_bus.publish(consolidation_event)
        # logger.info(f"context#{self.task_id}[{namespace}] -> consolidation trigger")

    ####################### Context Read #######################

    def get(self, key: str, namespace: str = "default") -> Any:
        logger.info(f"{id(self)}#get value for namespace: {namespace} -> key: {key}")
        if self._is_default_namespace(namespace):
            return self.task_state.working_state.kv_store.get(key)

        if self._get_working_state(namespace):
            return self._get_working_state(namespace).kv_store.get(key)

    def get_memory_messages(self, last_n=100, namespace: str = "default") -> list[MemoryMessage]:
        return self._get_working_state(namespace).memory_messages[:last_n]

    async def get_knowledge_by_id(self, knowledge_id: str, namespace: str = "default"):
        # check knowledge in the namespace
        return self._get_knowledge(knowledge_id)


    def _get_knowledge(self, knowledge_id: str) -> Optional[Artifact]:
        return self.workspace.get_artifact(knowledge_id)

    async def get_knowledge_chunk(self, knowledge_id: str, chunk_index: int) -> Optional[Chunk]:
        return await self._workspace.get_artifact_chunk(knowledge_id, chunk_index=chunk_index)

    async def search_knowledge(self, user_query: str, top_k: int = None, search_filter:dict = None, namespace: str = "default"
                               ) -> Optional[SearchResults]:
        """
        semantic search knowledge from working state

        Args:
            user_query:
            namespace:

        Returns:

        """
        if self._workspace:
            if not search_filter:
                search_filter = {}
            search_filter = {
                # "type": "knowledge",
                **search_filter
            }
            return await self._workspace.search_artifact_chunks(user_query=user_query, search_filter=search_filter,
                                                                top_k=top_k)
        return None

    ####################### Context Internal Method #######################

    async def build_knowledge_context(self, namespace: str = "default", search_filter:dict = None, top_k=20) -> str:
        return await self.load_context_by_workspace(search_filter, namespace=namespace, top_k=top_k)

    def _get_working_state(self, namespace: str = "default") -> Optional[WorkingState]:
        if self._is_default_namespace(namespace):
            return self.task_state.working_state
        if not self.get_agent_state(namespace):
            return None
        return self.get_agent_state(namespace).working_state

    def _is_default_namespace(self, namespace):
        return namespace == "default"

    def deep_copy(self) -> 'ApplicationContext':
        return self

    def merge_context(self, other_context: 'ApplicationContext') -> None:
        super().merge_context(other_context)
        # Merge task_state
        if hasattr(other_context, 'task_state') and other_context.task_state:
            try:
                for key, value in other_context.task_state.items():
                    # If key already exists, the value will be overwritten
                    self.task_state[key] = value
            except Exception as e:
                logger.warning(f"Failed to merge task_state: {e}")

    def to_dict(self) -> dict:
        result = {}

        # Serialize task_state using safe serialization function
        if self.task_state:
            try:
                result["task_state"] = self.task_state.model_dump()
            except Exception as e:
                logger.error(f"Failed to serialize task_state: {e}")
                result["task_state"] = {"error": str(e), "type": str(type(self.task_state))}
        else:
            result["task_state"] = None

        # Serialize workspace information
        if self._workspace:
            try:
                result["workspace_info"] = {
                    "workspace_id": getattr(self._workspace, 'workspace_id', None),
                    "storage_path": getattr(self._workspace, 'storage_path', None),
                    "workspace_type": getattr(self._workspace, 'workspace_type', None)
                }
            except Exception as e:
                logger.warning(f"Failed to serialize workspace: {e}")
                result["workspace_info"] = {"error": str(e)}
        else:
            result["workspace_info"] = None

        return result

    @classmethod
    def from_dict(cls, data: dict) -> 'ApplicationContext':
        try:
            # Deserialize task_state
            task_state = None
            if "task_state" in data and data["task_state"]:
                task_state_data = data["task_state"]
                try:
                    # Use Pydantic's model_validate method (v2) or parse_obj method (v1)
                    if hasattr(ApplicationTaskContextState, 'model_validate'):
                        task_state = ApplicationTaskContextState.model_validate(task_state_data, strict=False)
                    else:
                        # Manually build task_state
                        task_state = ApplicationTaskContextState(**task_state_data)
                except Exception as e:
                    logger.warning(f"Failed to deserialize task_state: {e} {traceback.format_exc()}")
                    # Create a basic task_state
                    raise e

            # Handle workspace - only basic info can be saved here, actual workspace needs to be recreated
            workspace = None
            if "workspace_info" in data and data["workspace_info"]:
                workspace_info = data["workspace_info"]
                if isinstance(workspace_info, dict) and "error" not in workspace_info:
                    # Note: Only basic workspace info can be saved here, actual workspace object needs to be recreated based on specific situation
                    logger.info(f"Workspace info preserved: {workspace_info}")
                    # workspace = WorkSpace.from_local_storages(...) # Need to implement based on specific situation

            return cls(task_state=task_state, workspace=workspace)

        except Exception as e:
            logger.error(f"Failed to deserialize ApplicationContext: {e}")
            # Return a basic ApplicationContext
            return cls(task_state=ApplicationTaskContextState())

    async def _get_artifact_statistics(self, chunk_indicis: list) -> str:
        if not chunk_indicis:
            return ""
        # Generate statistics info
        artifact_count_info = ", ".join(
            [f"{item.artifact_id}: {item.chunk_count} chunks " for item in chunk_indicis[:100]]
        )

        summary_prompt = (
            f"📊 Total {len(chunk_indicis)} artifacts.\n"
            f"📈 details is: \n {artifact_count_info}"
        )

        return summary_prompt

    async def _load_artifact_index_context(self, artifact_chunk_indicis: list, top_k: int) -> str:
        if not artifact_chunk_indicis:
            return ""

        # Group by artifact_id
        artifact_chunks = {}
        for chunk_item in artifact_chunk_indicis:
            if hasattr(chunk_item, "artifact_id"):
                artifact_id = chunk_item.artifact_id
                if artifact_id not in artifact_chunks:
                    artifact_chunks[artifact_id] = []
                artifact_chunks[artifact_id].append(chunk_item)

        # 🚀 Get middle range indices for each artifact using efficient range queries
        tasks = []
        for artifact_id in artifact_chunks.keys():
            task = self._workspace.get_artifact_chunk_indices_middle_range(artifact_id, top_k)
            tasks.append(task)
        knowledge_index_context = ""
        if tasks:
            middle_range_indices = await asyncio.gather(*tasks)
            for artifact_id, indices in zip(artifact_chunks.keys(), middle_range_indices):
                if indices:
                    knowledge_index_context += f"\n📄 Artifact {artifact_id} (chunks {top_k} to {2*top_k}): index :\n"
                    for item in indices:
                        knowledge_index_context += f"{item.model_dump()}\n"

        return knowledge_index_context

    async def _load_artifact_content_context(self, chunk_indicis: list, top_k: int) -> str:
        if not chunk_indicis:
            return ""

        knowledge_chunk_context = ""

        # Group by artifact_id
        artifact_chunks = {}
        for chunk_item in chunk_indicis:
            if hasattr(chunk_item, "artifact_id"):
                artifact_id = chunk_item.artifact_id
                if artifact_id not in artifact_chunks:
                    artifact_chunks[artifact_id] = []
                artifact_chunks[artifact_id].append(chunk_item)

        # 🚀 Get head and tail chunks for each artifact using efficient range queries
        tasks = []
        for artifact_id in artifact_chunks.keys():
            task = self._workspace.get_artifact_chunks_head_and_tail(artifact_id, top_k)
            tasks.append(task)

        if tasks:
            head_tail_chunks = await asyncio.gather(*tasks)
            for artifact_id, (head_chunks, tail_chunks) in zip(artifact_chunks.keys(), head_tail_chunks):
                if head_chunks or tail_chunks:
                    knowledge_chunk_context += f"\n📄 Artifact {artifact_id} content:\n"

                    # Add head chunks
                    if head_chunks:
                        knowledge_chunk_context += f"🔝 head chunks ({len(head_chunks)} chunks):\n"
                        for chunk in head_chunks:
                            knowledge_chunk_context += self._format_chunk_content(chunk)

                    # Add tail chunks
                    if tail_chunks:
                        knowledge_chunk_context += f"🔚 tail chunks ({len(tail_chunks)} chunks):\n"
                        for chunk in tail_chunks:
                            knowledge_chunk_context += self._format_chunk_content(chunk)

        return knowledge_chunk_context

    def _format_chunk_content(self, chunk) -> str:
        return (
            f"<knowledge_chunk>\n"
            f"<chunk_id>{chunk.chunk_id}</chunk_id>\n"
            f"<chunk_index>{chunk.chunk_metadata.chunk_index}</chunk_index>\n"
            f"<origin_knowledge_id>{chunk.chunk_metadata.artifact_id}</origin_knowledge_id>\n"
            f"<origin_knowledge_type>{chunk.chunk_metadata.artifact_type}</origin_knowledge_type>\n"
            f"<chunk_content>{chunk.content}</chunk_content>\n"
            f"</knowledge_chunk>\n"
        )<|MERGE_RESOLUTION|>--- conflicted
+++ resolved
@@ -40,10 +40,7 @@
 
 DEFAULT_VALUE = None
 
-<<<<<<< HEAD
-=======
 SKILL_LIST_KEY = "skill_list"
->>>>>>> 7e7f0f4d
 ACTIVE_SKILLS_KEY = "active_skills"
 
 class AmniContext(Context):
@@ -369,46 +366,6 @@
     """
     Agent Skills Support
     """
-<<<<<<< HEAD
-    async def active_skill(self, skill_name: str, namespace: str) -> str:
-        """
-        activate a skill help agent to perform a task
-        """
-        skills = self.get_active_skills(namespace)
-        if not skills:
-            skills = []
-        skills.append(skill_name)
-        self.put(ACTIVE_SKILLS_KEY, skills, namespace=namespace)
-        return f"skill {skill_name} activated, current skills: {skills}"
-
-    async def offload_skill(self, skill_name: str,namespace: str) -> str:
-        """
-        offload a skill help agent to perform a task
-        """
-        skills = self.get_active_skills(namespace)
-        if not skills:
-            skills = []
-        skills.remove(skill_name)
-        self.put(ACTIVE_SKILLS_KEY, skills, namespace=namespace)
-        return f"skill {skill_name} offloaded, current skills: {skills}"
-
-    async def get_active_skills(self, namespace: str) -> list[str]:
-        """
-        get skills from context
-        """
-        skills = self.get(ACTIVE_SKILLS_KEY, namespace=namespace)
-        if not skills:
-            skills = []
-        return skills
-    
-    async def get_skill_list(self, namespace: str) -> list[str]:
-        # from aworld.core.agent.base import AgentFactory
-        # agent = AgentFactory.agent_instance(namespace)
-        # result = await agent.sandbox.get_skill_list
-        pass
-
-=======
->>>>>>> 7e7f0f4d
 
     async def init_skill_list(self, skill_list: Dict[str, Any], namespace: str):
         """

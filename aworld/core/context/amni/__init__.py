import abc
import asyncio
import copy
import traceback
<<<<<<< HEAD
from typing import Optional, Any, List, Dict, Tuple, TYPE_CHECKING
=======
import uuid
from typing import Optional, Any, List, Dict, Tuple
>>>>>>> 44aea8a2

from aworld import trace
from aworld.config import AgentConfig, AgentMemoryConfig
# lazy import
from aworld.core.context.base import Context
from aworld.dataset.types import TrajectoryItem
from aworld.events.util import send_message_with_future
from aworld.logs.util import logger
from aworld.memory.models import MemoryMessage, UserProfile, Fact
from aworld.output import Artifact, WorkSpace, StreamingOutputs
from aworld.output.artifact import ArtifactAttachment
from .config import AgentContextConfig, AmniContextConfig, AmniConfigFactory
from .config import AgentContextConfig, AmniContextConfig, AmniConfigFactory, ContextEnvConfig
from .contexts import ContextManager
from .prompt.prompts import AMNI_CONTEXT_PROMPT
from .retrieval.artifacts import SearchArtifact
from .retrieval.artifacts.file import DirArtifact
from .retrieval.chunker import Chunk
from .retrieval.embeddings import EmbeddingsMetadata, SearchResults
from .state import ApplicationTaskContextState, ApplicationAgentState, TaskOutput, TaskWorkingState
from .state.agent_state import AgentWorkingState
from .state.common import WorkingState, TaskInput
from .state.task_state import SubTask
from .utils.text_cleaner import truncate_content
from .worksapces import ApplicationWorkspace
from .worksapces import ApplicationWorkspace, workspace_repo
from aworld.core.common import TaskStatus

DEFAULT_VALUE = None

SKILL_LIST_KEY = "skill_list"
ACTIVE_SKILLS_KEY = "active_skills"

class AmniContext(Context):
    """
    AmniContext - Ant Mind Neuro-Intelligence Context Engine

    * A = Ant - Represents the parent company Ant Group
    * M = Mind - Positioned as a "digital brain" with memory, understanding, and thinking capabilities
    * N = Neuro - Represents neural networks, the foundation for AI and deep learning
    * I = Intelligence - The ultimate value output goal
    
    Core Features:
    - Context Write: Manages application-level data including task state, workspace, and agent state

    - Context Read: Read short-term, long-term from memory; files from workspace; task start from checkpoint

    - Context Pruning: Context Pruning is a technique that reduces the size of the context by removing unnecessary information

    - Context Isolation: Each context is isolated from other contexts, and reference parent context. Support Multi-Agent Context Isolation, every agent has its own context in task, context use taskstate shared by all agents. Provides logical schema field access with upward traversal to parent contexts

    - Context Offload: Offload large context to workspace, and load context from workspace

    - Context Consolidation: Consolidate context generate long-term memory, and can be referenced by other contexts cross conversation

    - Context Prompt: Build Prompt From Context Use Context Prompt Template, supports referencing context information in prompts using {{xxx}} syntax

    ## Usage Example
    
    Here's how to use the context prompt template system:
    
    ```python
    # 1. Define task split prompt template
    split_task_prompt = (
        "Split the task {{task_input}} into 5 subtasks,\n"
        "---------------------------------------------------------------\n"
        "{{ai_context}}\n"
        "---------------------------------------------------------------"
    )

    # 2. Create context prompt template object
    split_task_prompt_template = ContextPromptTemplate(
        template=split_task_prompt
    )

    # 3. Async format prompt, fill context variables
    prompt = await split_task_prompt_template.async_format(
        context=context,
    )
    ```

    The context system organizes information into three main memory categories:

    - **WORKING MEMORY**: Working memory containing current task-related information
    - **SHORT MEMORY**: Short-term memory containing conversation history and runtime data
    - **LONG MEMORY**: Long-term memory containing facts and user profiles

    
    ## Basic Field References

    - {{session_id}} - Session ID
    - {{user_id}} - User ID
    - {{task_input}} - Task input content
    - {{task_output}} - Task execution result
    - {{task_status}} - Task status ['INIT', 'PROCESSING', 'SUCCESS', 'FAILED']
    - {{task_history}} - Task execution history (structured format)
    - {{plan_task_list}} - Planned task list
    - {{model_config}} - Model configuration

    ## Context Hierarchy References

    - {{current.{KEY}}} - Fields within current runtime Task Context
    - {{parent.{KEY}}} - Fields within parent Task Context
    - {{root.{KEY}}} - Fields within root Task Context

    ## Memory and Knowledge References

    - {{history}} - Conversation history
    - {{summaries}} - Conversation summaries
    - {{facts}} - Facts from task execution process
    - {{user_profiles}} - User profiles
    - {{knowledge}} - All referenceable file indices
    - {{knowledge/{ARTIFACT_ID}}} - Specific artifact content
    - {{knowledge/{ARTIFACT_ID}/summary}} - Specific artifact summary

    ## Runtime KV Storage

    - {{foo}} - Runtime data set via task_context.put("foo", "bar")

    ## Time Variables

    - {{current_time}} - Current time in HH:MM:SS format
    - {{current_date}} - Current date in YYYY-MM-DD format
    - {{current_datetime}} - Current datetime in YYYY-MM-DD HH:MM:SS format
    - {{current_timestamp}} - Current Unix timestamp
    - {{current_weekday}} - Current weekday name
    - {{current_month}} - Current month name
    - {{current_year}} - Current year

    ## Logical Schema Mapping

    The system supports hierarchical context traversal with these prefixes:

    - `current.{KEY}` - Access fields in current runtime Task Context
    - `parent.{KEY}` - Access fields in parent Task Context  
    - `root.{KEY}` - Access fields in root Task Context

    By default, the system performs upward traversal queries, but this can be limited
    using the specific prefixes above.
    """

    def __init__(self, config: Optional['AmniContextConfig'] = None, **kwargs):
        super().__init__(**kwargs)

    @trace.func_span(span_name="ApplicationContext#build_sub_context")
    async def build_sub_context(self, sub_task_content: Any, sub_task_id: str = None, **kwargs):
        pass

    @trace.func_span(span_name="ApplicationContext#merge_sub_context")
    def merge_sub_context(self, sub_task_context: 'AmniContext', **kwargs):
        pass

    @trace.func_span(span_name="ApplicationContext#offload_by_workspace")
    async def offload_by_workspace(self, artifacts: list[Artifact], namespace="default"):
        """Context Offloading - Store information outside the LLM's context via external storage

        This function implements the core concept of Context Offloading: storing information
        outside the LLM's context, use workspace file system that store and manage the data.
        The process includes:

        1. Adding this batch artifacts to the context knowledge base for externalized storage
        2. Building knowledge_index to establish information indexing structure
        3. Retrieving relevant knowledge chunks by cur batch for categorized management
        4. Returning offload context to provide LLM access to externally stored information

        This approach effectively reduces LLM context size while maintaining access
        to important information through external storage mechanisms.

        Args:
            artifacts (list[Artifact]): Artifacts to be offloaded to external storage
            namespace (str, optional): Namespace for isolating information from different sources. Defaults to "default".

        Returns:
            str: Offload context containing relevant information retrieved from external storage
        """
        pass

    @trace.func_span(span_name="ApplicationContext#load_context_by_workspace")
    async def load_context_by_workspace(self, search_filter: dict = None,
                                        namespace="default",
                                        top_k: int = 30,
                                        load_content: bool = True,
                                        load_index: bool = True,
                                        use_search: bool = True):
        pass


    async def snapshot(self):
        await get_context_manager().save_context(self)

    @trace.func_span(span_name="ApplicationContext#consolidation")
    async def consolidation(self):
        """
        Context consolidation: Extract and generate long-term memory from context,enabling the Agent to continuously learn user preferences and behavior patterns,thereby enhancing its understanding and overall capabilities 🚀

        - User Profile: User Profile is information related to the user extracted from the context, which helps the Agent better understand the user and thus assist the user in completing tasks.
        - Agent Experience: Agent Experience is information related to the Agent task execution extracted from the context, which helps the Agent decompose tasks and enables experience reuse and error correction in tool usage.

        Returns:

        """
        pass

    ####################### Context read #######################

    @abc.abstractmethod
    def get(self, key: str, namespace: str = "default") -> Any:
        """
        Retrieve context information from the state.

        First checks agent-specific working state if agent_id is provided,
        otherwise falls back to task-level custom information.

        Args:
            key (str): The key to retrieve
            namespace (str, optional): Agent ID for agent-specific retrieval.
                                    Defaults to None for task-level retrieval.

        Returns:
            Any: The stored value, or None if not found
        """
        pass

    @abc.abstractmethod
    def get_memory_messages(self, last_n=100, namespace: str = "default") -> list[MemoryMessage]:
        """
        Retrieve memory messages from the working state.

        Args:
            last_n: latest count
            namespace (str, optional): Namespace to retrieve messages from. Defaults to "default".

        Returns:
            list[MemoryMessage]: List of memory messages stored in the namespace
        """
        pass

    @abc.abstractmethod
    async def get_knowledge_by_id(self, knowledge_id: str, namespace: str = "default"):
        """
        get special artifact from working state
        Args:
            knowledge_id:
            namespace:

        Returns:

        """
        pass

    @abc.abstractmethod
    async def get_knowledge_chunk(self, knowledge_id: str, chunk_index: int) -> Optional[Chunk]:
        pass

    # @abc.abstractmethod
    async def get_sensitive_data(self, key) -> Optional[str | dict[str, str]]:
        pass

    # @abc.abstractmethod
    async def set_sensitive_data(self, key, value: [str | dict[str, str]]):
        pass

    def get_config(self) -> AmniContextConfig:
        pass

    def get_agent_context_config(self, namespace: str) -> AgentContextConfig:
        pass

    def get_agent_memory_config(self, namespace: str) -> AgentMemoryConfig:
        pass

    ####################### Context Write #######################

    @abc.abstractmethod
    def put(self, key: str, value: Any, namespace: str = "default") -> None:
        """
        Add context information to the state.

        Stores key-value pairs in both agent-specific working state and task-level custom information.
        If namespace is provided and agent state exists, the value is stored in agent's working state.
        The value is always stored in task-level custom information for global access.

        Args:
            key (str): The key to store the value under
            value (Any): The value to store
            namespace (str, optional): Namespace for agent-specific storage.
                                    Defaults to "default". Use agent_id for private agent storage.
        """
        pass


    @abc.abstractmethod
    async def add_knowledge_list(self, knowledge_list: List[Artifact], namespace: str = "default",
                                 index=True) -> None:
        pass

    @abc.abstractmethod
    async def add_knowledge(self, knowledge: Artifact, namespace: str = "default", index=True) -> None:
        """
        Add a single knowledge artifact to the working state and workspace.

        Saves the artifact to the working state and optionally to the workspace
        if workspace is available.

        Args:
            knowledge (Artifact): The artifact to add as knowledge
            namespace (str, optional): Namespace for storage. Defaults to "default".
        """
        pass

    # @abc.abstractmethod
    async def delete_knowledge_by_id(self, knowledge_id: str, namespace: str = "default") -> None:
        """
         from context delete knowledge

        Args:
            knowledge_id: knowledge_id
            namespace: namespace

        Returns:

        """
        pass

    @abc.abstractmethod
    async def add_task_output(self, output_artifact: Artifact, namespace: str = "default", index=True) -> None:
        """
        Add a single knowledge artifact to the working state and workspace.

        Saves the artifact to the working state and optionally to the workspace
        if workspace is available.

        Args:
            artifact (Artifact): The artifact to add as knowledge
            namespace (str, optional): Namespace for storage. Defaults to "default".
        """
        pass

    @abc.abstractmethod
    def add_history_message(self, memory_message: MemoryMessage, namespace: str = "default") -> None:
        """
        Add a memory message to the working state.

        Stores a memory message in the specified namespace's working state
        for later retrieval and processing.

        Args:
            memory_message (MemoryMessage): The memory message to add
            namespace (str, optional): Namespace for storage. Defaults to "default".
        """
        pass

    @abc.abstractmethod
    def add_fact(self, fact: Fact, namespace: str = "default", **kwargs):
        pass

    """
    Agent Skills Support
    """

    async def init_skill_list(self, skill_list: Dict[str, Any], namespace: str):
        """
        init skill list from agent
        """
        self.put(SKILL_LIST_KEY, skill_list, namespace=namespace)
        for skill_name, skill_config in skill_list.items():
            if skill_config.get('active', False):
                await self.active_skill(skill_name, namespace)

    async def active_skill(self, skill_name: str, namespace: str) -> str:
        """
        Activate a skill to help agent perform a task.

        Delegates to SkillService.active_skill().
        """
        return await self.skill_service.active_skill(skill_name, namespace)

    async def load_skill_agent_mcp_config(self, skill_agent: str) -> Dict[str, Any]:
        """
        Load skill agent MCP config.

        Delegates to SkillService.load_skill_agent_mcp_config().
        """
        return await self.skill_service.load_skill_agent_mcp_config(skill_agent)

    async def get_env_config(self, namespace: str) -> ContextEnvConfig:
        """
        Retrieve the environment configuration for a given namespace.

        Args:
            namespace (str): Namespace used to locate the target agent configuration.

        Returns:
            ContextEnvConfig: Environment configuration object.
        """
        if isinstance(self.get_config().agent_config, Dict):
            if (self.get_config().agent_config.get(namespace)
                    and self.get_config().agent_config.get(namespace).env_config
                    and isinstance(self.get_config().agent_config.get(namespace).env_config, ContextEnvConfig)):
                return self.get_config().agent_config.get(namespace).env_config
        if self.get_config().env_config:
            return self.get_config().env_config
        return ContextEnvConfig()


    async def offload_skill(self, skill_name: str, namespace: str) -> str:
        """
        Offload a skill to help agent perform a task.

        Delegates to SkillService.offload_skill().
        """
        return await self.skill_service.offload_skill(skill_name, namespace)

    async def get_active_skills(self, namespace: str) -> list[str]:
        """
        Get active skills from context.

        Delegates to SkillService.get_active_skills().
        """
        return await self.skill_service.get_active_skills(namespace)

    async def get_skill_list(self, namespace: str) -> Dict[str, Any]:
        """
        Get skill list from context.

        Delegates to SkillService.get_skill_list().
        """
        return await self.skill_service.get_skill_list(namespace)

    async def get_skill(self, skill_name: str, namespace: str) -> Dict[str, Any]:
        """
        Get a specific skill configuration.

        Delegates to SkillService.get_skill().
        """
        return await self.skill_service.get_skill(skill_name, namespace)

    async def get_skill_name_list(self, namespace: str) -> list[str]:
        """
        Get list of skill names.

        Delegates to SkillService.get_skill_name_list().
        """
        return await self.skill_service.get_skill_name_list(namespace)


# Global context manager instance
CONTEXT_MANAGER: Optional[ContextManager] = None

def get_context_manager() -> ContextManager:
    """
    Get the global context manager instance.
    
    Creates a new ContextManager if one doesn't exist.
    
    Returns:
        ContextManager: The global context manager instance
    """
    global CONTEXT_MANAGER
    if CONTEXT_MANAGER is None:
        CONTEXT_MANAGER = ContextManager()
    return CONTEXT_MANAGER


class ApplicationContext(AmniContext):
    """
    ApplicationContext - Application-level context manager that supports referencing context information in prompts via template variables
    """
    def __init__(self,
                 task_state: ApplicationTaskContextState,
                 workspace: ApplicationWorkspace = None,
                 parent: "ApplicationContext" = None,
                 context_config: AmniContextConfig = None,
                 working_dir: DirArtifact = None,
                 **kwargs):
        super().__init__(**kwargs)
        self.task_state = task_state
        self._workspace = workspace
        self._parent = parent
        self._config = context_config
        self._working_dir = working_dir
        self._initialized = False

        # Initialize services (lazy initialization)
        self._knowledge_service = None
        self._skill_service = None
        self._task_state_service = None
        self._memory_service = None
        self._prompt_service = None
        self._freedom_space_service = None

    def get_config(self) -> AmniContextConfig:
        return self._config

    def get_agent_context_config(self, namespace: str) -> AgentContextConfig:
        return self.get_config().get_agent_context_config(namespace=namespace)

    def get_agent_memory_config(self, namespace: str) -> AgentMemoryConfig:
        return self.get_config().get_agent_memory_config(namespace=namespace)

    @property
    def knowledge_service(self):
        """Get KnowledgeService instance (lazy initialization)."""
        if self._knowledge_service is None:
            from .services import KnowledgeService
            self._knowledge_service = KnowledgeService(self)
        return self._knowledge_service

    @property
    def skill_service(self):
        """Get SkillService instance (lazy initialization)."""
        if self._skill_service is None:
            from .services import SkillService
            self._skill_service = SkillService(self)
        return self._skill_service

    @property
    def task_state_service(self):
        """Get TaskStateService instance (lazy initialization)."""
        if self._task_state_service is None:
            from .services import TaskStateService
            self._task_state_service = TaskStateService(self)
        return self._task_state_service

    @property
    def memory_service(self):
        """Get MemoryService instance (lazy initialization)."""
        if self._memory_service is None:
            from .services import MemoryService
            self._memory_service = MemoryService(self)
        return self._memory_service

    @property
    def prompt_service(self):
        """Get PromptService instance (lazy initialization)."""
        if self._prompt_service is None:
            from .services import PromptService
            self._prompt_service = PromptService(self)
        return self._prompt_service

    @property
    def freedom_space_service(self):
        """Get FreedomSpaceService instance (lazy initialization).

        """
        if self._freedom_space_service is None:
            from .services import FreedomSpaceService
            self._freedom_space_service = FreedomSpaceService(self)
        return self._freedom_space_service

    ####################### Context Build/Copy/Merge/Restore #######################

    @classmethod
    def create(cls,
               user_id: str = "user",
               session_id: str = None,
               task_id: str = None,
               task_content: str = "",
               context_config: AmniContextConfig = None,
               parent: "ApplicationContext" = None,
               **kwargs) -> "ApplicationContext":
        """
        Create ApplicationContext synchronously with simplified parameters.

        This is a synchronous factory method that creates a minimal ApplicationContext
        without requiring async operations. Workspace will be initialized lazily when needed.

        Args:
            user_id: User identifier, defaults to "user"
            session_id: Session identifier. If None, will be generated from timestamp
            task_id: Task identifier. If None, will be generated from timestamp
            task_content: Task content string, defaults to empty string
            context_config: Context configuration. If None, will create default config
            parent: Parent ApplicationContext for hierarchical contexts
            **kwargs: Additional arguments passed to __init__

        Returns:
            ApplicationContext: Created ApplicationContext instance

        Example:
            >>> context = ApplicationContext.create(
            ...     session_id="session_123",
            ...     task_id="task_456",
            ...     task_content="Do something"
            ... )
        """
        from datetime import datetime

        # Generate IDs if not provided
        if not session_id:
            session_id = f"session_{datetime.now().strftime('%Y%m%d%H%M%S')}"
        if not task_id:
            task_id = f"task_{datetime.now().strftime('%Y%m%d%H%M%S')}"

        # Create TaskInput with simplified parameters
        task_input = TaskInput(
            user_id=user_id,
            session_id=session_id,
            task_id=task_id,
            task_content=task_content,
            origin_user_input=task_content
        )

        # Create default config if not provided
        if not context_config:
            context_config = AmniConfigFactory.create()

        # Create minimal TaskWorkingState (synchronously, without async memory operations)
        task_working_state = TaskWorkingState(
            history_messages=[],
            user_profiles=[],
            kv_store={}
        )

        # Create ApplicationTaskContextState
        task_state = ApplicationTaskContextState(
            task_input=task_input,
            working_state=task_working_state,
            previous_round_results=[],
            task_output=TaskOutput()
        )

        # Create ApplicationContext with workspace=None (will be initialized lazily)
        context = cls(
            task_state=task_state,
            workspace=None,  # Workspace will be initialized lazily
            parent=parent,
            context_config=context_config,
            working_dir=None,
            task_id=task_id,
            trace_id=kwargs.get('trace_id'),
            session=kwargs.get('session'),
            engine=kwargs.get('engine')
        )

        # Store current round's input as a separate field
        context.put("origin_task_input", context.task_input)
        context.put("origin_task_output", context.task_output)

        return context

    @classmethod
    async def from_input(cls, task_input: TaskInput, workspace: WorkSpace = None, use_checkpoint: bool = False, context_config: AmniContextConfig = None,  **kwargs) -> "ApplicationContext":
        if not context_config:
            context_config = AmniConfigFactory.create()

        if not workspace:
            # build workspace for offload tool results
            workspace = await workspace_repo.get_session_workspace(session_id=task_input.session_id)
        try:
            if use_checkpoint:
                # restore context from checkpoint
                checkpoint = await get_context_manager().aget_checkpoint(task_input.session_id)
                if checkpoint:
                    logger.info(
                        f"[CONTEXT RESTORE]Restore context from checkpoint: {task_input.session_id} {await get_context_manager().aget_checkpoint(task_input.session_id)}")
                    # Reference context from previous unfinished task to get historical context
                    context: "ApplicationContext" = await get_context_manager().build_context_from_checkpoint(task_input.session_id)
                    # Store previous round's input as a separate field
                    context.put("origin_task_input", context.task_input)
                    context.put("origin_task_output", context.task_output)
                    # Update with current round's input
                    context.task_state.set_task_input(task_input)
                    context.task_state.set_task_output(TaskOutput())
                    history_messages = await get_context_manager().get_task_histories(task_input)
                    context.task_state.working_state.history_messages = history_messages
                    logger.info(f"[CONTEXT RESTORE]history_messages: len = {len(history_messages) if history_messages else 0}")

                    user_profiles = await get_context_manager().get_user_profiles(task_input)
                    context.task_state.working_state.user_profiles = user_profiles
                    logger.info(f"[CONTEXT RESTORE]user_profiles: len = {len(context.task_state.working_state.user_profiles) if context.task_state.working_state.user_profiles else 0}")

                    context._workspace = workspace

                    # Clear checkpoint to avoid duplicate context restoration when creating sub-task
                    get_context_manager().delete_checkpoint(task_input.session_id)
                    await context.init_working_dir()
                    return context
                else:
                    logger.info(f"[CONTEXT BUILD]Build new context {task_input.session_id}:{task_input.task_id}")
                    task_state = await cls._build_new_task_state(task_input)
                    context = ApplicationContext(task_state, workspace, context_config=context_config)
                    await context.init_working_dir()
                    return context
            else:
                task_state = await cls._build_new_task_state(task_input)
                context = ApplicationContext(task_state, workspace = workspace, context_config = context_config)
                # Store current round's input as a separate field
                context.put("origin_task_input", context.task_input)
                context.put("origin_task_output", context.task_output)
                await context.init_working_dir()
                return context
        except Exception as e:
            # Handle specific exceptions or re-raise with context
            raise RuntimeError(f"Failed to create ApplicationContext: {e}, trace is {traceback.format_exc()}")

    @staticmethod
    async def _build_new_task_state(task_input: TaskInput) -> ApplicationTaskContextState:
        """
        Build a completely new task state for a fresh context.
        
        This method creates a brand new ApplicationTaskContextState by:
        1. Retrieving the current user's historical task data assembly context
        2. Building a new working state with fresh memory and user profiles
        3. Initializing a clean task output structure
        
        Args:
            task_input (TaskInput): The input parameters for the new task

        Returns:
            ApplicationTaskContextState: A newly constructed task state with user history context
        """
        if not task_input:
            raise ValueError("task_input cannot be None")

        history_messages = await get_context_manager().get_task_histories(task_input)
        logger.info(f"[CONTEXT BUILD]history_messages: len = {len(history_messages) if history_messages else 0}")

        user_profiles = await get_context_manager().get_user_profiles(task_input)
        logger.info(f"[CONTEXT BUILD]user_profiles: len = {len(user_profiles) if user_profiles else 0}")

        # previous_round_results=await get_context_manager().get_user_similar_task(task_input)
        # logger.info(f"[CONTEXT BUILD]previous_round_results: len = {len(previous_round_results) if previous_round_results else 0}")

        task_working_state = TaskWorkingState(
            history_messages=history_messages,
            user_profiles=user_profiles,
            kv_store= {}
        )

        return ApplicationTaskContextState(
            task_input=task_input,
            working_state=task_working_state,
            previous_round_results=[],
            task_output=TaskOutput()
        )

    async def build_sub_context(self, sub_task_content: str, sub_task_id: str = None, task_type: str = 'normal', **kwargs):
        logger.info(f"build_sub_context: {self.task_id} -> {sub_task_id}: {sub_task_content}")
        # force cast to string to avoid type error
        sub_task_content = str(sub_task_content)
        sub_task_input = self.task_state.task_input.new_subtask(sub_task_content, sub_task_id)
        agents = kwargs.get("agents")
        agent_list = []
        if agents:
            agent_list = [agent for agent_id, agent in agents.items()]

        sub_context = await self.build_sub_task_context(sub_task_input, agents=agent_list, task_type=task_type)

        # Record task relationship
        self.add_task_node(
            caller_agent_info=self.agent_info,
            child_task_id=sub_context.task_id,
            parent_task_id=self.task_id,
            caller_id=self.agent_info.current_agent_id if self.agent_info and hasattr(self.agent_info, 'current_agent_id') else None
        )

        return sub_context

    def add_sub_tasks(self, sub_task_inputs: list[TaskInput], task_type: str = 'normal'):
        """Add sub tasks to the task list.

        Delegates to TaskStateService.add_sub_task().

        Args:
            sub_task_inputs: List of task inputs.
            task_type: Task type, 'normal' or 'background'. Defaults to 'normal'.
        """
        for sub_task_input in sub_task_inputs:
            self.task_state_service.add_sub_task(sub_task_input, task_type)

    async def build_sub_task_context(self, sub_task_input: TaskInput,
                                     sub_task_history: list[MemoryMessage] = None,
                                     workspace: WorkSpace = None,
                                     agents = None,
                                     task_type: str = 'normal') -> "ApplicationContext":
        task_state = await self.build_sub_task_state(sub_task_input, sub_task_history)
        if not workspace:
            workspace = self.workspace

        sub_context = ApplicationContext(task_state, workspace, parent=self, context_config=self.get_config())
        # Initialize sub-context event bus (global event bus already started, no need to restart here)
        # Upsert sub task to task state
        self.task_state_service.upsert_sub_task(sub_task_input, task_type)

        if agents:
            await sub_context.build_agents_state(agents)

        return sub_context

    async def build_sub_task_state(self, sub_task_input: TaskInput,
                                   sub_task_history: list[MemoryMessage] = None) -> ApplicationTaskContextState:
        return ApplicationTaskContextState(
            task_input=sub_task_input,
            parent_task=self.task_state.task_input,
            working_state=await self._build_sub_task_working_state(sub_task_input),
            task_output=TaskOutput(),
        )

    async def _build_sub_task_working_state(self, task_input: TaskInput) -> TaskWorkingState:
        parent_working_state = self.task_state.working_state
        return TaskWorkingState(
            history_messages=await get_context_manager().get_task_histories(task_input),
            user_profiles=await get_context_manager().get_user_profiles(task_input),
            kv_store=copy.deepcopy(
                parent_working_state.kv_store) if parent_working_state and parent_working_state.kv_store else {}
        )

    async def init_swarm_state(self, swarm):
        """
        Build Swarm's Private State(Hack Code)
        Args:
            swarm: Swarm
        Returns:
        """
        pass


    async def build_agents_state(self, agents):
        """Build Multi Agent's Private State

        Args:
            agents: list of agents

        Returns:

        """
        for agent in agents:
            if isinstance(agent, list):
                # Iterate through each agent in the tuple
                for single_agent in agent:
                    await self.build_agent_state(single_agent)
            else:
                await self.build_agent_state(agent)

    async def init_agent_state(self, agent):
        """Build Single Agent Private State.

        Args:
            agent: Agent

        Returns:

        """
        await self.build_agent_state(agent)

    async def build_agent_state(self, agent):
        """Build Single Agent Private State.

        Args:
            agent: Agent

        Returns:

        """
        if not self.has_agent_state(agent.id()):
            logger.info(f"build_agent_state agent#{agent.id()}")
            application_agent_state = self._build_agent_state(agent_id=agent.id(), agent_config=agent.conf)

            # check agent has init_working_state method, if has, call it to set working_state
            if hasattr(agent, 'init_working_state') and callable(getattr(agent, 'init_working_state')):
                custom_method = getattr(agent, 'init_working_state')
                # check if init_working_state is a coroutine function
                if asyncio.iscoroutinefunction(custom_method):
                    application_agent_state.working_state = await custom_method(application_agent_state)
                else:
                    application_agent_state.working_state = custom_method(application_agent_state)
            else:
                # if no init_working_state method, use default AgentWorkingState
                application_agent_state.working_state = AgentWorkingState()

            if agent.conf and agent.conf.skill_configs:
                logger.debug(f"init_skill_list: {agent.id()}")
                await self.init_skill_list(namespace=agent.id(), skill_list=agent.conf.skill_configs)

    def _build_agent_state(self, agent_id: str, agent_config: AgentConfig) -> ApplicationAgentState:
        agent_state = ApplicationAgentState()

        # agent config
        agent_state.agent_id = agent_id
        agent_state.agent_config = agent_config

        self.set_agent_state(agent_id, agent_state)
        return agent_state

    def merge_sub_context(self, sub_task_context: 'ApplicationContext', **kwargs):
        logger.info(f"merge_sub_context: {sub_task_context.task_id} -> {self.task_id}")

        super().merge_sub_context(sub_task_context)

        # merge sub task kv_store
        sub_task_kv_store = sub_task_context.task_state_service.get_kv_store()
        if sub_task_kv_store:
            current_kv_store = self.task_state_service.get_kv_store()
            current_kv_store.update(sub_task_kv_store)

        # merge sub task status & result
        sub_task_id = sub_task_context.task_state_service.get_task_input().task_id
        # Iterate through sub_task_list to find matching sub_task_id
        sub_task_list = self.task_state_service.get_sub_task_list()
        for sub_task in sub_task_list or []:
            if sub_task.task_id == sub_task_id:
                sub_task.status = sub_task_context.task_status
                sub_task.result = sub_task_context.task_output_object

                # For background tasks, use the latest task state
                if sub_task.task_type == 'background' and sub_task_context._task:
                    sub_task.status = sub_task_context._task.task_status
                    # Update result from task response if available
                    if hasattr(sub_task_context._task, 'outputs') and sub_task_context._task.outputs:
                        # Get the latest output from task
                        pass  # Task output is already merged via task_output_object
                break

        # merge token
        cur_token_usage = self.token_usage
        self.add_token(sub_task_context.token_usage)
        logger.info(f"merge_sub_context tokens finished: {cur_token_usage} + {sub_task_context.token_usage} -> {self.token_usage}")

    async def update_task_after_run(self, task_response: 'TaskResponse'):
        if task_response and task_response.success:
            self.task_status = task_response.status
            self.task_output = task_response.answer
        else:
            self.task_status = task_response.status
            if self._task.outputs and isinstance(self._task.outputs, StreamingOutputs):
                self.task_output = self._task.outputs.get_message_output_content()
            else:
                self.task_output = task_response.msg

        self.task_output_object.actions_info = await self.get_actions_info()
        self.task_output_object.todo_info = await self.get_todo_info()

        if self.parent:
            self.parent.merge_sub_context(self)

    #################### Agent Isolated State ###################
    """
    Agent State Management
    
    Note: These methods delegate to TaskStateService. For direct service access, use context.task_state_service.
    """

    def set_agent_state(self, agent_id: str, agent_state: ApplicationAgentState):
        """
        Set agent state for the given agent_id.

        Delegates to TaskStateService.set_agent_state().
        """
        self.task_state_service.set_agent_state(agent_id, agent_state)

    def get_agent_state(self, agent_id: str) -> Optional[ApplicationAgentState]:
        """
        Get agent state for the given agent_id.

        Delegates to TaskStateService.get_agent_state().
        """
        return self.task_state_service.get_agent_state(agent_id)

    def has_agent_state(self, agent_id: str):
        """
        Check if agent state exists for the given agent_id.

        Delegates to TaskStateService.has_agent_state().
        """
        return self.task_state_service.has_agent_state(agent_id)

    ####################### Properties #######################

    @property
    def user(self):
        return self.task_state.task_input.user_id

    @property
    def user_id(self):
        return self.task_state.task_input.user_id

    @property
    def session_id(self):
        return self.task_state.task_input.session_id

    @property
    def task_id(self):
        return self.task_state.task_input.task_id

    @task_id.setter
    def task_id(self, task_id):
        if task_id is not None:
            self._task_id = task_id
            self.task_state.task_input.task_id = task_id

    @property
    def task_input(self):
        return self.task_state.task_input.task_content

    @task_input.setter
    def task_input(self, new_task_input: str):
        if self._task:
            self._task.input = new_task_input
        self.task_state.task_input.task_content = new_task_input

    @property
    def origin_user_input(self):
        return self.task_state.task_input.origin_user_input

    @origin_user_input.setter
    def origin_user_input(self, new_origin_user_input: str):
        self.task_state.task_input.origin_user_input = new_origin_user_input

    @property
    def task_output(self) -> str:
        return self.task_state.task_output.result

    @task_output.setter
    def task_output(self, result):
        self.task_state.task_output.result = result

    @property
    def task_status(self) -> 'TaskStatus':
        """Get current task status."""
        return self.task_state_service.get_task_status()

    @task_status.setter
    def task_status(self, status: 'TaskStatus'):
        """Set task status."""
        self.task_state_service.set_task_status(status)

    @property
    def task_input_object(self) -> TaskInput:
        """Get task input object."""
        return self.task_state_service.get_task_input()

    @property
    def task_output_object(self) -> TaskOutput:
        """Get task output object."""
        return self.task_state_service.get_task_output()

    @property
    def sub_task_list(self) -> Optional[list[SubTask]]:
        """Get list of sub tasks."""
        return self.task_state_service.get_sub_task_list()

    @property
    def parent(self) -> Optional["ApplicationContext"]:
        if self._parent is not None:
            return self._parent
        return None

    @property
    def root(self) -> "ApplicationContext":
        """
        Get main task history from root parent context.
        
        Traverses up the parent chain until reaching the root context (_parent = None).
        
        Returns:
            list: The task history from the root context, or empty list if no root found
        """
        parent = self._parent
        while parent is not None and parent._parent is not None:
            parent = parent._parent

        if parent is not None:
            return parent
        return self

    @property
    def workspace(self):
        """Get workspace. Returns None if not initialized. Use init_workspace() for async initialization."""
        return self._workspace

    @workspace.setter
    def workspace(self, workspace):
        self._workspace = workspace

    async def init_workspace(self) -> "ApplicationWorkspace":
        """
        Initialize workspace asynchronously (lazy initialization).

        This method should be called when workspace is needed for the first time.
        Workspace will be created based on session_id.

        Returns:
            ApplicationWorkspace: Initialized workspace instance
        """
        if self._workspace is None:
            self._workspace = await workspace_repo.get_session_workspace(session_id=self.session_id)
        return self._workspace

    async def _ensure_workspace(self) -> "ApplicationWorkspace":
        """
        Ensure workspace is initialized, initializing it if necessary.

        This is a helper method to be used in methods that require workspace.
        It automatically initializes workspace if it's None.

        Returns:
            ApplicationWorkspace: Initialized workspace instance

        Raises:
            RuntimeError: If workspace cannot be initialized (e.g., session_id is None)
        """
        if self._workspace is None:
            if not self.session_id:
                raise RuntimeError("Cannot initialize workspace: session_id is required")
            self._workspace = await workspace_repo.get_session_workspace(session_id=self.session_id)
        return self._workspace

    @property
    def model_config(self):
        """Get model configuration from task state."""
        return self.task_state_service.get_model_config()

    @property
    def history(self):
        """Get history messages from working state."""
        return self.task_state_service.get_history_messages()

    @property
    def tree(self) -> str:
        """Generate a tree representation showing the current context's position in the context hierarchy.
        
        Delegates to utils.build_context_tree().
        
        Returns:
            str: A formatted tree string showing the context hierarchy with subtasks
        """
        from .utils import build_context_tree
        return build_context_tree(self)

    @staticmethod
    async def user_similar_history(context: "ApplicationContext") -> str:
        pass

    ####################### Context logical schema #######################

    def get_from_artifacts(self, key: str, state: WorkingState):
        if not state:
            return DEFAULT_VALUE

        if key.endswith('/summary'):
            artifact_id = key[:-8]
            artifact_s = state.get_knowledge(artifact_id)
            if artifact_s:
                return artifact_s
            return DEFAULT_VALUE

        artifact_s = state.get_knowledge(key)
        if artifact_s:
            return artifact_s
        return DEFAULT_VALUE

    def get_from_working_state(self, key: str, state: WorkingState):
        if not state:
            return DEFAULT_VALUE

        # short and long term memory
        if key == 'history':
            return [f"{item.to_openai_message()}\n\n" for item in state.history_messages]
        elif key == 'summaries':
            return state.summaries
        elif key == 'facts':
            return state.facts
        elif key == 'user_profiles':
            return state.user_profiles

        # kv store short term memory
        if key in state.kv_store:
            return state.kv_store[key]

        # knowledge
        if key == 'knowledge':
            return state.knowledge_index

        return self.get_from_artifacts(key, state)

    def get_from_agent_state(self, key: str, state: ApplicationAgentState):
        if not state:
            return DEFAULT_VALUE
        return self.get_from_working_state(key, state.working_state)

    def get_from_task_state(self, key: str, state: ApplicationTaskContextState):
        if not state:
            return DEFAULT_VALUE
        return self.get_from_working_state(key, state.working_state)

    def get_from_context_hierarchy(self, key: str,
                                   context: "ApplicationContext",
                                   recursive: bool = True) -> Optional[str]:
        # Case 1: current.xxx - get from current context
        if key.startswith("current."):
            actual_field = key[8:]  # Remove "current." prefix
            return self.get_logical_schema_field(actual_field, context)
        # Case 2-4: parent.xxx, root.xxx, parent.parent.xxx etc. - use recursive path parsing
        elif key.startswith(("parent.", "root.")):
            # Split path
            parts = key.split('.')
            current_obj = context
            # Traverse each part of the path
            for part in parts[:-1]:
                if not hasattr(current_obj, part):
                    return None
                current_obj = getattr(current_obj, part)
                if current_obj is None:
                    return None
            # If final object is ApplicationContext, get field value from it
            if hasattr(current_obj, 'task_state'):
                # Get actual field name from the last part of the path
                # E.g. parent.parent.data -> we need to get data field
                actual_field = parts[-1] if len(parts) > 1 else key
                return ApplicationContext.get_logical_schema_field(key=actual_field, context=current_obj)
        # Case 5: xxx - get from current context and all parents, iterate until value is found
        else:
            # First try current context
            value = self.get_from_task_state(key, context.task_state)
            if value is not None and value != DEFAULT_VALUE:
                return value
            # Whether to recursively query parent task context
            if not recursive:
                return None
            # Then recursively traverse all parents
            current_parent = getattr(context, 'parent', None)
            while current_parent:
                value = ApplicationContext.get_logical_schema_field(key=key, context=current_parent, recursive=False)
                if value is not None and value != DEFAULT_VALUE:
                    return value
                current_parent = getattr(current_parent, 'parent', None)

        return None

    @staticmethod
    def get_logical_schema_field(key: str, context: "ApplicationContext" = None, recursive: bool = True,
                  agent_id: str = None):
        if not context:
            return DEFAULT_VALUE
        try:
            # 1. get Key from current context
            if hasattr(context, key):
                value = getattr(context, key)
                if value is not None:
                    return str(value)

            # 2. get key from agent context
            agent_state = None
            if context.task_state.working_state and context.task_state.working_state.agent_states:
                agent_state = context.task_state.working_state.agent_states.get(agent_id)
            value = context.get_from_agent_state(key, agent_state)
            if value is not None:
                return value

            # 3. get key from Context parent
            value = context.get_from_context_hierarchy(key, context, recursive)
            if value is not None and value != DEFAULT_VALUE:
                return value

            result = str(value) if value is not None else DEFAULT_VALUE
            logger.debug(f"Field retrieval: '{key}' -> '{result}'")
            return result

        except Exception as e:
            logger.warning(f"Error getting field '{key}': {e} {traceback.format_exc()}")
            return DEFAULT_VALUE

    ####################### Context Long Term Memory Processor Event #######################

    ####################### Prompt Management #######################
    """
    Prompt Management Operations
    
    Note: These methods delegate to PromptService. For direct service access, use context.prompt_service.
    """

    async def pub_and_wait_system_prompt_event(self, system_prompt: str, user_query: str, agent_id: str,
                                               agent_name: str, namespace: str = "default"):
        """
        Publish and wait for system prompt event.

        Delegates to PromptService.pub_and_wait_system_prompt_event().
        """
        return await self.prompt_service.pub_and_wait_system_prompt_event(
            system_prompt, user_query, agent_id, agent_name, namespace
        )

    async def pub_and_wait_tool_result_event(self,
                                             tool_result: Any,
                                             tool_call_id: str,
                                             agent_id: str,
                                             agent_name: str,
                                             namespace: str = "default"):
        """
        Publish and wait for tool result event.

        Delegates to PromptService.pub_and_wait_tool_result_event().
        """
        return await self.prompt_service.pub_and_wait_tool_result_event(
            tool_result, tool_call_id, agent_id, agent_name, namespace
        )

    ####################### Context Write #######################

    async def offload_by_workspace(self, artifacts: list[Artifact], namespace="default", biz_id: str = None):
        """
        Context Offloading - Store information outside the LLM's context via external storage.

        Delegates to KnowledgeService.offload_by_workspace().
        """
        return await self.knowledge_service.offload_by_workspace(artifacts, namespace, biz_id)

    def need_index(self, artifact: Artifact):
        """
        Check if artifact needs indexing.

        Delegates to KnowledgeService._need_index().
        """
        return self.knowledge_service._need_index(artifact)


    async def load_context_by_workspace(
            self,
            search_filter: dict = None,
            namespace="default",
            top_k: int = 20,
            load_content: bool = True,
            load_index: bool = True,
            search_by_index: bool = True
    ):
        """
        Load knowledge context from workspace.

        Delegates to KnowledgeService.load_context_by_workspace().
        """
        return await self.knowledge_service.load_context_by_workspace(
            search_filter=search_filter,
            namespace=namespace,
            top_k=top_k,
            load_content=load_content,
            load_index=load_index,
            search_by_index=search_by_index
        )

    ####################### Context Write #######################

    def put(self, key: str, value: Any, namespace: str = "default") -> None:
        logger.debug(f"{id(self)}#put key: {key}, value: {value}, namespace: {namespace}")
        if self._is_default_namespace(namespace):
            self.task_state.working_state.kv_store[key] = value
            return
        if self.get_agent_state(namespace):
            self.get_agent_state(namespace).working_state.kv_store[key] = value

    @trace.func_span(span_name="ApplicationContext#add_knowledge_list", extract_args = False)
    async def add_knowledge_list(self, knowledge_list: List[Artifact], namespace: str = "default", build_index=True) -> None:
        """
        Add multiple knowledge artifacts in batch.

        Delegates to KnowledgeService.add_knowledge_list().
        """
        return await self.knowledge_service.add_knowledge_list(knowledge_list, namespace, build_index)

    async def add_knowledge(self, knowledge: Artifact, namespace: str = "default", index=True) -> None:
        """
        Add a single knowledge artifact.

        Delegates to KnowledgeService.add_knowledge().
        """
        return await self.knowledge_service.add_knowledge(knowledge, namespace, index)

    async def update_knowledge(self, knowledge: Artifact, namespace: str = "default") -> None:
        """
        Update an existing knowledge artifact.

        Delegates to KnowledgeService.update_knowledge().
        """
        return await self.knowledge_service.update_knowledge(knowledge, namespace)

    ####################### Freedom Space #######################
    """
    Freedom Space Management Operations
        
    Note: These methods delegate to FreedomSpaceService. For direct service access, use context.freedom_space_service.
    """

    @property
    def working_dir_env_mounted_path(self) -> str:
        """
        Get environment mounted path for freedom space.

        Delegates to FreedomSpaceService.get_env_mounted_path().
        """
        return self.freedom_space_service.get_env_mounted_path()

    def get_working_dir_path(self) -> str:
        """
        Get freedom space base path.

        Delegates to FreedomSpaceService.get_freedom_space_path().
        """
        return self.freedom_space_service.get_freedom_space_path()

    def abs_file_path(self, filename: str):
        """
        Get absolute file path in the environment.

        Delegates to FreedomSpaceService.get_abs_file_path().
        """
        return self.freedom_space_service.get_abs_file_path(filename)

    async def add_file(self, filename: Optional[str], content: Optional[Any], mime_type: Optional[str] = "text",
                       namespace: str = "default", origin_type: str = None, origin_path : str = None) -> Tuple[bool, Optional[str], Optional[str]]:
        """
        Add a file to freedom space.

        Delegates to FreedomSpaceService.add_file().
        """
        return await self.freedom_space_service.add_file(filename, content, mime_type, namespace, origin_type, origin_path)

    async def init_working_dir(self) -> DirArtifact:
        """
        Initialize freedom space (working directory).

        Delegates to FreedomSpaceService.init_freedom_space().
        """
        return await self.freedom_space_service.init_freedom_space()

    async def load_working_dir(self) -> DirArtifact:
        """
        Load freedom space and reload files.

        Delegates to FreedomSpaceService.load_freedom_space().
        """
        return await self.freedom_space_service.load_freedom_space()

    async def refresh_working_dir(self):
        """
        Refresh freedom space and sync to workspace.

        Delegates to FreedomSpaceService.refresh_freedom_space().
        """
        return await self.freedom_space_service.refresh_freedom_space()




    #####################################################################

    async def add_task_output(self, output_artifact: Artifact, namespace: str = "default", index=True) -> None:
        """
        Add a task output artifact to task state and workspace.

        Delegates to KnowledgeService.add_task_output().
        """
        return await self.knowledge_service.add_task_output(output_artifact, namespace, index)


    ################################ Memory Management #####################################
    """
    Memory Management Operations
    
    Note: These methods delegate to MemoryService. For direct service access, use context.memory_service.
    """

    def add_history_message(self, memory_message: MemoryMessage, namespace: str = "default") -> None:
        """
        Add a memory message to the working state (short-term memory).

        Delegates to MemoryService.add_history_message().
        """
        self.memory_service.add_history_message(memory_message, namespace)

    ################################ Long Term Memory #####################################

    def add_fact(self, fact: Fact, namespace: str = "default", **kwargs):
        """
        Add a fact to working state (long-term memory).

        Delegates to MemoryService.add_fact().
        """
        self.memory_service.add_fact(fact, namespace, **kwargs)

    async def retrival_facts(self, namespace: str = "default", **kwargs) -> Optional[list[Fact]]:
        """
        Retrieve facts from long-term memory storage.

        Delegates to MemoryService.retrieval_facts().
        """
        return await self.memory_service.retrieval_facts(namespace, **kwargs)

    def get_facts(self, namespace: str = "default", **kwargs) -> Optional[list[Fact]]:
        """
        Get facts from working state (long-term memory).

        Delegates to MemoryService.get_facts().
        """
        return self.memory_service.get_facts(namespace, **kwargs)

    def get_user_profiles(self, namespace: str = "default") -> Optional[list[UserProfile]]:
        """
        Get user profiles from working state.

        Delegates to MemoryService.get_user_profiles().
        """
        return self.memory_service.get_user_profiles(namespace)

    #####################################################################

    def get_history_messages(self, namespace: str = "default") -> Optional[list[MemoryMessage]]:
        return self._get_working_state(namespace).history_messages

    def get_history_desc(self, namespace: str = "default"):
        history_messages = self.get_history_messages(namespace=namespace)
        result = ""
        for message in history_messages:
            result += f"{message.to_openai_message()}\n"
        return result

    async def get_todo_info(self):
        """
        Get todo information from workspace.

        Delegates to KnowledgeService.get_todo_info().
        """
        return await self.knowledge_service.get_todo()

    async def get_actions_info(self, namespace = "default"):
        """
        Get actions information from workspace.

        Delegates to KnowledgeService.get_actions_info().
        """
        return await self.knowledge_service.get_actions_info(namespace)

    async def consolidation(self, namespace = "default"):
        """
        Context consolidation: Extract and generate long-term memory from context.

        Delegates to MemoryService.consolidation().
        """
        return await self.memory_service.consolidation(namespace)

    ####################### Context Read #######################

    def get(self, key: str, namespace: str = "default") -> Any:
        """
        Get a value from key-value store.

        Delegates to TaskStateService.get_kv().
        """
        logger.info(f"{id(self)}#get value for namespace: {namespace} -> key: {key}")
        return self.task_state_service.get_kv(key, namespace)

    def get_memory_messages(self, last_n=100, namespace: str = "default") -> list[MemoryMessage]:
        """
        Get memory messages from working state (short-term memory).

        Delegates to MemoryService.get_memory_messages().
        """
        return self.memory_service.get_memory_messages(last_n, namespace)

    async def get_knowledge_by_id(self, knowledge_id: str, namespace: str = "default"):
        """
        Get a knowledge artifact by ID.

        Delegates to KnowledgeService.get_knowledge_by_id().
        """
        return await self.knowledge_service.get_knowledge_by_id(knowledge_id, namespace)

    async def get_knowledge_chunk(self, knowledge_id: str, chunk_index: int) -> Optional[Chunk]:
        """
        Get a specific chunk from a knowledge artifact.

        Delegates to KnowledgeService.get_knowledge_chunk().
        """
        return await self.knowledge_service.get_knowledge_chunk(knowledge_id, chunk_index)

    async def search_knowledge(self, user_query: str, top_k: int = None, search_filter:dict = None, namespace: str = "default"
                               ) -> Optional[SearchResults]:
        """
        Search knowledge using semantic search.

        Delegates to KnowledgeService.search_knowledge().
        """
        return await self.knowledge_service.search_knowledge(user_query, top_k, search_filter, namespace)

    async def delete_knowledge_by_id(self, knowledge_id: str, namespace: str = "default") -> None:
        """
        Delete a knowledge artifact by ID.

        Delegates to KnowledgeService.delete_knowledge_by_id().
        """
        return await self.knowledge_service.delete_knowledge_by_id(knowledge_id, namespace)

    ####################### Context Internal Method #######################

    async def build_knowledge_context(self, namespace: str = "default", search_filter:dict = None, top_k=20) -> str:
        """
        Build knowledge context string.

        Delegates to KnowledgeService.build_knowledge_context().
        """
        return await self.knowledge_service.build_knowledge_context(namespace, search_filter, top_k)

    def _get_working_state(self, namespace: str = "default") -> Optional[WorkingState]:
        if self._is_default_namespace(namespace):
            return self.task_state.working_state
        if not self.get_agent_state(namespace):
            return None
        return self.get_agent_state(namespace).working_state

    def _is_default_namespace(self, namespace):
        return namespace == "default"

    def deep_copy(self) -> 'ApplicationContext':
        return self

    def merge_context(self, other_context: 'ApplicationContext') -> None:
        super().merge_context(other_context)
        # Merge task_state
        if hasattr(other_context, 'task_state') and other_context.task_state:
            try:
                for key, value in other_context.task_state.items():
                    # If key already exists, the value will be overwritten
                    self.task_state[key] = value
            except Exception as e:
                logger.warning(f"Failed to merge task_state: {e}")

    def to_dict(self) -> dict:
        result = {}

        # Serialize task_state using safe serialization function
        if self.task_state:
            try:
                result["task_state"] = self.task_state.model_dump()
            except Exception as e:
                logger.error(f"Failed to serialize task_state: {e}")
                result["task_state"] = {"error": str(e), "type": str(type(self.task_state))}
        else:
            result["task_state"] = None

        # Serialize workspace information
        if self._workspace:
            try:
                result["workspace_info"] = {
                    "workspace_id": getattr(self._workspace, 'workspace_id', None),
                    "storage_path": getattr(self._workspace, 'storage_path', None),
                    "workspace_type": getattr(self._workspace, 'workspace_type', None)
                }
            except Exception as e:
                logger.warning(f"Failed to serialize workspace: {e}")
                result["workspace_info"] = {"error": str(e)}
        else:
            result["workspace_info"] = None

        return result

    @classmethod
    def from_dict(cls, data: dict) -> 'ApplicationContext':
        try:
            # Deserialize task_state
            task_state = None
            if "task_state" in data and data["task_state"]:
                task_state_data = data["task_state"]
                try:
                    # Use Pydantic's model_validate method (v2) or parse_obj method (v1)
                    if hasattr(ApplicationTaskContextState, 'model_validate'):
                        task_state = ApplicationTaskContextState.model_validate(task_state_data, strict=False)
                    else:
                        # Manually build task_state
                        task_state = ApplicationTaskContextState(**task_state_data)
                except Exception as e:
                    logger.warning(f"Failed to deserialize task_state: {e} {traceback.format_exc()}")
                    # Create a basic task_state
                    raise e

            # Handle workspace - only basic info can be saved here, actual workspace needs to be recreated
            workspace = None
            if "workspace_info" in data and data["workspace_info"]:
                workspace_info = data["workspace_info"]
                if isinstance(workspace_info, dict) and "error" not in workspace_info:
                    # Note: Only basic workspace info can be saved here, actual workspace object needs to be recreated based on specific situation
                    logger.info(f"Workspace info preserved: {workspace_info}")
                    # workspace = WorkSpace.from_local_storages(...) # Need to implement based on specific situation

            return cls(task_state=task_state, workspace=workspace)

        except Exception as e:
            logger.error(f"Failed to deserialize ApplicationContext: {e}")
            # Return a basic ApplicationContext
            return cls(task_state=ApplicationTaskContextState())


    async def get_task_status(self):
        return self.root._task.task_status

    async def update_task_status(self, task_id: str, status: 'TaskStatus'):
        if task_id == self.task_id:
            self._task.task_status = status

    async def post_init(self):
        if self._initialized:
            return

        if self._task.swarm:
            await self.build_agents_state(self._task.swarm.ordered_agents)
        elif self._task.agent:
            await self.build_agent_state(self._task.agent)

        self._initialized = True

    async def add_task_trajectory(self, task_id: str, task_trajectory: List[Dict[str, Any]]):
        """Add trajectory data for a task.
        Delegate to root context to centralize storage.
        """
        if self.root != self:
            await self.root.add_task_trajectory(task_id, task_trajectory)
        else:
            await super().add_task_trajectory(task_id, task_trajectory)


    async def update_task_trajectory(self, message: Any, task_id: str = None, **kwargs):
        """Generate trajectory item from message and append to dataset.
        Delegate to root context.
        """
        if self.root != self:
            await self.root.update_task_trajectory(message, task_id, **kwargs)
        else:
            await super().update_task_trajectory(message, task_id, **kwargs)

    async def get_task_trajectory(self, task_id: str) -> List[TrajectoryItem]:
        """Get trajectory data for a task.
        Delegate to root context.
        """
        if self.root != self:
            return await self.root.get_task_trajectory(task_id)
        else:
            return await super().get_task_trajectory(task_id)

    def add_task_node(self, caller_agent_info, child_task_id: str, parent_task_id: str, **kwargs):
        """Record the relationship between child task and parent task.
        Delegate to root context.
        """
        agent_info = caller_agent_info
        if not agent_info:
            agent_info = self.agent_info
        if self.root != self:
            self.root.add_task_node(agent_info, child_task_id, parent_task_id, **kwargs)
        else:
            super().add_task_node(agent_info, child_task_id, parent_task_id, **kwargs)<|MERGE_RESOLUTION|>--- conflicted
+++ resolved
@@ -2,12 +2,8 @@
 import asyncio
 import copy
 import traceback
-<<<<<<< HEAD
+import uuid
 from typing import Optional, Any, List, Dict, Tuple, TYPE_CHECKING
-=======
-import uuid
-from typing import Optional, Any, List, Dict, Tuple
->>>>>>> 44aea8a2
 
 from aworld import trace
 from aworld.config import AgentConfig, AgentMemoryConfig

--- conflicted
+++ resolved
@@ -128,10 +128,6 @@
 
 
 DEFAULT_AGENT_CONFIG = AgentContextConfig()
-<<<<<<< HEAD
-class AmniContextConfig(BaseConfig):
-=======
-
 
 class ContextEnvConfig(BaseModel):
     """Represents environment configuration for an agent team."""
@@ -140,8 +136,7 @@
     env_mount_path: str = Field(default="~/workspace", description="Env Working directory for share")
     env_config: dict = Field(default_factory=dict, description="Env Config")
 
-class AmniContextConfig(BaseModel):
->>>>>>> 19aa2e89
+class AmniContextConfig(BaseConfig):
     """AmniContext configs"""
 
     # agent config
@@ -278,7 +273,7 @@
         # Use default ContextEnvConfig if not provided
         if env_config is None:
             env_config = ContextEnvConfig()
-        
+
         if not level or level == AmniConfigLevel.PILOT or level == AmniConfigLevel.COPILOT:
             config = get_default_config()
             config.agent_config = AgentContextConfig()

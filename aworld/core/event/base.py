# coding: utf-8
# Copyright (c) 2025 inclusionAI.
import abc
import enum
import time
import uuid
from dataclasses import dataclass, field
from typing import Any, Dict, Generic, TypeVar, List, Optional, Union

from pydantic import BaseModel

from aworld.config.conf import ConfigDict
from aworld.core.common import Config, Observation, ActionModel, TaskItem
from aworld.core.context.base import Context


class Constants:
    AGENT = "agent"
    TOOL = "tool"
    TASK = "task"
    PLAN = "plan"
    OUTPUT = "output"
    TOOL_CALLBACK = "tool_callback"
    AGENT_CALLBACK = "agent_callback"
    GROUP = "group"
    HUMAN = "human"
    HUMAN_RESPONSE = "human_response"
<<<<<<< HEAD
    MEMORY = "memory"
=======
    CONTEXT = "context"
    CONTEXT_RESPONSE = "context_response"
>>>>>>> c87a14ab


class TopicType:
    START = "__start"
    FINISHED = "__finished"
    OUTPUT = "__output"
    ERROR = "__error"
    RERUN = "__rerun"
    HUMAN_CONFIRM = "__human_confirm"
    CANCEL = "__cancel"
    # for dynamic subscribe
    SUBSCRIBE_TOOL = "__subscribe_tool"
    SUBSCRIBE_AGENT = "__subscribe_agent"
    GROUP_ACTIONS = "__group_actions"
    GROUP_RESULTS = "__group_results"
    AGENT_RESULT = "__agent_result"
    SYSTEM_PROMPT = "__system_prompt"
    TOOL_RESULT = "__tool_result"


DataType = TypeVar('DataType')


@dataclass
class Message(Generic[DataType]):
    """The message structure for event transmission.

    Each message has a unique ID, and the actual data is carried through the `payload` attribute,
    peer to peer(p2p) message transmission is achieved by setting the `receiver`, and topic based
    message transmission is achieved by setting the `topic`.

    Specific message recognition and processing can be achieved through the type of `payload`
    or by extending `Message`.
    """
    session_id: str = field(default_factory=str)
    payload: Optional[DataType] = field(default_factory=object, repr=False)
    # Current caller
    sender: str = field(default_factory=str)
    # event type
    category: str = field(default_factory=str)
    # Next caller
    receiver: str = field(default=None)
    # The previous caller
    caller: str = field(default=None)
    id: str = field(default_factory=lambda: uuid.uuid4().hex)
    priority: int = field(default=0)
    # Topic of message
    topic: str = field(default=None)
    headers: Dict[str, Any] = field(default_factory=dict)
    timestamp: float = field(default_factory=lambda: time.time())

    def __post_init__(self):
        context = self.headers.get("context")
        if not context:
            self.headers['context'] = Context()

    def __lt__(self, other: object) -> bool:
        if not isinstance(other, Message):
            raise RuntimeError
        return self.priority < other.priority

    def key(self) -> str:
        category = self.category if self.category else ''
        if self.topic:
            return f'{category}_{self.topic}'
        else:
            return f'{category}_{self.sender if self.sender else ""}'

    def is_error(self):
        return self.topic == TopicType.ERROR

    @property
    def task_id(self):
        return self.context.get_task().id

    @property
    def context(self) -> Context:
        return self.headers.get('context')

    @context.setter
    def context(self, context: Context):
        self.headers['context'] = context

    @property
    def group_id(self) -> str:
        return self.headers.get('group_id')

    @group_id.setter
    def group_id(self, group_id: str):
        self.headers['group_id'] = group_id


@dataclass
class TaskMessage(Message[TaskItem]):
    """Task message is oriented towards applications, can interact with third-party entities independently."""
    category: str = 'task'


@dataclass
class AgentMessage(Message[Observation]):
    """Agent event is oriented towards applications, can interact with third-party entities independently.

    For example, `agent` event can interact with other agents through the A2A protocol.
    """
    category: str = 'agent'


@dataclass
class ToolMessage(Message[List[ActionModel]]):
    """Tool event is oriented towards applications, can interact with third-party entities independently.

    For example, `tool` event can interact with other tools through the MCP protocol.
    """
    category: str = 'tool'


@dataclass
class CancelMessage(Message[TaskItem]):
    """Cancel event of the task, has higher priority."""
    category: str = 'task'
    priority: int = field(default=-5)
    topic: str = TopicType.CANCEL


@dataclass
class GroupMessage(Message[Union[Dict[str, Any], List[ActionModel]]]):
    category: str = 'group'
    group_id: str = field(default=None)

    def __post_init__(self):
        super().__post_init__()
        self.headers['group_id'] = self.group_id


class MemoryEventType(enum.Enum):
    SYSTEM = 'SYSTEM'
    HUMAN = 'HUMAN'
    AI = 'AI'
    TOOL = 'TOOL'


@dataclass
class MemoryEventMessage(Message[Any]):
    """Memory event is oriented towards applications, can interact with third-party entities independently.

    For example, `memory` event can interact with other memory through the MCP protocol.
    """
    category: str = 'memory'
    agent: 'BaseAgent' = field(default=None)
    memory_event_type: MemoryEventType = field(default=None)


@dataclass
class HumanMessage(Message[Any]):
    """Human interaction message for human-in-the-loop scenarios.
    
    This message type is used to handle human input, confirmations, and responses
    in interactive AI systems.
    """
    category: str = 'human'
    priority: int = field(default=-1)


@dataclass
class ContextMessage(Message[Any]):
    category: str = 'context'


class Messageable(object):
    """Top-level API for data reception, transmission and transformation."""
    __metaclass__ = abc.ABCMeta

    def __init__(self, conf: Config = None, **kwargs):
        self.conf = conf
        if isinstance(conf, Dict):
            self.conf = ConfigDict(conf)
        elif isinstance(conf, BaseModel):
            # To add flexibility
            self.conf = ConfigDict(conf.model_dump())

    @abc.abstractmethod
    async def send(self, message: Message, **kwargs):
        """Send a message to the receiver.

        Args:
            message: Message structure that carries the data that needs to be processed.
        """

    @abc.abstractmethod
    async def receive(self, message: Message, **kwargs):
        """Receive a message from the sender.

        Mainly used for request-driven (call), event-driven is generally handled using `Eventbus`.

        Args:
            message: Message structure that carries the data that needs to be processed.
        """

    async def transform(self, message: Message, **kwargs):
        """Transforms a message into a standardized format  from the sender.

        Args:
            message: Message structure that carries the data that needs to be processed.
        """

class Recordable(Messageable):
    """Top-level API for recording data."""

    async def send(self, message: Message, **kwargs):
        return await self.write(message, **kwargs)

    async def receive(self, message: Message, **kwargs):
        return await self.read(message, **kwargs)

    @abc.abstractmethod
    async def read(self, message: Message, **kwargs):
        """Read a message from the store.

        Args:
            message: Message structure that carries the data that needs to be read.
        """

    @abc.abstractmethod
    async def write(self, message: Message, **kwargs):
        """Write a message to the store.

        Args:
            message: Message structure that carries the data that needs to be write.
        """<|MERGE_RESOLUTION|>--- conflicted
+++ resolved
@@ -25,12 +25,9 @@
     GROUP = "group"
     HUMAN = "human"
     HUMAN_RESPONSE = "human_response"
-<<<<<<< HEAD
     MEMORY = "memory"
-=======
     CONTEXT = "context"
     CONTEXT_RESPONSE = "context_response"
->>>>>>> c87a14ab
 
 
 class TopicType:

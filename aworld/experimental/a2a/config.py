# coding: utf-8
# Copyright (c) 2025 inclusionAI.
from typing import Type

from a2a.server.apps import A2AFastAPIApplication, A2AStarletteApplication
from a2a.server.tasks import PushNotificationConfigStore, TaskStore, BasePushNotificationSender, InMemoryTaskStore
from a2a.types import AgentSkill, TransportProtocol, PushNotificationConfig
from a2a.client.optionals import Channel
from a2a.client.client import Consumer
from collections.abc import Callable

from aworld.config import BaseConfig
from aworld.core.common import StreamingMode

SERVER_APP_MAPPING = {"fastapi": A2AFastAPIApplication,
                      "starlette": A2AStarletteApplication,
                      # grpc use starlette for http server
                      "grpc": A2AStarletteApplication}


class ServingConfig(BaseConfig):
    model_config = {"extra": "ignore", "arbitrary_types_allowed": True}

    host: str = "localhost"
    port: int = 0
    endpoint: str = "/"
    streaming: bool = False
    serving_type: str = "a2a"  # options: a2a, mcp
    keep_running: bool = True
    skills: list[AgentSkill] = []
    input_modes: list[str] = ["text"]
    output_modes: list[str] = ["text"]
    notify_config_store: PushNotificationConfigStore = None
    notify_sender_cls_type: Type[BasePushNotificationSender] | None = None
    task_store: TaskStore = InMemoryTaskStore()
    server_app: str = "fastapi"  # Options: "fastapi", "starlette" or "grpc"
    uvicorn_config: dict = {}
    version: str = "0.0.1"


class ClientConfig(BaseConfig):
    streaming: bool = False
<<<<<<< HEAD
    streaming_mode: str = StreamingMode.CORE.value
=======
    streaming_mode: str = StreamingMode.OUTPUT.value
>>>>>>> c4034870
    # Whether client prefers to poll for updates from message:send. It is the callers job to check if the response is completed and if not run a polling loop.
    polling: bool = False
    timeout: float = 600.0
    supported_transports: list[TransportProtocol] = [TransportProtocol.jsonrpc]
    grpc_channel_factory: Callable[[str], Channel] | None = None
    # Whether to use client transport preferences over server preferences. Recommended to use server preferences in most situations.
    use_client_preference: bool = False
    accepted_output_modes: list[str] = []
    push_notification_configs: list[PushNotificationConfig] = []
    consumers: list[Consumer] = []<|MERGE_RESOLUTION|>--- conflicted
+++ resolved
@@ -8,8 +8,13 @@
 from a2a.client.optionals import Channel
 from a2a.client.client import Consumer
 from collections.abc import Callable
+from a2a.types import AgentSkill, TransportProtocol, PushNotificationConfig
+from a2a.client.optionals import Channel
+from a2a.client.client import Consumer
+from collections.abc import Callable
 
 from aworld.config import BaseConfig
+from aworld.core.common import StreamingMode
 from aworld.core.common import StreamingMode
 
 SERVER_APP_MAPPING = {"fastapi": A2AFastAPIApplication,
@@ -26,6 +31,7 @@
     endpoint: str = "/"
     streaming: bool = False
     serving_type: str = "a2a"  # options: a2a, mcp
+    serving_type: str = "a2a"  # options: a2a, mcp
     keep_running: bool = True
     skills: list[AgentSkill] = []
     input_modes: list[str] = ["text"]
@@ -40,11 +46,7 @@
 
 class ClientConfig(BaseConfig):
     streaming: bool = False
-<<<<<<< HEAD
     streaming_mode: str = StreamingMode.CORE.value
-=======
-    streaming_mode: str = StreamingMode.OUTPUT.value
->>>>>>> c4034870
     # Whether client prefers to poll for updates from message:send. It is the callers job to check if the response is completed and if not run a polling loop.
     polling: bool = False
     timeout: float = 600.0

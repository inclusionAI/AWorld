# coding: utf-8
# Copyright (c) 2025 inclusionAI.
import json
from typing import Union

from a2a.server.agent_execution import AgentExecutor, RequestContext
from a2a.server.events import EventQueue
from a2a.server.tasks import TaskUpdater
<<<<<<< HEAD
from a2a.types import Part, TextPart, TaskStatusUpdateEvent, TaskStatus, TaskState, TaskArtifactUpdateEvent, Task as A2ATask
from a2a.utils import new_task, new_text_artifact, new_agent_text_message
=======
from a2a.types import Part, TextPart, TaskState
from a2a.utils import new_task, new_agent_text_message
>>>>>>> 19aa2e89

from aworld.agents.llm_agent import Agent
from aworld.core.agent.swarm import Swarm
from aworld.core.common import TaskItem, StreamingMode
from aworld.core.context.base import Context
from aworld.core.event.base import CancelMessage, TopicType, Constants
from aworld.core.task import Task
from aworld.events.util import send_message
from aworld.logs.util import logger
<<<<<<< HEAD
from aworld.utils.run_util import exec_tasks
from aworld.runner import Runners
from aworld.output.utils import consume_content
from aworld.output.base import MessageOutput, ToolResultOutput, StepOutput, Output
=======
from aworld.utils.run_util import exec_tasks, streaming_exec_task
from aworld.utils.serialized_util import to_serializable
>>>>>>> 19aa2e89


class AworldAgentExecutor(AgentExecutor):
    def __init__(self, agent: Union[Agent, Swarm], streaming: bool = False):
        self.agent = agent
        self.streaming = streaming
<<<<<<< HEAD

    def _get_message_meta_str(self, metadata, key: str) -> str:
        if not metadata:
            return None
        return metadata.get(key, None)
=======
>>>>>>> 19aa2e89

    async def execute(self, context: RequestContext, event_queue: EventQueue) -> None:
        if not context.message:
            raise ValueError(f"No message in context {context}")

        query = context.get_user_input()
        task = context.current_task
        if not task:
            task = new_task(context.message)  # type: ignore
            await event_queue.enqueue_event(task)

        updater = TaskUpdater(event_queue, task.id, task.context_id)

        logger.debug(f"AworldAgentExecutor metadata: {context.message.metadata}")
        aworld_task = Task(input=query,
                           agent=self.agent,
                           user_id=self._get_message_meta_str(context.message.metadata, 'user_id'),
                           session_id=self._get_message_meta_str(context.message.metadata, 'session_id'),
                           id=self._get_message_meta_str(context.message.metadata, 'task_id'),
                           conf=self._get_message_meta_str(context.message.metadata, 'task_conf'),
                           )
        run_conf = self._get_message_meta_str(context.message.metadata, 'run_conf')
        if self.streaming:
<<<<<<< HEAD
            async for output in Runners.streamed_run_task(aworld_task, run_conf=run_conf).stream_events():
                logger.info(f"task: {aworld_task.id} execute streaming. {output}")
                await self._stream_output_process(output, event_queue, task)
=======
            aworld_task.streaming_mode = StreamingMode.CORE
            async for msg in streaming_exec_task(aworld_task):
                if msg.topic == TopicType.TASK_RESPONSE and msg.task_id == aworld_task.id:
                    output_parts = [Part(root=TextPart(text=msg.payload.answer))]
                    await updater.add_artifact(
                        parts=output_parts,
                        name='aworld_artifact',
                    )

                    parts = [Part(root=TextPart(text=msg.payload.answer))]
                    msg = updater.new_agent_message(parts=parts)
                    await updater.complete(msg)
                    break
                else:
                    payload = msg.payload
                    if msg.category == Constants.CHUNK:
                        content = payload.content or payload.tool_calls
                    elif msg.topic == TopicType.TASK_RESPONSE:
                        content = payload.answer
                    elif msg.category == Constants.TOOL or msg.category == Constants.AGENT:
                        content = json.dumps(to_serializable(payload))
                    else:
                        content = str(payload)

                    content = '' if content is None else content
                    await updater.update_status(
                        state=TaskState.working,
                        message=new_agent_text_message(content, task.context_id, task.id)
                    )
>>>>>>> 19aa2e89
        else:
            resp = await exec_tasks([aworld_task], run_conf=run_conf)

            logger.info(f"task: {aworld_task.id} execute finished. {resp.get(aworld_task.id)}")

            final_output = resp.get(aworld_task.id).answer

            output_parts = [Part(root=TextPart(text=final_output))]
            await updater.add_artifact(
                parts=output_parts,
                name='aworld_artifact',
            )
            parts = [Part(root=TextPart(text=final_output))]
            msg = updater.new_agent_message(parts=parts)
            await updater.complete(msg)

    async def cancel(self, context: RequestContext, event_queue: EventQueue) -> None:
        aworld_context: Context = self.agent.context.deep_copy()
        aworld_context.set_task(Task(id=context.task_id, session_id=aworld_context.session_id))

        msg = CancelMessage(
            payload=TaskItem(msg="task timeout.", data=context, stop=True),
            sender="agent_executor",
            session_id=aworld_context.session_id,
            headers={"context": aworld_context}
        )
        await send_message(msg)

    async def _stream_output_process(self, output: Output, event_queue: EventQueue, task: A2ATask):
        event = None
        if isinstance(output, MessageOutput):
            event = await self._message_output(output)
        elif isinstance(output, ToolResultOutput):
            event = await self._tool_result(output)
        elif isinstance(output, StepOutput):
            event = await self._step(output)

        if not event:
            event = {'status': 'working', 'content': output.data, 'type': 'unknown'}

        if event and event['status'] == 'completed':
            await event_queue.enqueue_event(
                TaskStatusUpdateEvent(
                    status=TaskStatus(state=TaskState.completed,
                                      message=new_agent_text_message(event['content'], task.context_id, task.id)),
                    final=True,
                    context_id=task.context_id,
                    task_id=task.id,
                )
            )
        elif event and event['status'] == 'failed':
            await event_queue.enqueue_event(
                TaskStatusUpdateEvent(
                    status=TaskStatus(state=TaskState.failed),
                    final=True,
                    context_id=task.context_id,
                    task_id=task.id,
                )
            )
        else:
            if event and event['type'] == 'response':
                await event_queue.enqueue_event(
                    TaskArtifactUpdateEvent(
                        append=False,
                        last_chunk=True,
                        context_id=task.context_id,
                        task_id=task.id,
                        artifact=new_text_artifact(
                            name='current_result',
                            description='Result of request to agent.',
                            text=event['content'],
                        ),
                    )
                )
            await event_queue.enqueue_event(
                TaskStatusUpdateEvent(
                    append=True,
                    status=TaskStatus(
                        state=TaskState.working,
                        message=new_agent_text_message(
                            event['content'],
                            task.context_id,
                            task.id,
                        ),
                    ),
                    final=False,
                    context_id=task.context_id,
                    task_id=task.id,
                )
            )

    async def _message_output(self, __output__: MessageOutput):
        reason_result = []
        response_result = []

        async def _reason_call_back(item):
            reason_result.append(item)

        async def _response_call_back(item):
            response_result.append(item)

        if __output__.reason_generator:
            await consume_content(__output__.reason_generator, _reason_call_back)
            return {"status": "working", "content": ''.join(reason_result), "type": "reasoning"}
        elif __output__.reasoning:
            await consume_content(__output__.reasoning, _reason_call_back)
            return {"status": "working", "content": ''.join(reason_result), "type": "reasoning"}

        if __output__.response_generator:
            await consume_content(__output__.response_generator, _response_call_back)
            return {"status": "working", "content": ''.join(response_result), "type": "response"}
        else:
            await consume_content(__output__.response, _response_call_back)
            return {"status": "working", "content": ''.join(response_result), "type": "response"}

    async def _tool_result(self, output: ToolResultOutput):
        """
            tool_result
        """
        return {"status": "working", "content": f"tool_call_function: {output.origin_tool_call.function.name}, tool_call_arguments: {output.origin_tool_call.function.arguments}, tool_result: {output.data}", "type": "tool"}

    async def _step(self, output: StepOutput):
        if output.status == "START":
            return {"status": "working", "content": f"[bold green]{output.name} ✈️START ...", "type": "step"}
        elif output.status == "FINISHED":
            return {"status": "completed", "content": f"[bold green]{output.name} 🛬FINISHED ...", "type": "step"}
        elif output.status == "FAILED":
            return {"status": "failed", "content": f"[bold red]{output.name} 💥FAILED ...", "type": "step"}
        else:
            return {"status": "working", "content": f"============={output.name} ❓❓❓UNKNOWN#{output.status} ======================", "type": "step"}<|MERGE_RESOLUTION|>--- conflicted
+++ resolved
@@ -6,13 +6,8 @@
 from a2a.server.agent_execution import AgentExecutor, RequestContext
 from a2a.server.events import EventQueue
 from a2a.server.tasks import TaskUpdater
-<<<<<<< HEAD
-from a2a.types import Part, TextPart, TaskStatusUpdateEvent, TaskStatus, TaskState, TaskArtifactUpdateEvent, Task as A2ATask
-from a2a.utils import new_task, new_text_artifact, new_agent_text_message
-=======
 from a2a.types import Part, TextPart, TaskState
 from a2a.utils import new_task, new_agent_text_message
->>>>>>> 19aa2e89
 
 from aworld.agents.llm_agent import Agent
 from aworld.core.agent.swarm import Swarm
@@ -22,29 +17,14 @@
 from aworld.core.task import Task
 from aworld.events.util import send_message
 from aworld.logs.util import logger
-<<<<<<< HEAD
-from aworld.utils.run_util import exec_tasks
-from aworld.runner import Runners
-from aworld.output.utils import consume_content
-from aworld.output.base import MessageOutput, ToolResultOutput, StepOutput, Output
-=======
 from aworld.utils.run_util import exec_tasks, streaming_exec_task
 from aworld.utils.serialized_util import to_serializable
->>>>>>> 19aa2e89
 
 
 class AworldAgentExecutor(AgentExecutor):
     def __init__(self, agent: Union[Agent, Swarm], streaming: bool = False):
         self.agent = agent
         self.streaming = streaming
-<<<<<<< HEAD
-
-    def _get_message_meta_str(self, metadata, key: str) -> str:
-        if not metadata:
-            return None
-        return metadata.get(key, None)
-=======
->>>>>>> 19aa2e89
 
     async def execute(self, context: RequestContext, event_queue: EventQueue) -> None:
         if not context.message:
@@ -58,21 +38,9 @@
 
         updater = TaskUpdater(event_queue, task.id, task.context_id)
 
-        logger.debug(f"AworldAgentExecutor metadata: {context.message.metadata}")
-        aworld_task = Task(input=query,
-                           agent=self.agent,
-                           user_id=self._get_message_meta_str(context.message.metadata, 'user_id'),
-                           session_id=self._get_message_meta_str(context.message.metadata, 'session_id'),
-                           id=self._get_message_meta_str(context.message.metadata, 'task_id'),
-                           conf=self._get_message_meta_str(context.message.metadata, 'task_conf'),
-                           )
-        run_conf = self._get_message_meta_str(context.message.metadata, 'run_conf')
+        aworld_task = Task(input=query, agent=self.agent)
+
         if self.streaming:
-<<<<<<< HEAD
-            async for output in Runners.streamed_run_task(aworld_task, run_conf=run_conf).stream_events():
-                logger.info(f"task: {aworld_task.id} execute streaming. {output}")
-                await self._stream_output_process(output, event_queue, task)
-=======
             aworld_task.streaming_mode = StreamingMode.CORE
             async for msg in streaming_exec_task(aworld_task):
                 if msg.topic == TopicType.TASK_RESPONSE and msg.task_id == aworld_task.id:
@@ -102,9 +70,8 @@
                         state=TaskState.working,
                         message=new_agent_text_message(content, task.context_id, task.id)
                     )
->>>>>>> 19aa2e89
         else:
-            resp = await exec_tasks([aworld_task], run_conf=run_conf)
+            resp = await exec_tasks([aworld_task])
 
             logger.info(f"task: {aworld_task.id} execute finished. {resp.get(aworld_task.id)}")
 
@@ -129,107 +96,4 @@
             session_id=aworld_context.session_id,
             headers={"context": aworld_context}
         )
-        await send_message(msg)
-
-    async def _stream_output_process(self, output: Output, event_queue: EventQueue, task: A2ATask):
-        event = None
-        if isinstance(output, MessageOutput):
-            event = await self._message_output(output)
-        elif isinstance(output, ToolResultOutput):
-            event = await self._tool_result(output)
-        elif isinstance(output, StepOutput):
-            event = await self._step(output)
-
-        if not event:
-            event = {'status': 'working', 'content': output.data, 'type': 'unknown'}
-
-        if event and event['status'] == 'completed':
-            await event_queue.enqueue_event(
-                TaskStatusUpdateEvent(
-                    status=TaskStatus(state=TaskState.completed,
-                                      message=new_agent_text_message(event['content'], task.context_id, task.id)),
-                    final=True,
-                    context_id=task.context_id,
-                    task_id=task.id,
-                )
-            )
-        elif event and event['status'] == 'failed':
-            await event_queue.enqueue_event(
-                TaskStatusUpdateEvent(
-                    status=TaskStatus(state=TaskState.failed),
-                    final=True,
-                    context_id=task.context_id,
-                    task_id=task.id,
-                )
-            )
-        else:
-            if event and event['type'] == 'response':
-                await event_queue.enqueue_event(
-                    TaskArtifactUpdateEvent(
-                        append=False,
-                        last_chunk=True,
-                        context_id=task.context_id,
-                        task_id=task.id,
-                        artifact=new_text_artifact(
-                            name='current_result',
-                            description='Result of request to agent.',
-                            text=event['content'],
-                        ),
-                    )
-                )
-            await event_queue.enqueue_event(
-                TaskStatusUpdateEvent(
-                    append=True,
-                    status=TaskStatus(
-                        state=TaskState.working,
-                        message=new_agent_text_message(
-                            event['content'],
-                            task.context_id,
-                            task.id,
-                        ),
-                    ),
-                    final=False,
-                    context_id=task.context_id,
-                    task_id=task.id,
-                )
-            )
-
-    async def _message_output(self, __output__: MessageOutput):
-        reason_result = []
-        response_result = []
-
-        async def _reason_call_back(item):
-            reason_result.append(item)
-
-        async def _response_call_back(item):
-            response_result.append(item)
-
-        if __output__.reason_generator:
-            await consume_content(__output__.reason_generator, _reason_call_back)
-            return {"status": "working", "content": ''.join(reason_result), "type": "reasoning"}
-        elif __output__.reasoning:
-            await consume_content(__output__.reasoning, _reason_call_back)
-            return {"status": "working", "content": ''.join(reason_result), "type": "reasoning"}
-
-        if __output__.response_generator:
-            await consume_content(__output__.response_generator, _response_call_back)
-            return {"status": "working", "content": ''.join(response_result), "type": "response"}
-        else:
-            await consume_content(__output__.response, _response_call_back)
-            return {"status": "working", "content": ''.join(response_result), "type": "response"}
-
-    async def _tool_result(self, output: ToolResultOutput):
-        """
-            tool_result
-        """
-        return {"status": "working", "content": f"tool_call_function: {output.origin_tool_call.function.name}, tool_call_arguments: {output.origin_tool_call.function.arguments}, tool_result: {output.data}", "type": "tool"}
-
-    async def _step(self, output: StepOutput):
-        if output.status == "START":
-            return {"status": "working", "content": f"[bold green]{output.name} ✈️START ...", "type": "step"}
-        elif output.status == "FINISHED":
-            return {"status": "completed", "content": f"[bold green]{output.name} 🛬FINISHED ...", "type": "step"}
-        elif output.status == "FAILED":
-            return {"status": "failed", "content": f"[bold red]{output.name} 💥FAILED ...", "type": "step"}
-        else:
-            return {"status": "working", "content": f"============={output.name} ❓❓❓UNKNOWN#{output.status} ======================", "type": "step"}+        await send_message(msg)
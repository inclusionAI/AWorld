# coding: utf-8
# Copyright (c) 2025 inclusionAI.
import asyncio
import inspect
import os
import pkgutil
import re
import sys
import threading
from types import FunctionType
from typing import Callable, Any, Tuple, List, Iterator


def convert_to_snake(name: str) -> str:
    """Class name convert to snake."""
    if '_' not in name:
        name = re.sub(r'([a-z])([A-Z])', r'\1_\2', name)
    return name.lower()


def is_abstract_method(cls, method_name):
    method = getattr(cls, method_name)
    return (hasattr(method, '__isabstractmethod__') and method.__isabstractmethod__) or (
            isinstance(method, FunctionType) and hasattr(
        method, '__abstractmethods__') and method in method.__abstractmethods__)


def _walk_to_root(path: str) -> Iterator[str]:
    """Yield directories starting from the given directory up to the root."""
    if not os.path.exists(path):
        yield ''

    if os.path.isfile(path):
        path = os.path.dirname(path)

    last_dir = None
    current_dir = os.path.abspath(path)
    while last_dir != current_dir:
        yield current_dir
        parent_dir = os.path.abspath(os.path.join(current_dir, os.path.pardir))
        last_dir, current_dir = current_dir, parent_dir


def find_file(filename: str) -> str:
    """Find file from the folders for the given file.

    NOTE: Current running path priority, followed by the execution file path, and finally the aworld package path.

    Args:
        filename: The file name that you want to search.
    """

    def run_dir():
        try:
            main = __import__('__main__', None, None, fromlist=['__file__'])
            return os.path.dirname(main.__file__)
        except ModuleNotFoundError:
            return os.getcwd()

    path = os.getcwd()
    if os.path.exists(os.path.join(path, filename)):
        path = os.getcwd()
    elif os.path.exists(os.path.join(run_dir(), filename)):
        path = run_dir()
    else:
        frame = inspect.currentframe()
        current_file = __file__

        while frame.f_code.co_filename == current_file or not os.path.exists(
                frame.f_code.co_filename
        ):
            assert frame.f_back is not None
            frame = frame.f_back
        frame_filename = frame.f_code.co_filename
        path = os.path.dirname(os.path.abspath(frame_filename))

    for dirname in _walk_to_root(path):
        if not dirname:
            continue
        check_path = os.path.join(dirname, filename)
        if os.path.isfile(check_path):
            return check_path

    return ''


def search_in_module(module: object, base_classes: List[type]) -> List[Tuple[str, type]]:
    """Find all classes that inherit from a specific base class in the module."""
    results = []
    for name, obj in inspect.getmembers(module, inspect.isclass):
        for base_class in base_classes:
            if issubclass(obj, base_class) and obj is not base_class:
                results.append((name, obj))
    return results


def _scan_package(package_name: str, base_classes: List[type], results: List[Tuple[str, type]] = []):
    try:
        package = sys.modules[package_name]
    except:
        return

    try:
        for sub_package, name, is_pkg in pkgutil.walk_packages(package.__path__):
            if is_pkg:
                _scan_package(package_name + "." + name, base_classes, results)
            try:
                module = __import__(f"{package_name}.{name}", fromlist=[name])
                results.extend(search_in_module(module, base_classes))
            except:
                continue
    except:
        pass


def scan_packages(package: str, base_classes: List[type]) -> List[Tuple[str, type]]:
    results = []
    _scan_package(package, base_classes, results)
    return results


class ReturnThread(threading.Thread):
    def __init__(self, func, *args, **kwargs):
        self.func = func
        self.args = args
        self.kwargs = kwargs
        self.result = None
        super().__init__()

    def run(self):
        self.result = asyncio.run(self.func(*self.args, **self.kwargs))


def asyncio_loop():
    try:
        loop = asyncio.get_running_loop()
    except RuntimeError:
        loop = None
    return loop


def sync_exec(async_func: Callable[..., Any], *args, **kwargs):
    """Async function to sync execution."""
    if not asyncio.iscoroutinefunction(async_func):
        return async_func(*args, **kwargs)

    loop = asyncio.get_event_loop()
    result = loop.run_until_complete(async_func(*args, **kwargs))

<<<<<<< HEAD
    else:
        loop = asyncio.get_event_loop()
        result = loop.run_until_complete(async_func(*args, **kwargs))
=======
>>>>>>> f9a7e911
    return result<|MERGE_RESOLUTION|>--- conflicted
+++ resolved
@@ -147,10 +147,4 @@
     loop = asyncio.get_event_loop()
     result = loop.run_until_complete(async_func(*args, **kwargs))
 
-<<<<<<< HEAD
-    else:
-        loop = asyncio.get_event_loop()
-        result = loop.run_until_complete(async_func(*args, **kwargs))
-=======
->>>>>>> f9a7e911
     return result
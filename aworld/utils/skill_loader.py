--- conflicted
+++ resolved
@@ -7,16 +7,11 @@
 
 import json
 import re
-<<<<<<< HEAD
-from pathlib import Path
-from typing import Any, Dict, List, Optional, Tuple, Union
-=======
 import shutil
 import subprocess
 from pathlib import Path
 from typing import Any, Dict, List, Optional, Tuple, Union
 from urllib.parse import urlparse
->>>>>>> 6e965f2c
 from aworld.logs.util import logger
 
 # Default cache directory for GitHub repositories
@@ -305,11 +300,7 @@
 
 def collect_skill_docs(
     root_path: Union[str, Path],
-<<<<<<< HEAD
-    include_skills: Optional[Union[str, List[str]]] = None
-=======
     cache_dir: Optional[Path] = None
->>>>>>> 6e965f2c
 ) -> Dict[str, Dict[str, Any]]:
     """
     Collect skill documentation metadata from all subdirectories containing skill.md or SKILL.md files.
@@ -318,20 +309,11 @@
     locally before collecting skills.
 
     Args:
-<<<<<<< HEAD
-        root_path (Union[str, Path]): Root directory to search for skill documentation files.
-        include_skills (Optional[Union[str, List[str]]]): Specify which skills to include.
-            - Comma-separated string: "screenshot,notify" (exact match for each name)
-            - Regex pattern string: "screen.*" (pattern match)
-            - List of strings: ["screenshot", "notify"] or ["screen.*"] (mix of exact and regex)
-            - If None: collect all skills
-=======
         root_path (Union[str, Path]): Root directory or GitHub URL to search for skill documentation files.
             Examples:
             - Local path: "./skills" or "/path/to/skills"
             - GitHub URL: "https://github.com/owner/repo" or "https://github.com/owner/repo/tree/branch/skills"
         cache_dir (Optional[Path]): Cache directory for GitHub repositories, defaults to DEFAULT_CACHE_DIR
->>>>>>> 6e965f2c
 
     Returns:
         Dict[str, Dict[str, Any]]: Mapping from skill names to metadata containing
@@ -340,86 +322,6 @@
     Example:
         >>> collect_skill_docs(Path("."))
         {'tts': {'name': 'tts', 'desc': '...', 'tool_list': {...}, 'usage': '...', 'skill_path': '...'}}
-<<<<<<< HEAD
-        >>> collect_skill_docs(Path("."), "screenshot,notify")
-        {'screenshot': {...}, 'notify': {...}}
-        >>> collect_skill_docs(Path("."), "screen.*")
-        {'screenshot': {...}}
-    """
-    results: Dict[str, Dict[str, Any]] = {}
-    logger.debug("Starting to collect skill : %s", root_path)
-    if isinstance(root_path, str):
-        root_dir = Path(root_path).resolve()
-    else:
-        root_dir = root_path
-
-    # Parse include_skills parameter
-    filter_patterns: List[str] = []
-    if include_skills:
-        if isinstance(include_skills, str):
-            # Check if it's comma-separated list
-            if "," in include_skills:
-                filter_patterns = [pattern.strip() for pattern in include_skills.split(",")]
-            else:
-                # Single regex pattern
-                filter_patterns = [include_skills]
-        elif isinstance(include_skills, list):
-            filter_patterns = include_skills
-        else:
-            logger.warning(f"⚠️ Invalid include_skills type: {type(include_skills)}, ignoring filter")
-            filter_patterns = []
-
-    def should_include_skill(skill_name: str) -> bool:
-        """Check if skill should be included based on filter patterns"""
-        if not filter_patterns:
-            return True
-        
-        for pattern in filter_patterns:
-            # Try exact match first
-            if pattern == skill_name:
-                return True
-            # Try regex match
-            try:
-                if re.match(pattern, skill_name):
-                    return True
-            except re.error as e:
-                logger.warning(f"⚠️ Invalid regex pattern '{pattern}': {e}, treating as exact match")
-                if pattern == skill_name:
-                    return True
-        return False
-
-    for skill_file in root_dir.glob("**/skill.md"):
-        logger.debug("Finished collecting skill: %s", skill_file)
-        content = skill_file.read_text(encoding="utf-8").splitlines()
-        front_matter, body_start = extract_front_matter(content)
-        body_lines = content[body_start:]
-
-        usage = "\n".join(body_lines).strip()
-        desc = front_matter.get("desc", front_matter.get("description", ""))
-        tool_list = front_matter.get("tool_list", {})
-        
-        # Ensure tool_list is a dict
-        if isinstance(tool_list, str):
-            logger.warning(f"⚠️ tool_list for skill '{front_matter.get('name', '')}' is still a string, converting to empty dict")
-            tool_list = {}
-
-        skill_name = skill_file.parent.name
-        
-        # Apply filter
-        if not should_include_skill(skill_name):
-            logger.debug(f"⏭️ Skipping skill '{skill_name}' (not matching filter)")
-            continue
-
-        results[skill_name] = {
-            "name": skill_name,
-            "description": desc,
-            "tool_list": tool_list,
-            "usage": usage,
-            "type": front_matter.get("type", ""),
-            "active": front_matter.get("active", "False").lower() == "true",
-            "skill_path": skill_file.as_posix(),
-        }
-=======
         >>> collect_skill_docs("https://github.com/muratcankoylan/Agent-Skills-for-Context-Engineering")
         {'context-fundamentals': {...}, 'context-degradation': {...}, ...}
     """
@@ -477,7 +379,6 @@
             except Exception as e:
                 logger.error(f"❌ Failed to process skill file {skill_file}: {e}")
                 continue
->>>>>>> 6e965f2c
 
     logger.info(f"✅ Total skill count: {len(results)} -> {list(results.keys())}")
     return results

import copy
import json
import os
import traceback
from datetime import datetime
from typing import Any, Dict, List, Optional, Callable, Type, TYPE_CHECKING, Union

from pydantic import Field

from aworld.utils import import_package
<<<<<<< HEAD
=======
from aworld.core.agent.base import is_agent_by_name
from aworld.core.common import ActionModel
>>>>>>> 265ae0e5
from aworld.core.event.base import Message, Constants
from aworld.core.storage.base import Storage
from aworld.core.storage.condition import Condition
from aworld.core.storage.data import Data
from aworld.core.storage.inmemory_store import InmemoryStorage, InmemoryConfig
from aworld.dataset.dataset import Dataset
<<<<<<< HEAD
from aworld.dataset.types import TrajectoryItem
=======
from aworld.dataset.types import DataRow, Experience, ExpMeta, TrajectoryItem
>>>>>>> 265ae0e5
from aworld.logs.util import logger
from aworld.memory.main import MemoryFactory
from aworld.memory.models import MemoryMessage
from aworld.models.model_response import ModelResponse
from aworld.runners.state_manager import RuntimeStateManager, EventRuntimeStateManager
from aworld.utils.common import get_local_ip, new_instance
from aworld.utils import import_package
from aworld.utils.common import get_local_ip
from aworld.utils.serialized_util import to_serializable

if TYPE_CHECKING:
    from aworld.runners.task_runner import TaskRunner
    from aworld.dataset.trajectory_strategy import TrajectoryStrategy
    from aworld.runners.state_manager import RuntimeStateManager

def _trajectory_block_id(task_id: str) -> str:
    return f"trajectory_{task_id}"

<<<<<<< HEAD
class TrajectoryDataset(Dataset[TrajectoryItem]):
=======
class TrajectoryDataset(Dataset[Union[DataRow, TrajectoryItem]]):
>>>>>>> 265ae0e5
    # Allow arbitrary (non-pydantic) types like RuntimeStateManager in fields
    model_config = {"arbitrary_types_allowed": True}
    state_manager: RuntimeStateManager = Field(exclude=True)
    task_agent_map: Dict[str, int] = Field(default={}, description="task agent map")
    storage: Optional[Storage[Any]] = Field(default=None, description="Storage for trajectory data")
    enable_storage: bool = Field(default=False, description="Whether to enable storage")
    strategy: Optional[Any] = Field(default=None, description="Trajectory generation strategy")

    def __init__(self, strategy: Optional[Any] = None, **data):
        super().__init__(**data)
        self.set_strategy(strategy)

    def set_strategy(self, strategy: Any):
        """Set the trajectory generation strategy."""
        from aworld.dataset.trajectory_strategy import TrajectoryStrategy, DefaultTrajectoryStrategy
<<<<<<< HEAD

        if strategy is None:
             self.strategy = DefaultTrajectoryStrategy()
        elif isinstance(strategy, str):
            try:
                self.strategy = new_instance(strategy)
            except Exception as e:
                logger.error(f"Failed to load strategy from string {strategy}: {e}")
                self.strategy = DefaultTrajectoryStrategy()
        elif isinstance(strategy, TrajectoryStrategy):
            self.strategy = strategy
        elif isinstance(strategy, type) and issubclass(strategy, TrajectoryStrategy):
            self.strategy = strategy()
        else:
             logger.warning(f"Invalid strategy type: {type(strategy)}, using default.")
             self.strategy = DefaultTrajectoryStrategy()

    async def generate_and_save(self, task_id: str, runner: 'TaskRunner') -> List[Dict[str, Any]]:
        """Generate trajectory using strategy and save to storage."""
        if not self.strategy:
             self.set_strategy(None)

        try:
            trajectory_data = await self.strategy.generate(task_id, runner)
            if trajectory_data:
                 normalized = [
                     item.to_dict() if hasattr(item, "to_dict") else item
                     for item in trajectory_data
                 ]
                 await self.save_task_trajectory(task_id, normalized)
                 return normalized
        except Exception as e:
            logger.error(f"Failed to generate and save trajectory: {e}")
        return []
=======

        if strategy is None:
             self.strategy = DefaultTrajectoryStrategy()
        elif isinstance(strategy, str):
            try:
                self.strategy = new_instance(strategy)
            except Exception as e:
                logger.error(f"Failed to load strategy from string {strategy}: {e}")
                self.strategy = DefaultTrajectoryStrategy()
        elif isinstance(strategy, TrajectoryStrategy):
            self.strategy = strategy
        elif isinstance(strategy, type) and issubclass(strategy, TrajectoryStrategy):
            self.strategy = strategy()
        else:
             logger.warning(f"Invalid strategy type: {type(strategy)}, using default.")
             self.strategy = DefaultTrajectoryStrategy()

    async def generate_and_save(self, task_id: str, runner: 'TaskRunner') -> List[Dict[str, Any]]:
        """Generate trajectory using strategy and save to storage."""
        if not self.strategy:
             self.set_strategy(None)

        try:
            trajectory_data = await self.strategy.generate(task_id, runner)
            if trajectory_data:
                 normalized = [
                     item.to_dict() if hasattr(item, "to_dict") else item
                     for item in trajectory_data
                 ]
                 await self.save_task_trajectory(task_id, normalized)
                 return normalized
        except Exception as e:
            logger.error(f"Failed to generate and save trajectory: {e}")
        return []

    async def append_trajectory(self, message: Message, task_id: str = None) -> Optional[TrajectoryItem]:
        """
        Generate trajectory item from message using strategy and append to dataset.
        
        Args:
            message: The source message
            task_id: Optional task id, if not provided, try to get from message
            
        Returns:
            The generated trajectory item dictionary or None
        """
        if not self.strategy:
            self.set_strategy(None)
            
        try:
            # Generate item using strategy
            # Pass state_manager and use_tools_in_prompt if available
            kwargs = {
                'state_manager': self.state_manager,
                'use_tools_in_prompt': getattr(self, 'use_tools_in_prompt', True),
            }
            item = await self.strategy.generate_item(message, state_manager=self.state_manager,
                                                     use_tools_in_prompt=getattr(self, 'use_tools_in_prompt', True))
            
            if item:
                # Save to storage
                target_task_id = task_id or (message.task_id if hasattr(message, 'task_id') else None)
                if target_task_id:
                    await self.save_task_trajectory(target_task_id, [item])
                return item
                # item_dict = item.to_dict() if hasattr(item, "to_dict") else item
                # # Save to storage
                # target_task_id = task_id or (message.task_id if hasattr(message, 'task_id') else None)
                # if target_task_id:
                #     await self.save_task_trajectory(target_task_id, [item_dict])
                #
                # return item_dict
        except Exception as e:
            logger.error(f"Failed to append message to trajectory: {e}")
        return None

    def default_transform(self) -> Callable[[Message], Union[DataRow, TrajectoryItem]]:
        return self.message_to_datarow

    def message_to_datarow(self, message: Message) -> Union[DataRow, TrajectoryItem]:
        '''
        Build DataRow or TrajectoryItem from a message.
        '''
        # If strategy provides DataRow conversion, use it (legacy path)
        if hasattr(self.strategy, 'message_to_datarow'):
            return self.strategy.message_to_datarow(
                message, 
                self.state_manager, 
                getattr(self, 'use_tools_in_prompt', True)
            )

        # Fallback implementation (will be deprecated)
        if not message:
            raise ValueError("Message cannot be empty")

        agent_id = message.receiver
        session_id = message.context.session_id
        task_id = message.context.task_id
        task_name = message.context.get_task().name
        pre_agent = message.sender
        task_agent_id = f"{task_id}_{agent_id}"
        if task_agent_id not in self.task_agent_map:
            self.task_agent_map[task_agent_id] = 0
        self.task_agent_map[task_agent_id] += 1
        # id = f"{task_agent_id}_{self.task_agent_map[task_agent_id]}_{message.id}_{self.id}"
        id = message.id

        # Build ExpMeta
        exp_meta = ExpMeta(
            session_id=session_id,
            task_id=task_id,
            task_name=task_name,
            agent_id=agent_id,
            step=self.task_agent_map[task_agent_id],
            execute_time=message.timestamp,
            pre_agent=pre_agent
        )

        messages = self._get_llm_messages_from_memory(message)

        observation = message.payload
        node = self.state_manager._find_node(message.id)
        # if node is None or not node.results:
        #     logger.warning(f"Node result not found for message id: {message.id}, node: {node}")
        #     return None
        agent_results = []
        ext_info = {}
        if node and node.results:
            for handle_result in node.results:
                result = handle_result.result
                if isinstance(result, Message) and isinstance(result.payload, list):
                    agent_results.extend(result.payload)
                else:
                    if not ext_info.get("agent_results"):
                        ext_info["agent_results"] = []
                    ext_info["agent_results"].append(to_serializable(handle_result))


            def _get_attr_from_action(obj, attr, default=None):
                if isinstance(obj, ActionModel):
                    return getattr(obj, attr)
                elif isinstance(obj, dict) and attr in obj:
                    return obj[attr]
                return default

            # # append assistant message to messages
            # if agent_results:
            #     agent_result = agent_results[0]
            #     content = _get_attr_from_action(agent_result, "policy_info", "")
            #     last_assistant_message = {
            #         "role": "assistant",
            #         "content": content
            #     }
            #     tool_calls = []
            #     for action in agent_results:
            #         tool_call_id = _get_attr_from_action(action, "tool_call_id")
            #         if tool_call_id:
            #             tool_calls.append({
            #                 "id": tool_call_id,
            #                 "type": "function",
            #                 "function": {
            #                     "name": _get_attr_from_action(action, "tool_name"),
            #                     "arguments": json.dumps(_get_attr_from_action(action, "params"), ensure_ascii=False),
            #                 }
            #             })
            #     last_assistant_message["tool_calls"] = tool_calls
            #     messages.append(last_assistant_message)
        else:
            logger.warning(f"Node result not found for message id: {message.id}, node: {node} not finished yet.")
>>>>>>> 265ae0e5

    async def append_trajectory(self, message: Message, task_id: str = None) -> Optional[TrajectoryItem]:
        """
        Generate trajectory item from message using strategy and append to dataset.
        
        Args:
            message: The source message
            task_id: Optional task id, if not provided, try to get from message
            
        Returns:
            The generated trajectory item dictionary or None
        """
        if not self.strategy:
            self.set_strategy(None)
            
        try:
            # Generate item using strategy
            # Pass state_manager and use_tools_in_prompt if available
            item = await self.strategy.generate_item(
                message,
                state_manager=self.state_manager,
                use_tools_in_prompt=getattr(self, 'use_tools_in_prompt', True),
            )
            
            if item:
                # Save to storage
                target_task_id = task_id or (message.task_id if hasattr(message, 'task_id') else None)
                if target_task_id:
                    await self.save_task_trajectory(target_task_id, [item])
                return item
                # item_dict = item.to_dict() if hasattr(item, "to_dict") else item
                # # Save to storage
                # target_task_id = task_id or (message.task_id if hasattr(message, 'task_id') else None)
                # if target_task_id:
                #     await self.save_task_trajectory(target_task_id, [item_dict])
                #
                # return item_dict
        except Exception as e:
            logger.error(f"Failed to append message to trajectory: {e}")
        return None

    async def message_to_trajectory_item(self, message: Message) -> Optional[TrajectoryItem]:
        """Build a TrajectoryItem from a message using the configured strategy."""
        if not self.strategy:
            self.set_strategy(None)
        try:
            return await self.strategy.generate_item(
                message,
                state_manager=self.state_manager,
                use_tools_in_prompt=getattr(self, 'use_tools_in_prompt', True),
            )
        except Exception as e:
            logger.error(f"Failed to convert message to trajectory item: {e}")
            return None

    @classmethod
    async def from_messages(
        cls,
        *,
        name: str,
        event_messages: List[Message],
        task_id: str,
        state_manager: RuntimeStateManager = None,
        storage: Optional[Storage[Any]] = None,
        enable_storage: bool = True,
        extra_transform: Optional[Callable[[TrajectoryItem], TrajectoryItem]] = None,
    ) -> "TrajectoryDataset":
        """
        Create TrajectoryDataset from event messages.
        
        Args:
            name: Dataset name
            event_messages: List of event messages to process
            task_id: Task identifier
            state_manager: Runtime state manager instance
            storage: Storage instance for trajectory data. If None and enable_storage is True, 
                    creates default InmemoryStorage
            enable_storage: Whether to enable storage (default: True)
            extra_transform: Optional transform function
            
        Returns:
            TrajectoryDataset instance with processed data
        """
        if not state_manager:
            from aworld.runners.state_manager import EventRuntimeStateManager
            state_manager = EventRuntimeStateManager.instance()
        
        # Create default InmemoryStorage if storage is not provided
        if storage is None and enable_storage:
            logger.info("No storage provided, creating default InmemoryStorage for trajectory data")
            storage = InmemoryStorage(InmemoryConfig(max_capacity=100000))
        
        data: List[TrajectoryItem] = []
        ds = cls(
            name=name, 
            data=[], 
            state_manager=state_manager,
            storage=storage,
            enable_storage=enable_storage
        )
        
        # Create storage block for this task's trajectory data (best-effort)
        block_id = _trajectory_block_id(task_id)
        if ds.storage and ds.enable_storage:
            try:
                await ds.storage.create_block(block_id, overwrite=True)
                logger.info(f"Created storage block: {block_id}")
            except Exception as e:
                logger.error(f"Failed to create storage block {block_id}: {str(e)}")
        
        if event_messages:
            valid_agent_messages = await cls._filter_replay_messages(event_messages, task_id)
            if valid_agent_messages:
                for msg in valid_agent_messages:
                    item = await ds.message_to_trajectory_item(msg)
                    if item:
                        data.append(item)
        
        # Batch store all trajectory items to storage
        if data and ds.storage and ds.enable_storage:
            await ds.save_task_trajectory(task_id, data)
        
        ds.data = data
        if extra_transform is not None:
            ds.data = [extra_transform(it) for it in ds.data]
        return ds

    @staticmethod
    async def _filter_replay_messages(messages: List[Message], task_id: str) -> List[Message]:
        results = []
        logger.info(f"Retrieving agent messages for task: {task_id}")
        # Local import to avoid pulling heavy optional dependencies at module import time.
        from aworld.core.agent.base import is_agent_by_name
        for message in messages:
            if message.task_id != task_id or message.category != Constants.AGENT:
                continue
            sender = message.sender
            receiver = message.receiver
            if not sender or not receiver or not is_agent_by_name(receiver):
                continue
            agent_as_tool = message.headers.get("agent_as_tool", False)
            if agent_as_tool:
                continue
            results.append(message)
        return results

    def _deprecated_get_llm_messages_from_memory(self, message: Message):
<<<<<<< HEAD
        # Local imports to avoid pulling heavy optional dependencies at module import time.
        from aworld.models.model_response import ModelResponse
=======
>>>>>>> 265ae0e5
        return self._retrieve_agent_histories(message)
        context = message.context
        messages = []
        for msg in context.context_info.get("llm_input", []):
            messages.append(msg)
        llm_response: ModelResponse = context.context_info.get("llm_output", None)
        if llm_response:
            last_assistant_message = {
                "role": "assistant",
                "content": llm_response.content
            }
            tool_calls = llm_response.tool_calls
            if tool_calls:
                last_assistant_message["tool_calls"] = [tool_call.to_dict() for tool_call in tool_calls]
            messages.append(last_assistant_message)
        return messages

    def _get_llm_messages_from_memory(self, message: Message):
<<<<<<< HEAD
        # Local imports to avoid pulling heavy optional dependencies at module import time.
        from aworld.memory.main import MemoryFactory
        from aworld.memory.models import MemoryMessage
=======
>>>>>>> 265ae0e5
        memory = MemoryFactory.instance()
        histories = memory.get_all(
            filters={
                "agent_id": message.receiver,
                # "session_id": message.session_id,
                "task_id": message.task_id,
                "memory_type": ["init", "message", "summary"]
            })
        messages = []
        if histories:
            for history in histories:
                if isinstance(history, MemoryMessage):
                    messages.append(history.to_openai_message())
                else:
                    if not self.use_tools_in_prompt and history.metadata.get('tool_calls'):
                        messages.append({'role': history.metadata['role'], 'content': history.content,
                                         'tool_calls': [history.metadata['tool_calls']]})
                    else:
                        messages.append({'role': history.metadata['role'], 'content': history.content,
                                         "tool_call_id": history.metadata.get("tool_call_id")})
        return messages
<<<<<<< HEAD

    async def save_task_trajectory(self, task_id: str, trajectory_steps: Union[List[TrajectoryItem], List[Dict[str, Any]]]):        
        """Save task trajectory data (list of steps) to storage.
=======
>>>>>>> 265ae0e5

        Args:
            task_id: The task id.
            trajectory_steps: The list of trajectory steps, which can be `TrajectoryItem` objects
                or dicts (e.g., from `.to_dict()` results).
        """
        if not self.storage:
            return

        data_items = []
        block_id = _trajectory_block_id(task_id)
        for step in trajectory_steps:
            # Handle both TrajectoryItem objects and dictionaries
            if isinstance(step, dict):
                # Try to convert dict to TrajectoryItem, fallback to dict if conversion fails
                try:
                    step_obj = TrajectoryItem.model_validate(step)
                    data_id = step_obj.id
                    value = step_obj
                except Exception as e:
                    # If conversion fails, use dict directly and extract id from dict
                    logger.debug(f"Failed to convert dict to TrajectoryItem, using dict directly: {e}")
                    data_id = step.get("id")
                    value = step
            elif isinstance(step, TrajectoryItem):
                data_id = step.id
                value = step
            else:
                logger.warning(f"Unexpected trajectory step type: {type(step)}, skipping")
                continue
            
            kwargs = {
                "block_id": block_id,
                "value": value
            }
            if data_id:
                kwargs["id"] = data_id
            data_items.append(Data(**kwargs))

        if data_items:
            try:
                await self.storage.create_datas(data_items, block_id=block_id, overwrite=True)
            except Exception as e:
                logger.error(f"Failed to save task trajectory: {str(e)}")

    async def get_task_trajectory(self, task_id: str) -> List[TrajectoryItem]:
        """Get task trajectory data from storage.

        Args:
            task_id: The task id.

        Returns:
            List[Dict[str, Any]]: The list of trajectory steps.
        """
<<<<<<< HEAD
        if not self.storage:
            return []

        try:
            data_items = await self.storage.get_data_items(block_id=_trajectory_block_id(task_id))
            if data_items:
                out: List[TrajectoryItem] = []
                for item in data_items:
                    if not hasattr(item, "value"):
                        continue
                    v = item.value
                    if isinstance(v, TrajectoryItem):
                        out.append(v)
                    elif isinstance(v, dict):
                        try:
                            out.append(TrajectoryItem.model_validate(v))
                        except Exception:
                            continue
                return out
            return []
        except Exception as e:
            logger.error(f"Failed to get task trajectory: {str(e)}")
            return []
=======
        if self.storage:
            try:
                if block_id:
                    # TODO: Ensure the returned data is DataRow
                    return await self.storage.get_data_items(block_id=block_id)
                else:
                    return await self.storage.select_data(condition)
            except Exception as e:
                logger.error(f"Failed to retrieve stored data: {str(e)}")
                return []
        return []
>>>>>>> 265ae0e5

    async def save_task_trajectory(self, task_id: str, trajectory_steps: Union[List[TrajectoryItem], List[Dict[str, Any]]]):
        """Save task trajectory data (list of steps) to storage.

        Args:
            task_id: The task id.
            trajectory_steps: The list of trajectory steps, which can be either List[TrajectoryItem] 
                             or List[Dict[str, Any]] (e.g., from TaskResponse.trajectory which is to_dict() result).
        """
        if not self.storage:
            return

        data_items = []
        for step in trajectory_steps:
            # Handle both TrajectoryItem objects and dictionaries
            if isinstance(step, dict):
                # Try to convert dict to TrajectoryItem, fallback to dict if conversion fails
                try:
                    step_obj = TrajectoryItem.model_validate(step)
                    data_id = step_obj.id
                    value = step_obj
                except Exception as e:
                    # If conversion fails, use dict directly and extract id from dict
                    logger.debug(f"Failed to convert dict to TrajectoryItem, using dict directly: {e}")
                    data_id = step.get("id")
                    value = step
            elif isinstance(step, TrajectoryItem):
                data_id = step.id
                value = step
            else:
                logger.warning(f"Unexpected trajectory step type: {type(step)}, skipping")
                continue
            
            kwargs = {
                "block_id": task_id,
                "value": value
            }
            if data_id:
                kwargs["id"] = data_id
            data_items.append(Data(**kwargs))

        if data_items:
            try:
                await self.storage.create_datas(data_items, block_id=task_id, overwrite=True)
            except Exception as e:
                logger.error(f"Failed to save task trajectory: {str(e)}")

    async def get_task_trajectory(self, task_id: str) -> List[TrajectoryItem]:
        """Get task trajectory data from storage.

        Args:
            task_id: The task id.

        Returns:
            List[Dict[str, Any]]: The list of trajectory steps.
        """
        if not self.storage:
            return []

        try:
            data_items = await self.storage.get_data_items(block_id=task_id)
            if data_items:
                return [item.value for item in data_items if hasattr(item, "value")]
            return []
        except Exception as e:
            logger.error(f"Failed to get task trajectory: {str(e)}")
            return []

    def to_json(self) -> List[Dict[str, Any]]:
        return [to_serializable(item) for item in self.data]

    def to_csv(self, path: str):
        with open(path, 'w', encoding='utf-8') as f:
            json.dump(self.to_json(), f, ensure_ascii=False, indent=2)

    def export(self) -> None:
        '''
        Export trajectory items to a specified file.

        Args:
            filepath (str): Path of the export file

        Raises:
            ValueError: When the data rows list is empty or the file path is invalid
        '''
        enable_file_export = os.getenv("EXPORT_REPLAY_FILES", "false").lower() == "true"
        enable_oss_export = os.getenv("EXPORT_REPLAY_TO_OSS", "false").lower() == "true"
        if not enable_file_export and not enable_oss_export:
            return
        data_rows = self.data

        if not data_rows:
            logger.warn("Data rows list cannot be empty")
            return

        try:
            # Convert items to dictionary list
            data_dicts = [to_serializable(item) for item in data_rows]

            timestamp = datetime.now().strftime("%Y%m%d")
            export_dir = os.getenv('REPLAY_EXPORT_DIRECTORY', None)
            replay_dir = os.path.join(export_dir or "./trace_data", timestamp, get_local_ip(), "replays")
            os.makedirs(replay_dir, exist_ok=True)
            filepath = os.path.join(replay_dir, f"task_trajectory_{timestamp}.json")

            if enable_file_export:
                logger.info(f"Exporting {len(data_rows)} data rows to {filepath}")
                # Write to JSON file
                with open(filepath, 'w', encoding='utf-8') as f:
                    json.dump(data_dicts, f, ensure_ascii=False, indent=2)
                logger.info(f"Successfully exported {len(data_rows)} data rows to {os.path.abspath(filepath)}")

            if enable_oss_export:
                logger.info(f"Exporting {len(data_rows)} data rows to oss")
                self.export_to_oss(data_dicts, filepath)
        except Exception as e:
            logger.error(f"Failed to export replay datas: {e}")
            raise

    def export_to_oss(self, datas, filepath):
        import_package("oss2")
        import oss2

        # Get OSS credentials from environment variables
        access_key_id = os.getenv('OSS_ACCESS_KEY_ID')
        access_key_secret = os.getenv('OSS_ACCESS_KEY_SECRET')
        endpoint = os.getenv('OSS_ENDPOINT')
        bucket_name = os.getenv('OSS_BUCKET_NAME')
        bucket = None

        if not all([access_key_id, access_key_secret, endpoint, bucket_name]):
            logger.warn("Missing required OSS environment variables")
            return
        else:
            try:
                # Initialize OSS client
                auth = oss2.Auth(access_key_id, access_key_secret)
                bucket = oss2.Bucket(auth, endpoint, bucket_name)
            except Exception as e:
                logger.warn(
                    f"Failed to initialize OSS client, endpoint: {endpoint}, bucket: {bucket_name}. Error: {str(e)}")
                return

        # Upload to OSS
        try:
            # Get the relative path
            abs_path = os.path.abspath(filepath)
            path_parts = abs_path.split(os.sep)
            if len(path_parts) >= 4:
                # Get the last 4 parts of the path
                relative_path = os.sep.join(path_parts[-4:])
                oss_key = relative_path
            else:
                oss_key = f"replay_buffer/{os.path.basename(filepath)}"
            logger.info(f"Uploading replay datas to OSS: {oss_key}")
            bucket.put_object_from_file(oss_key, filepath)
            logger.info(f"Successfully uploaded {filepath} to OSS: {oss_key}")
        except Exception as e:
            logger.warn(f"Failed to upload {filepath} to OSS: {str(e)}")

async def generate_trajectory_from_strategy(
        task_id: str,
        trajectory_strategy: Type['TrajectoryStrategy'] | None,
        event_runner: 'TaskRunner'
) -> List[Dict[str, Any]] | None:
    """
    Generate trajectory using a custom strategy or default implementation.
    
    Args:
        task_id (str): Task identifier
        trajectory_strategy (Type[TrajectoryStrategy]): Strategy class for trajectory generation.
            If None, uses DefaultTrajectoryStrategy
        event_runner (TaskRunner): Task runner containing event manager and state manager
        
    Returns:
        Optional[List[Dict[str, Any]]]: Generated trajectory data or None
    """
    if not trajectory_strategy:
        # Use default strategy if none provided
        from aworld.dataset.trajectory_strategy import DefaultTrajectoryStrategy
        strategy = DefaultTrajectoryStrategy()
    else:
        # Instantiate the provided strategy class
        try:
            strategy = trajectory_strategy()
        except Exception as e:
            logger.error(f"Failed to instantiate trajectory strategy {trajectory_strategy}: {str(e)}")
            # Fallback to default strategy
            from aworld.dataset.trajectory_strategy import DefaultTrajectoryStrategy
            strategy = DefaultTrajectoryStrategy()
    
    # Use the strategy to generate trajectory
    try:
        trajectory = await strategy.generate(task_id, event_runner)
        return trajectory
    except Exception as e:
        logger.error(f"Failed to generate trajectory: {str(e)}.{traceback.format_exc()}")
        return None

async def generate_trajectory(
    messages: List[Message], 
    task_id: str, 
    state_mng: RuntimeStateManager = None,
    storage: Optional[Storage[Any]] = None,
    enable_storage: bool = True
) -> List[Dict[str, Any]] | None:
    """
    Generate trajectory from messages and optionally store to storage.
    
    Args:
        messages: List of event messages
        task_id: Task identifier
        state_mng: Runtime state manager
        storage: Storage instance. If None and enable_storage is True, creates InmemoryStorage
        enable_storage: Whether to enable storage (default: True)
        
    Returns:
        List of trajectory data as dictionaries, or None if failed
    """
    traj_dataset = await TrajectoryDataset.from_messages(
        name=f"{task_id}_trajectory_dataset", 
        event_messages=messages, 
        task_id=task_id, 
        state_manager=state_mng,
        storage=storage,
        enable_storage=enable_storage
    )

    try:
        trajectory_data = traj_dataset.to_json()
        
        if enable_storage and traj_dataset.storage:
            logger.info(f"Trajectory data for task {task_id} stored successfully. "
                       f"Total {len(traj_dataset.data)} data rows")
        
        return trajectory_data
    except Exception as e:
        logger.error(f"Failed to save trajectories: {str(e)}.{traceback.format_exc()}")
        return None
<|MERGE_RESOLUTION|>--- conflicted
+++ resolved
@@ -8,26 +8,16 @@
 from pydantic import Field
 
 from aworld.utils import import_package
-<<<<<<< HEAD
-=======
 from aworld.core.agent.base import is_agent_by_name
 from aworld.core.common import ActionModel
->>>>>>> 265ae0e5
 from aworld.core.event.base import Message, Constants
 from aworld.core.storage.base import Storage
 from aworld.core.storage.condition import Condition
 from aworld.core.storage.data import Data
 from aworld.core.storage.inmemory_store import InmemoryStorage, InmemoryConfig
 from aworld.dataset.dataset import Dataset
-<<<<<<< HEAD
 from aworld.dataset.types import TrajectoryItem
-=======
-from aworld.dataset.types import DataRow, Experience, ExpMeta, TrajectoryItem
->>>>>>> 265ae0e5
 from aworld.logs.util import logger
-from aworld.memory.main import MemoryFactory
-from aworld.memory.models import MemoryMessage
-from aworld.models.model_response import ModelResponse
 from aworld.runners.state_manager import RuntimeStateManager, EventRuntimeStateManager
 from aworld.utils.common import get_local_ip, new_instance
 from aworld.utils import import_package
@@ -42,11 +32,7 @@
 def _trajectory_block_id(task_id: str) -> str:
     return f"trajectory_{task_id}"
 
-<<<<<<< HEAD
 class TrajectoryDataset(Dataset[TrajectoryItem]):
-=======
-class TrajectoryDataset(Dataset[Union[DataRow, TrajectoryItem]]):
->>>>>>> 265ae0e5
     # Allow arbitrary (non-pydantic) types like RuntimeStateManager in fields
     model_config = {"arbitrary_types_allowed": True}
     state_manager: RuntimeStateManager = Field(exclude=True)
@@ -62,7 +48,6 @@
     def set_strategy(self, strategy: Any):
         """Set the trajectory generation strategy."""
         from aworld.dataset.trajectory_strategy import TrajectoryStrategy, DefaultTrajectoryStrategy
-<<<<<<< HEAD
 
         if strategy is None:
              self.strategy = DefaultTrajectoryStrategy()
@@ -97,192 +82,21 @@
         except Exception as e:
             logger.error(f"Failed to generate and save trajectory: {e}")
         return []
-=======
-
-        if strategy is None:
-             self.strategy = DefaultTrajectoryStrategy()
-        elif isinstance(strategy, str):
-            try:
-                self.strategy = new_instance(strategy)
-            except Exception as e:
-                logger.error(f"Failed to load strategy from string {strategy}: {e}")
-                self.strategy = DefaultTrajectoryStrategy()
-        elif isinstance(strategy, TrajectoryStrategy):
-            self.strategy = strategy
-        elif isinstance(strategy, type) and issubclass(strategy, TrajectoryStrategy):
-            self.strategy = strategy()
-        else:
-             logger.warning(f"Invalid strategy type: {type(strategy)}, using default.")
-             self.strategy = DefaultTrajectoryStrategy()
-
-    async def generate_and_save(self, task_id: str, runner: 'TaskRunner') -> List[Dict[str, Any]]:
-        """Generate trajectory using strategy and save to storage."""
-        if not self.strategy:
-             self.set_strategy(None)
-
-        try:
-            trajectory_data = await self.strategy.generate(task_id, runner)
-            if trajectory_data:
-                 normalized = [
-                     item.to_dict() if hasattr(item, "to_dict") else item
-                     for item in trajectory_data
-                 ]
-                 await self.save_task_trajectory(task_id, normalized)
-                 return normalized
-        except Exception as e:
-            logger.error(f"Failed to generate and save trajectory: {e}")
-        return []
 
     async def append_trajectory(self, message: Message, task_id: str = None) -> Optional[TrajectoryItem]:
         """
         Generate trajectory item from message using strategy and append to dataset.
-        
+
         Args:
             message: The source message
             task_id: Optional task id, if not provided, try to get from message
-            
+
         Returns:
             The generated trajectory item dictionary or None
         """
         if not self.strategy:
             self.set_strategy(None)
-            
-        try:
-            # Generate item using strategy
-            # Pass state_manager and use_tools_in_prompt if available
-            kwargs = {
-                'state_manager': self.state_manager,
-                'use_tools_in_prompt': getattr(self, 'use_tools_in_prompt', True),
-            }
-            item = await self.strategy.generate_item(message, state_manager=self.state_manager,
-                                                     use_tools_in_prompt=getattr(self, 'use_tools_in_prompt', True))
-            
-            if item:
-                # Save to storage
-                target_task_id = task_id or (message.task_id if hasattr(message, 'task_id') else None)
-                if target_task_id:
-                    await self.save_task_trajectory(target_task_id, [item])
-                return item
-                # item_dict = item.to_dict() if hasattr(item, "to_dict") else item
-                # # Save to storage
-                # target_task_id = task_id or (message.task_id if hasattr(message, 'task_id') else None)
-                # if target_task_id:
-                #     await self.save_task_trajectory(target_task_id, [item_dict])
-                #
-                # return item_dict
-        except Exception as e:
-            logger.error(f"Failed to append message to trajectory: {e}")
-        return None
-
-    def default_transform(self) -> Callable[[Message], Union[DataRow, TrajectoryItem]]:
-        return self.message_to_datarow
-
-    def message_to_datarow(self, message: Message) -> Union[DataRow, TrajectoryItem]:
-        '''
-        Build DataRow or TrajectoryItem from a message.
-        '''
-        # If strategy provides DataRow conversion, use it (legacy path)
-        if hasattr(self.strategy, 'message_to_datarow'):
-            return self.strategy.message_to_datarow(
-                message, 
-                self.state_manager, 
-                getattr(self, 'use_tools_in_prompt', True)
-            )
-
-        # Fallback implementation (will be deprecated)
-        if not message:
-            raise ValueError("Message cannot be empty")
-
-        agent_id = message.receiver
-        session_id = message.context.session_id
-        task_id = message.context.task_id
-        task_name = message.context.get_task().name
-        pre_agent = message.sender
-        task_agent_id = f"{task_id}_{agent_id}"
-        if task_agent_id not in self.task_agent_map:
-            self.task_agent_map[task_agent_id] = 0
-        self.task_agent_map[task_agent_id] += 1
-        # id = f"{task_agent_id}_{self.task_agent_map[task_agent_id]}_{message.id}_{self.id}"
-        id = message.id
-
-        # Build ExpMeta
-        exp_meta = ExpMeta(
-            session_id=session_id,
-            task_id=task_id,
-            task_name=task_name,
-            agent_id=agent_id,
-            step=self.task_agent_map[task_agent_id],
-            execute_time=message.timestamp,
-            pre_agent=pre_agent
-        )
-
-        messages = self._get_llm_messages_from_memory(message)
-
-        observation = message.payload
-        node = self.state_manager._find_node(message.id)
-        # if node is None or not node.results:
-        #     logger.warning(f"Node result not found for message id: {message.id}, node: {node}")
-        #     return None
-        agent_results = []
-        ext_info = {}
-        if node and node.results:
-            for handle_result in node.results:
-                result = handle_result.result
-                if isinstance(result, Message) and isinstance(result.payload, list):
-                    agent_results.extend(result.payload)
-                else:
-                    if not ext_info.get("agent_results"):
-                        ext_info["agent_results"] = []
-                    ext_info["agent_results"].append(to_serializable(handle_result))
-
-
-            def _get_attr_from_action(obj, attr, default=None):
-                if isinstance(obj, ActionModel):
-                    return getattr(obj, attr)
-                elif isinstance(obj, dict) and attr in obj:
-                    return obj[attr]
-                return default
-
-            # # append assistant message to messages
-            # if agent_results:
-            #     agent_result = agent_results[0]
-            #     content = _get_attr_from_action(agent_result, "policy_info", "")
-            #     last_assistant_message = {
-            #         "role": "assistant",
-            #         "content": content
-            #     }
-            #     tool_calls = []
-            #     for action in agent_results:
-            #         tool_call_id = _get_attr_from_action(action, "tool_call_id")
-            #         if tool_call_id:
-            #             tool_calls.append({
-            #                 "id": tool_call_id,
-            #                 "type": "function",
-            #                 "function": {
-            #                     "name": _get_attr_from_action(action, "tool_name"),
-            #                     "arguments": json.dumps(_get_attr_from_action(action, "params"), ensure_ascii=False),
-            #                 }
-            #             })
-            #     last_assistant_message["tool_calls"] = tool_calls
-            #     messages.append(last_assistant_message)
-        else:
-            logger.warning(f"Node result not found for message id: {message.id}, node: {node} not finished yet.")
->>>>>>> 265ae0e5
-
-    async def append_trajectory(self, message: Message, task_id: str = None) -> Optional[TrajectoryItem]:
-        """
-        Generate trajectory item from message using strategy and append to dataset.
-        
-        Args:
-            message: The source message
-            task_id: Optional task id, if not provided, try to get from message
-            
-        Returns:
-            The generated trajectory item dictionary or None
-        """
-        if not self.strategy:
-            self.set_strategy(None)
-            
+
         try:
             # Generate item using strategy
             # Pass state_manager and use_tools_in_prompt if available
@@ -291,7 +105,7 @@
                 state_manager=self.state_manager,
                 use_tools_in_prompt=getattr(self, 'use_tools_in_prompt', True),
             )
-            
+
             if item:
                 # Save to storage
                 target_task_id = task_id or (message.task_id if hasattr(message, 'task_id') else None)
@@ -414,36 +228,10 @@
             results.append(message)
         return results
 
-    def _deprecated_get_llm_messages_from_memory(self, message: Message):
-<<<<<<< HEAD
-        # Local imports to avoid pulling heavy optional dependencies at module import time.
-        from aworld.models.model_response import ModelResponse
-=======
->>>>>>> 265ae0e5
-        return self._retrieve_agent_histories(message)
-        context = message.context
-        messages = []
-        for msg in context.context_info.get("llm_input", []):
-            messages.append(msg)
-        llm_response: ModelResponse = context.context_info.get("llm_output", None)
-        if llm_response:
-            last_assistant_message = {
-                "role": "assistant",
-                "content": llm_response.content
-            }
-            tool_calls = llm_response.tool_calls
-            if tool_calls:
-                last_assistant_message["tool_calls"] = [tool_call.to_dict() for tool_call in tool_calls]
-            messages.append(last_assistant_message)
-        return messages
-
     def _get_llm_messages_from_memory(self, message: Message):
-<<<<<<< HEAD
         # Local imports to avoid pulling heavy optional dependencies at module import time.
         from aworld.memory.main import MemoryFactory
         from aworld.memory.models import MemoryMessage
-=======
->>>>>>> 265ae0e5
         memory = MemoryFactory.instance()
         histories = memory.get_all(
             filters={
@@ -465,12 +253,9 @@
                         messages.append({'role': history.metadata['role'], 'content': history.content,
                                          "tool_call_id": history.metadata.get("tool_call_id")})
         return messages
-<<<<<<< HEAD
-
-    async def save_task_trajectory(self, task_id: str, trajectory_steps: Union[List[TrajectoryItem], List[Dict[str, Any]]]):        
+
+    async def save_task_trajectory(self, task_id: str, trajectory_steps: Union[List[TrajectoryItem], List[Dict[str, Any]]]):
         """Save task trajectory data (list of steps) to storage.
-=======
->>>>>>> 265ae0e5
 
         Args:
             task_id: The task id.
@@ -501,7 +286,7 @@
             else:
                 logger.warning(f"Unexpected trajectory step type: {type(step)}, skipping")
                 continue
-            
+
             kwargs = {
                 "block_id": block_id,
                 "value": value
@@ -525,7 +310,6 @@
         Returns:
             List[Dict[str, Any]]: The list of trajectory steps.
         """
-<<<<<<< HEAD
         if not self.storage:
             return []
 
@@ -549,86 +333,6 @@
         except Exception as e:
             logger.error(f"Failed to get task trajectory: {str(e)}")
             return []
-=======
-        if self.storage:
-            try:
-                if block_id:
-                    # TODO: Ensure the returned data is DataRow
-                    return await self.storage.get_data_items(block_id=block_id)
-                else:
-                    return await self.storage.select_data(condition)
-            except Exception as e:
-                logger.error(f"Failed to retrieve stored data: {str(e)}")
-                return []
-        return []
->>>>>>> 265ae0e5
-
-    async def save_task_trajectory(self, task_id: str, trajectory_steps: Union[List[TrajectoryItem], List[Dict[str, Any]]]):
-        """Save task trajectory data (list of steps) to storage.
-
-        Args:
-            task_id: The task id.
-            trajectory_steps: The list of trajectory steps, which can be either List[TrajectoryItem] 
-                             or List[Dict[str, Any]] (e.g., from TaskResponse.trajectory which is to_dict() result).
-        """
-        if not self.storage:
-            return
-
-        data_items = []
-        for step in trajectory_steps:
-            # Handle both TrajectoryItem objects and dictionaries
-            if isinstance(step, dict):
-                # Try to convert dict to TrajectoryItem, fallback to dict if conversion fails
-                try:
-                    step_obj = TrajectoryItem.model_validate(step)
-                    data_id = step_obj.id
-                    value = step_obj
-                except Exception as e:
-                    # If conversion fails, use dict directly and extract id from dict
-                    logger.debug(f"Failed to convert dict to TrajectoryItem, using dict directly: {e}")
-                    data_id = step.get("id")
-                    value = step
-            elif isinstance(step, TrajectoryItem):
-                data_id = step.id
-                value = step
-            else:
-                logger.warning(f"Unexpected trajectory step type: {type(step)}, skipping")
-                continue
-            
-            kwargs = {
-                "block_id": task_id,
-                "value": value
-            }
-            if data_id:
-                kwargs["id"] = data_id
-            data_items.append(Data(**kwargs))
-
-        if data_items:
-            try:
-                await self.storage.create_datas(data_items, block_id=task_id, overwrite=True)
-            except Exception as e:
-                logger.error(f"Failed to save task trajectory: {str(e)}")
-
-    async def get_task_trajectory(self, task_id: str) -> List[TrajectoryItem]:
-        """Get task trajectory data from storage.
-
-        Args:
-            task_id: The task id.
-
-        Returns:
-            List[Dict[str, Any]]: The list of trajectory steps.
-        """
-        if not self.storage:
-            return []
-
-        try:
-            data_items = await self.storage.get_data_items(block_id=task_id)
-            if data_items:
-                return [item.value for item in data_items if hasattr(item, "value")]
-            return []
-        except Exception as e:
-            logger.error(f"Failed to get task trajectory: {str(e)}")
-            return []
 
     def to_json(self) -> List[Dict[str, Any]]:
         return [to_serializable(item) for item in self.data]

import sys
import ast
import re
import subprocess
from typing import Any, Dict, Tuple, List
from io import StringIO
from aworld.logs.util import logger
from aworld.config.conf import ToolConfig
from aworld.core.envs.tool_action import PythonToolAction
from aworld.core.common import ActionModel, Observation, ActionResult, Tools
from aworld.core.envs.tool import Tool, AgentInput, ToolFactory
from aworld.utils import import_package
from aworld.virtual_environments.utils import build_observation


@ToolFactory.register(name=Tools.PYTHON_EXECUTE.value,
                      desc="python interpreter tool",
                      supported_action=PythonToolAction,
                      conf_file_name=f'{Tools.PYTHON_EXECUTE.value}_tool.yaml')
class PythonTool(Tool[Observation, List[ActionModel]]):

    def __init__(self,
                 conf: ToolConfig,
                 **kwargs) -> None:
        """
        Initialize the PythonExecutor
        Args:
            conf: tool config
            **kwargs: -
        Return:
            None
        """
        super(PythonTool, self).__init__(conf, **kwargs)
        self.type = "function"
        self.local_namespace = {}
        self.global_namespace = {}
        self.original_stdout = sys.stdout
        self.output_buffer = StringIO()
        self.installed_packages = set()
        import_package('langchain_experimental')
        from langchain_experimental.utilities.python import PythonREPL
        self.python_repl = PythonREPL()

    def extract_imports(self, code: str) -> set:
        """
        Extract import statements
        Args:
            code: python code
        Returns:
            set: import statements
        """
        imports = set()

        try:
            tree = ast.parse(code)

            for node in ast.walk(tree):
                if isinstance(node, ast.Import):
                    # deal import xxx or import xxx as yyy
                    for name in node.names:
                        package_name = name.name.split('.')[0]
                        imports.add(package_name)

                elif isinstance(node, ast.ImportFrom):
                    # deal from xxx import yyy or from xxx.yyy import zzz
                    if node.module:
                        package_name = node.module.split('.')[0]
                        imports.add(package_name)

        except SyntaxError:
            import_pattern = r'^import\s+([\w\s,]+)|from\s+(\w+)'
            for line in code.split('\n'):
                line = line.strip()
                match = re.match(import_pattern, line)
                if match:
                    if match.group(1):

                        packages = [p.strip() for p in match.group(1).split(',')]
                        for package in packages:
                            if package:
                                package_name = package.split()[0]
                                imports.add(package_name)
                    elif match.group(2):
                        imports.add(match.group(2))

        return imports

    def install_dependencies(self,
                             packages: set) -> None:
        """
        Install dependency packages
        Args:
            packages: python third packages
        Returns:
            None
        """
        for package in packages:
            try:
                __import__(package)
            except ImportError:
                try:
                    subprocess.check_call([sys.executable, "-m", "pip", "install", package])
                    self.installed_packages.add(package)
                except subprocess.CalledProcessError as e:
                    logger.warning(f"Failed to install {package}: {str(e)}")

    def uninstall_dependencies(self) -> None:
        """
        Uninstall dependency packages
        Args:
            -
        Returns:
            None
        """
        try:
            for package in self.installed_packages:
                try:
                    subprocess.check_call([sys.executable, "-m", "pip", "uninstall", "-y", package])
                except subprocess.CalledProcessError as e:
                    logger.warning(f"Failed to uninstall {package}: {str(e)}")
            self.installed_packages.clear()
        except Exception as e:
            logger.warning(f"Failed to uninstall dependencies: {repr(e)}")

    def reset(self,
              *,
              seed: int | None = None,
              options: Dict[str, str] | None = None) -> Tuple[AgentInput, dict[str, Any]]:
        """
        Reset the executor
        Args:
            seed: -
            options: -
        Returns:
            AgentInput, dict[str, Any]: -
        """
        self.close()
        self.local_namespace = {}
        self.global_namespace = {}
<<<<<<< HEAD
        self._finished = True
=======
        self._finished = False
>>>>>>> fe5c4729
        self.installed_packages.clear()

        return build_observation(observer=self.name(),
                                 ability=PythonToolAction.EXECUTE.value.name), {}

    def close(self) -> None:
        """
        Close the executor
        Returns:
            None
        """
        try:
            self.uninstall_dependencies()
            sys.stdout = self.original_stdout
            self.output_buffer.close()
            self.local_namespace.clear()
            self.global_namespace.clear()
        except:
            pass
        finally:
            self._finished = True

    def step(
            self,
            actions: List[ActionModel],
            **kwargs) -> Tuple[Observation, float, bool, bool, dict[str, Any]]:
        """
        Step the executor
        Args:
            actions: actions
            **kwargs: -
        Returns:
            Observation, float, bool, bool, dict[str, Any]: -
        """
        self.step_finished = False
        reward = 0
        fail_error = ""
        observation = build_observation(observer=self.name(),
                                        ability=PythonToolAction.EXECUTE.value.name)
        try:
            if not actions:
                return (observation, reward,
                        kwargs.get("terminated",
                                   False), kwargs.get("truncated", False), {
                            "exception": "actions is empty"
                        })
            for action in actions:
                code = action.params.get("code", "")
                if not code:
                    logger.warning(f"{action} no code to execute.")
                    continue
                _, output, error = self.execute(code)
                observation.content = output
                observation.action_result.append(
                    ActionResult(is_done=True,
                                 success=False if error else True,
                                 content=f"{output}",
                                 error=f"{error}",
                                 keep=False))
            reward = 1
        except Exception as e:
            fail_error = str(e)
        finally:
            self._finished = True

        info = {"exception": fail_error}
        info.update(kwargs)
        return (observation, reward, kwargs.get("terminated", False),
                kwargs.get("truncated", False), info)

    def execute(self, code, timeout=300):
        """
        Execute the code
        Args:
            code: python code
            timeout: timeout seconds
        Returns:
            result, output, error
        """
        required_packages = self.extract_imports(code)
        self.install_dependencies(required_packages)
        self.python_repl.globals = self.global_namespace
        self.python_repl.locals = self.local_namespace
        error = None
        try:
            output = self.python_repl.run(code, timeout)
        except Exception as e:
            error = f'{repr(e)}'
        finally:
            self.uninstall_dependencies()
        return '', output, error

    def get_execute_result(self):
        """
        Get the execute result
        Returns:
            output, error
        """
        output = None
        error = ''
        try:
            output = self.output_buffer.getvalue()
            self.output_buffer.truncate(0)
            self.output_buffer.seek(0)
            sys.stdout = self.original_stdout
        except Exception as e:
            error = f'{repr(e)}'
            logger.warning(f"Failed to get output, {repr(e)}")
        return output, error<|MERGE_RESOLUTION|>--- conflicted
+++ resolved
@@ -137,11 +137,7 @@
         self.close()
         self.local_namespace = {}
         self.global_namespace = {}
-<<<<<<< HEAD
-        self._finished = True
-=======
         self._finished = False
->>>>>>> fe5c4729
         self.installed_packages.clear()
 
         return build_observation(observer=self.name(),

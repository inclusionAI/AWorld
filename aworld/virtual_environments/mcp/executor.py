--- conflicted
+++ resolved
@@ -1,6 +1,6 @@
 import asyncio
 import json
-
+import logging
 import os
 import traceback
 import asyncio
@@ -138,7 +138,6 @@
             else:
                 raise ValueError(f"Unsupported MCP server type: {server_type}")
 
-<<<<<<< HEAD
             # Try connecting and handle various exceptions
             max_retries = 2  # Maximum retry count for connection failures
             for retry in range(max_retries + 1):
@@ -197,16 +196,6 @@
                         # Maximum retries reached
                         logging.error(f"Failed to connect to MCP server '{server_name}' after {max_retries} retries: {e}")
                         raise
-=======
-            # Try to connect, with special handling for cancellation exceptions
-            try:
-                await server.connect()
-            except asyncio.CancelledError:
-                # When the task is cancelled, ensure resources are cleaned up
-                logger.warning(f"Connection to server '{server_name}' was cancelled")
-                await server.cleanup()
-                raise
->>>>>>> d7311764
 
             server_info["instance"] = server
             return server
@@ -283,30 +272,14 @@
                             results.append(action_result)
                 except asyncio.CancelledError:
                     # Log cancellation exception, reset server connection to avoid async context confusion
-<<<<<<< HEAD
-                    logging.warning(
-                        f"Tool call to {action_name} on {server_name} was cancelled"
-                    )
-                    if server_name in self.mcp_servers and self.mcp_servers[
-                        server_name
-                    ].get("instance"):
-=======
                     logger.warning(f"Tool call to {action_name} on {server_name} was cancelled")
                     if server_name in self.mcp_servers and self.mcp_servers[server_name].get("instance"):
->>>>>>> d7311764
                         try:
                             await self.mcp_servers[server_name]["instance"].cleanup()
                             self.mcp_servers[server_name]["instance"] = None
                         except Exception as cleanup_error:
-<<<<<<< HEAD
-                            logging.error(
-                                f"Error cleaning up server after cancellation: {cleanup_error}"
-                            )
-                    # Re-raise exception to notify upper-level caller
-=======
                             logger.error(f"Error cleaning up server after cancellation: {cleanup_error}")
                     # Re-raise exception to notify upper level caller
->>>>>>> d7311764
                     raise
                 except asyncio.InvalidStateError as e:
                     # Handle invalid event loop state error
@@ -375,7 +348,6 @@
                     logging.warning(f"Cleanup for {server_name} was cancelled")
                     cleanup_errors.append(f"Cleanup for {server_name} was cancelled")
                 except Exception as e:
-<<<<<<< HEAD
                     error_msg = f"Error cleaning up MCP server {server_name}: {e}"
                     logging.error(error_msg)
                     cleanup_errors.append(error_msg)
@@ -388,10 +360,4 @@
     def execute_action(
         self, actions: List[ActionModel], **kwargs
     ) -> Tuple[List[ActionResult], Any]:
-=======
-                    logger.error(f"Error cleaning up MCP server {server_name}: {e}")
-
-    def execute_action(self, actions: List[ActionModel], **kwargs) -> Tuple[
-        List[ActionResult], Any]:
->>>>>>> d7311764
         return sync_exec(self.async_execute_action, actions, **kwargs)
--- conflicted
+++ resolved
@@ -22,7 +22,6 @@
                     required = tool.inputSchema.get("required", [])
                     _properties = tool.inputSchema["properties"]
                     for param_name, param_info in _properties.items():
-<<<<<<< HEAD
                         param_type = (
                             param_info["type"]
                             if param_info["type"] != "str"
@@ -33,44 +32,24 @@
                             if param_info["description"]
                             else ""
                         )
-
                         if param_type == "array":
                             # Handle array type parameters
                             item_type = param_info.get("items", {}).get(
                                 "type", "string"
                             )
-=======
-                        param_type = param_info["type"] if param_info["type"] != "str" else "string"
-                        param_desc = param_info["description"] if param_info["description"] else ""
-                        if param_type == "array":
-                            # Handle array type parameters
-                            item_type = param_info.get("items", {}).get("type", "string")
->>>>>>> 7320bcf9
                             if item_type == "str":
                                 item_type = "string"
                             properties[param_name] = {
                                 "description": param_desc,
                                 "type": param_type,
-<<<<<<< HEAD
                                 "items": {"type": item_type},
-=======
-                                "items": {
-                                    "type": item_type
-                                }
->>>>>>> 7320bcf9
                             }
                         else:
                             # Handle non-array type parameters
                             properties[param_name] = {
                                 "description": param_desc,
-<<<<<<< HEAD
                                 "type": param_type,
                             }
-
-=======
-                                "type": param_type
-                            }
->>>>>>> 7320bcf9
                         if param_info.get("required", False):
                             required.append(param_name)
 
@@ -83,12 +62,10 @@
                         "required": required,
                     },
                 }
-<<<<<<< HEAD
                 openai_tools.append(
                     {
                         "type": "function",
                         "function": openai_function_schema,
-                        # "is_mcp": "true"
                     }
                 )
             logging.info(
@@ -96,18 +73,7 @@
             )
 
         except Exception as e:
-            logging.error(f"❌ server #{i+1} ({server.name}) connect fail: {e}")
-            logging.error(traceback.format_exc())
-=======
-                openai_tools.append({
-                    "type": "function",
-                    "function": openai_function_schema,
-                })
-            logging.info(f"✅ server #{i + 1} ({server.name}) connected success，tools: {len(tools)}")
-
-        except Exception as e:
             logging.error(f"❌ server #{i + 1} ({server.name}) connect fail: {e}")
->>>>>>> 7320bcf9
             return []
 
     return openai_tools
@@ -116,17 +82,12 @@
 async def mcp_tool_desc_transform(tools: List[str] = None) -> List[Dict[str, Any]]:
     """Default implement transform framework standard protocol to openai protocol of tool description."""
 
-<<<<<<< HEAD
-    current_dir = os.path.dirname(os.path.abspath(__file__))
-    config_path = os.path.normpath(os.path.join(current_dir, "../config/mcp.json"))
-=======
     # Priority given to the running path.
     if os.path.exists(os.path.join(os.getcwd(), "mcp.json")):
         config_path = os.path.join(os.getcwd(), "mcp.json")
     else:
         current_dir = os.path.dirname(os.path.abspath(__file__))
         config_path = os.path.normpath(os.path.join(current_dir, "../config/mcp.json"))
->>>>>>> 7320bcf9
 
     if not os.path.exists(config_path):
         logging.info(f"mcp config is not exist: {config_path}")
@@ -148,33 +109,33 @@
             continue
 
         if tools is None or server_name in tools:
-<<<<<<< HEAD
-            server_configs.append(
-                {"name": "mcp__" + server_name, "params": {"url": server_config["url"]}}
-            )
-=======
             # Handle SSE server
             if "url" in server_config:
-                server_configs.append({
-                    "name": "mcp__" + server_name,
-                    "type": "sse",
-                    "params": {"url": server_config["url"]}
-                })
+                server_configs.append(
+                    {
+                        "name": "mcp__" + server_name,
+                        "type": "sse",
+                        "params": {"url": server_config["url"]},
+                    }
+                )
             # Handle stdio server
             elif "command" in server_config:
-                server_configs.append({
-                    "name": "mcp__" + server_name,
-                    "type": "stdio",
-                    "params": {
-                        "command": server_config["command"],
-                        "args": server_config.get("args", []),
-                        "env": server_config.get("env", {}),
-                        "cwd": server_config.get("cwd"),
-                        "encoding": server_config.get("encoding", "utf-8"),
-                        "encoding_error_handler": server_config.get("encoding_error_handler", "strict")
+                server_configs.append(
+                    {
+                        "name": "mcp__" + server_name,
+                        "type": "stdio",
+                        "params": {
+                            "command": server_config["command"],
+                            "args": server_config.get("args", []),
+                            "env": server_config.get("env", {}),
+                            "cwd": server_config.get("cwd"),
+                            "encoding": server_config.get("encoding", "utf-8"),
+                            "encoding_error_handler": server_config.get(
+                                "encoding_error_handler", "strict"
+                            ),
+                        },
                     }
-                })
->>>>>>> 7320bcf9
+                )
 
     if not server_configs:
         logging.info("not match mcp server")
@@ -183,23 +144,15 @@
     async with AsyncExitStack() as stack:
         servers = []
         for server_config in server_configs:
-<<<<<<< HEAD
-            server = MCPServerSse(
-                name=server_config["name"], params=server_config["params"]
-            )
-            server = await stack.enter_async_context(server)
-            servers.append(server)
-=======
             if server_config["type"] == "sse":
                 server = MCPServerSse(
-                    name=server_config["name"],
-                    params=server_config["params"]
+                    name=server_config["name"], params=server_config["params"]
                 )
             elif server_config["type"] == "stdio":
                 from aworld.mcp.server import MCPServerStdio
+
                 server = MCPServerStdio(
-                    name=server_config["name"],
-                    params=server_config["params"]
+                    name=server_config["name"], params=server_config["params"]
                 )
             else:
                 logging.warning(f"Unsupported MCP server type: {server_config['type']}")
@@ -208,7 +161,6 @@
             server = await stack.enter_async_context(server)
             servers.append(server)
 
->>>>>>> 7320bcf9
         openai_tools = await run(servers)
 
     return openai_tools
import json
import traceback
from contextlib import AsyncExitStack
from datetime import timedelta
from typing import List, Dict, Any, Optional, Tuple

import requests
from mcp.types import TextContent, ImageContent

from aworld.core.common import ActionResult
from aworld.core.context.base import Context
from aworld.logs.util import logger
from aworld.mcp_client.server import MCPServer, MCPServerSse, MCPServerStdio, MCPServerStreamableHttp
from aworld.tools import get_function_tools

MCP_SERVERS_CONFIG = {}


def get_function_tool(sever_name: str) -> List[Dict[str, Any]]:
    openai_tools = []
    try:
        if not sever_name:
            return []
        tool_server = get_function_tools(sever_name)
        if not tool_server:
            return []
        tools = tool_server.list_tools()
        if not tools:
            return []
        for tool in tools:
            required = []
            properties = {}
            if tool.inputSchema and tool.inputSchema.get("properties"):
                required = tool.inputSchema.get("required", [])
                _properties = tool.inputSchema["properties"]
                for param_name, param_info in _properties.items():
                    param_type = (
                        param_info.get("type")
                        if param_info.get("type") != "str"
                        and param_info.get("type") is not None
                        else "string"
                    )
                    param_desc = param_info.get("description", "")
                    if param_type == "array":
                        # Handle array type parameters
                        items_info = param_info.get("items", {})
                        item_type = items_info.get("type", "string")

                        # Process nested array type parameters
                        if item_type == "array":
                            nested_items = items_info.get("items", {})
                            nested_type = nested_items.get("type", "string")

                            # If the nested type is an object
                            if nested_type == "object":
                                properties[param_name] = {
                                    "description": param_desc,
                                    "type": param_type,
                                    "items": {
                                        "type": item_type,
                                        "items": {
                                            "type": nested_type,
                                            "properties": nested_items.get(
                                                "properties", {}
                                            ),
                                            "required": nested_items.get(
                                                "required", []
                                            ),
                                        },
                                    },
                                }
                            else:
                                properties[param_name] = {
                                    "description": param_desc,
                                    "type": param_type,
                                    "items": {
                                        "type": item_type,
                                        "items": {"type": nested_type},
                                    },
                                }
                        # Process object type cases
                        elif item_type == "object":
                            properties[param_name] = {
                                "description": param_desc,
                                "type": param_type,
                                "items": {
                                    "type": item_type,
                                    "properties": items_info.get("properties", {}),
                                    "required": items_info.get("required", []),
                                },
                            }
                        # Process basic type cases
                        else:
                            if item_type == "str":
                                item_type = "string"
                            properties[param_name] = {
                                "description": param_desc,
                                "type": param_type,
                                "items": {"type": item_type},
                            }
                    else:
                        # Handle non-array type parameters
                        properties[param_name] = {
                            "description": param_desc,
                            "type": param_type,
                        }

            openai_function_schema = {
                # "name": f"mcp__{sever_name}__{tool.name}",
                "name": f"{sever_name}__{tool.name}",
                "description": tool.description,
                "parameters": {
                    "type": "object",
                    "properties": properties,
                    "required": required,
                },
            }
            openai_tools.append(
                {
                    "type": "function",
                    "function": openai_function_schema,
                }
            )
        logger.info(
            f"✅ function_tool_server #({sever_name}) connected success，tools: {len(tools)}"
        )

    except Exception as e:
        logger.warning(
            f"server_name-get_function_tool:{sever_name} translate failed: {e}"
        )
        return []
    finally:
        return openai_tools


async def run(mcp_servers: list[MCPServer], black_tool_actions: Dict[str, List[str]] = None) -> List[Dict[str, Any]]:
    openai_tools = []
    for i, server in enumerate(mcp_servers):
        try:
            tools = await server.list_tools()
            for tool in tools:
                balck_server = server.name
                if server.name.startswith("mcp__"):
                    balck_server = server.name[5:] if len(server.name) > 5 else server.name
                if (black_tool_actions and
                        balck_server in black_tool_actions and
                        black_tool_actions[balck_server] and
                        tool.name in black_tool_actions[balck_server]):
                    logger.info(
                        f"server #{i + 1} ({balck_server}) black_tool_actions: {tool.name}"
                    )
                    continue
                required = []
                properties = {}
                if tool.inputSchema and tool.inputSchema.get("properties"):
                    required = tool.inputSchema.get("required", [])
                    _properties = tool.inputSchema["properties"]
                    for param_name, param_info in _properties.items():
                        param_type = (
                            param_info.get("type")
                            if param_info.get("type") != "str"
                            and param_info.get("type") is not None
                            else "string"
                        )
                        param_desc = param_info.get("description", "")
                        if param_type == "array":
                            # Handle array type parameters
                            items_info = param_info.get("items", {})
                            item_type = items_info.get("type", "string")

                            # Process nested array type parameters
                            if item_type == "array":
                                nested_items = items_info.get("items", {})
                                nested_type = nested_items.get("type", "string")

                                # If the nested type is an object
                                if nested_type == "object":
                                    properties[param_name] = {
                                        "description": param_desc,
                                        "type": param_type,
                                        "items": {
                                            "type": item_type,
                                            "items": {
                                                "type": nested_type,
                                                "properties": nested_items.get(
                                                    "properties", {}
                                                ),
                                                "required": nested_items.get(
                                                    "required", []
                                                ),
                                            },
                                        },
                                    }
                                else:
                                    properties[param_name] = {
                                        "description": param_desc,
                                        "type": param_type,
                                        "items": {
                                            "type": item_type,
                                            "items": {"type": nested_type},
                                        },
                                    }
                            # Process object type cases
                            elif item_type == "object":
                                properties[param_name] = {
                                    "description": param_desc,
                                    "type": param_type,
                                    "items": {
                                        "type": item_type,
                                        "properties": items_info.get("properties", {}),
                                        "required": items_info.get("required", []),
                                    },
                                }
                            # Process basic type cases
                            else:
                                if item_type == "str":
                                    item_type = "string"
                                properties[param_name] = {
                                    "description": param_desc,
                                    "type": param_type,
                                    "items": {"type": item_type},
                                }
                        else:
                            # Handle non-array type parameters
                            properties[param_name] = {
                                "description": param_desc,
                                "type": param_type,
                            }

                openai_function_schema = {
                    "name": f"{server.name}__{tool.name}",
                    "description": tool.description,
                    "parameters": {
                        "type": "object",
                        "properties": properties,
                        "required": required,
                    },
                }
                openai_tools.append(
                    {
                        "type": "function",
                        "function": openai_function_schema,
                    }
                )
            logger.info(
                f"✅ server #{i + 1} ({server.name}) connected success，tools: {len(tools)}"
            )

        except Exception as e:
            logger.warning(
                f"❌ server #{i + 1} ({server.name}) connect fail: {e}\n"
                f"Traceback:\n{traceback.format_exc()}"
            )
            continue

    return openai_tools


async def skill_translate_tools(
        skills: List[str] = None,
        skill_configs: Dict[str, Any] = None,
        tools: List[Dict[str, Any]] = None,
        tool_mapping: Dict[str, str] = {}
) -> List[Dict[str, Any]]:
    if not tools:
        return tools or []

    if not skill_configs:
        return tools

    # If skills is empty, exclude all tools in tool_mapping (only keep non-MCP tools)
    if not skills:
        filtered_tools = []
        for tool in tools:
            if not isinstance(tool, dict) or "function" not in tool:
                filtered_tools.append(tool)  # non-conforming, keep
                continue

            function_info = tool["function"]
            if not isinstance(function_info, dict) or "name" not in function_info:
                filtered_tools.append(tool)
                continue

            tool_name = function_info["name"]

            # Only keep tools that are NOT in tool_mapping
            if not tool_mapping or tool_name not in tool_mapping:
                filtered_tools.append(tool)

        logger.info(f"Skills is empty, excluded {len(tools) - len(filtered_tools)} MCP tools, kept {len(filtered_tools)} non-MCP tools")
        return filtered_tools

    # Collect all tool filters from skill configs
    tool_filter = {}  # {server_name: set(tool_names)} or {server_name: None} means all tools

    for skill_id in skills:
        if skill_id not in skill_configs:
            logger.warning(f"Skill '{skill_id}' not found in skill_configs")
            continue

        skill_config = skill_configs[skill_id]
        tool_list = skill_config.get("tool_list", {})

        for server_name, tool_names in tool_list.items():
            # Normalize tool_names to list (None or [] means all)
            if not tool_names:
                # If any skill requests ALL tools for this server, override to None
                tool_filter[server_name] = None
                continue

            # Merge specific tool names across skills
            if server_name not in tool_filter or tool_filter[server_name] is None:
                # Initialize with empty set if not already set to ALL (None)
                tool_filter[server_name] = set()

            if isinstance(tool_names, list):
                tool_filter[server_name].update(tool_names)
            else:
                # single string safety
                tool_filter[server_name].add(str(tool_names))

    # Selected servers from skills
    selected_servers = set(tool_filter.keys())

    # Build a set of all known MCP servers from mapping (values of mapping)
    known_mcp_servers = set(tool_mapping.values()) if tool_mapping else set()

    # Filter tools based on tool_filter and mapping rules
    filtered_tools = []
    tool_seen = set()  # Track unique tools to avoid duplicates

    for tool in tools:
        if not isinstance(tool, dict) or "function" not in tool:
            filtered_tools.append(tool)  # non-conforming, keep
            continue

        function_info = tool["function"]
        if not isinstance(function_info, dict) or "name" not in function_info:
            filtered_tools.append(tool)
            continue

        tool_name = function_info["name"]

        # Skip duplicates
        if tool_name in tool_seen:
            continue

        # Resolve server and specific tool name (prefer mapping)
        server_name = None
        specific_tool_name = tool_name

        if tool_mapping and specific_tool_name in tool_mapping:
            server_name = tool_mapping[specific_tool_name]

        # If this tool has no resolvable server (non-MCP or custom), keep it
        if not server_name:
            filtered_tools.append(tool)
            tool_seen.add(tool_name)
            continue

        # If tool belongs to a known MCP server but not in selected skills, drop it
        if server_name in known_mcp_servers and server_name not in selected_servers:
            continue

        # If the server is selected, apply per-server tool filtering
        if server_name in tool_filter:
            allowed = tool_filter[server_name]
            if allowed is None:
                # all tools from this server are allowed
                filtered_tools.append(tool)
                tool_seen.add(tool_name)
            else:
                if specific_tool_name in allowed:
                    filtered_tools.append(tool)
                    tool_seen.add(tool_name)
            # else drop
            continue

        # If server is not in selected (and also not in known_mcp_servers), keep as non-target tool
        filtered_tools.append(tool)
        tool_seen.add(tool_name)

    logger.info(f"Filtered {len(filtered_tools)} tools from {len(tools)} based on skills: {skills}")
    return filtered_tools


async def mcp_tool_desc_transform_v2(
        tools: List[str] = None, mcp_config: Dict[str, Any] = None, context: Context = None,
        server_instances: Dict[str, Any] = None,
        black_tool_actions: Dict[str, List[str]] = None,
) -> List[Dict[str, Any]]:
    # todo sandbox mcp_config get from registry

    if not mcp_config:
        return []
    config = mcp_config
    global MCP_SERVERS_CONFIG
    MCP_SERVERS_CONFIG = config
    mcp_servers_config = config.get("mcpServers", {})
    server_configs = []
    openai_tools = []
    mcp_openai_tools = []

    for server_name, server_config in mcp_servers_config.items():
        # Skip disabled servers
        if server_config.get("disabled", False):
            continue

        if tools is None or server_name in tools:
            # Handle SSE server
            if "function_tool" == server_config.get("type", ""):
                try:
                    tmp_function_tool = get_function_tool(server_name)
                    openai_tools.extend(tmp_function_tool)
                except Exception as e:
                    logger.warning(f"server_name:{server_name} translate failed: {e}")
            elif "api" == server_config.get("type", ""):
                api_result = requests.get(server_config["url"] + "/list_tools")
                try:
                    if not api_result or not api_result.text:
                        continue
                        # return None
                    data = json.loads(api_result.text)
                    if not data or not data.get("tools"):
                        continue
                    for item in data.get("tools"):
                        tmp_function = {
                            "type": "function",
                            "function": {
                                # "name": "mcp__" + server_name + "__" + item["name"],
                                "name": server_name + "__" + item["name"],
                                "description": item["description"],
                                "parameters": {
                                    **item["parameters"],
                                    "properties": {
                                        k: v
                                        for k, v in item["parameters"]
                                        .get("properties", {})
                                        .items()
                                        if "default" not in v
                                    },
                                },
                            },
                        }
                        openai_tools.append(tmp_function)
                except Exception as e:
                    logger.warning(f"server_name:{server_name} translate failed: {e}")
            elif "sse" == server_config.get("type", ""):
                server_configs.append(
                    {
                        # "name": "mcp__" + server_name,
                        "name": server_name,
                        "type": "sse",
                        "params": {
                            "url": server_config["url"],
                            "headers": server_config.get("headers"),
                            "timeout": server_config.get("timeout"),
                            "sse_read_timeout": server_config.get("sse_read_timeout"),
                            "client_session_timeout_seconds": server_config.get("client_session_timeout_seconds")
                        },
                    }
                )

            elif "streamable-http" == server_config.get("type", ""):
                server_configs.append(
                    {
                        # "name": "mcp__" + server_name,
                        "name": server_name,
                        "type": "streamable-http",
                        "params": {
                            "url": server_config["url"],
                            "headers": server_config.get("headers"),
                            "timeout": server_config.get("timeout"),
                            "sse_read_timeout": server_config.get("sse_read_timeout"),
                            "client_session_timeout_seconds": server_config.get("client_session_timeout_seconds")
                        },
                    }
                )
            # Handle stdio server
            else:
                # elif "stdio" == server_config.get("type", ""):
                server_configs.append(
                    {
                        # "name": "mcp__" + server_name,
                        "name": server_name,
                        "type": "stdio",
                        "params": {
                            "command": server_config["command"],
                            "args": server_config.get("args", []),
                            "env": server_config.get("env", {}),
                            "cwd": server_config.get("cwd"),
                            "encoding": server_config.get("encoding", "utf-8"),
                            "encoding_error_handler": server_config.get(
                                "encoding_error_handler", "strict"
                            ),
                            "client_session_timeout_seconds": server_config.get("client_session_timeout_seconds")
                        },
                    }
                )

    if not server_configs:
        return openai_tools
    servers = []
    for server_config in server_configs:
        try:
            _mcp_openai_tools = []
            async with AsyncExitStack() as stack:
                if server_config["type"] == "sse":
                    params = server_config["params"].copy()
                    headers = params.get("headers") or {}
<<<<<<< HEAD
                    # if context and context.session_id and context.task_id:
                    #     env_name = headers.get("env_name")
                    #     headers["SESSION_ID"] = f"{env_name}_{context.session_id}_{context.task_id}" if env_name else f"{context.session_id}_{context.task_id}"
                    # if context and context.user:
                    #     headers["USER_ID"] = context.user
=======
                    if context and context.session_id:
                        env_name = headers.get("env_name")
                        from aworld.core.context.amni import AmniContext
                        if isinstance(context, AmniContext) and context.get_config().env_config.isolate:
                            headers["SESSION_ID"] = f"{env_name}_{context.session_id}_{context.task_id}" if env_name else f"{context.session_id}_{context.task_id}"
                        else:
                            headers["SESSION_ID"] = f"{env_name}_{context.session_id}" if env_name else f"{context.session_id}"
                    if context and context.user:
                        headers["USER_ID"] = context.user
>>>>>>> d2108d9c
                    params["headers"] = headers

                    server = MCPServerSse(
                        name=server_config["name"], params=params
                    )
                elif server_config["type"] == "streamable-http":
                    params = server_config["params"].copy()
                    headers = params.get("headers") or {}
<<<<<<< HEAD
                    # if context and context.session_id and context.task_id:
                    #     env_name = headers.get("env_name")
                    #     headers["SESSION_ID"] = f"{env_name}_{context.session_id}_{context.task_id}" if env_name else f"{context.session_id}_{context.task_id}"
                    # if context and context.user:
                    #     headers["USER_ID"] = context.user
=======
                    if context and context.session_id:
                        env_name = headers.get("env_name")
                        headers["SESSION_ID"] = f"{env_name}_{context.session_id}" if env_name else f"{context.session_id}"
                    if context and context.user:
                        headers["USER_ID"] = context.user
>>>>>>> d2108d9c
                    params["headers"] = headers
                    if "timeout" in params and not isinstance(params["timeout"], timedelta):
                        params["timeout"] = timedelta(seconds=float(params["timeout"]))
                    if "sse_read_timeout" in params and not isinstance(params["sse_read_timeout"], timedelta):
                        params["sse_read_timeout"] = timedelta(seconds=float(params["sse_read_timeout"]))
                    server = MCPServerStreamableHttp(
                        name=server_config["name"], params=params
                    )
                elif server_config["type"] == "stdio":
                    server = MCPServerStdio(
                        name=server_config["name"], params=server_config["params"]
                    )
                else:
                    logger.warning(
                        f"Unsupported MCP server type: {server_config['type']}"
                    )
                    continue

                server = await stack.enter_async_context(server)
                # servers.append(server)
                _mcp_openai_tools = await run([server], black_tool_actions)
            if _mcp_openai_tools:
                mcp_openai_tools.extend(_mcp_openai_tools)
        except BaseException as err:
            # single
            logger.warning(
                f"Failed to get tools for MCP server '{server_config['name']}'.\n"
                f"Error: {err}\n"
                f"Traceback:\n{traceback.format_exc()}"
            )
            continue

    # async with AsyncExitStack() as stack:

    # mcp_openai_tools = await run(servers)

    if mcp_openai_tools:
        openai_tools.extend(mcp_openai_tools)

    return openai_tools


async def process_mcp_tools(
        mcp_tools: Optional[List[Dict[str, Any]]] = None
) -> Tuple[List[Dict[str, Any]], Dict[str, str]]:
    if mcp_tools is None:
        return [], {}

    tool_mapping: Dict[str, str] = {}
    processed_tools: List[Dict[str, Any]] = []
    seen_simple_names: set[str] = set()

    for tool in mcp_tools:
        processed_tool = tool.copy()
        processed_tool["function"] = tool["function"].copy()

        original_name = processed_tool["function"]["name"]
        if "__" in original_name:
            server_name, simple_name = original_name.split("__", 1)
            # only change: skip if we've already seen this simple name
            if simple_name in seen_simple_names:
                continue
            seen_simple_names.add(simple_name)

            processed_tool["function"]["name"] = simple_name
            # keep first mapping only
            if simple_name not in tool_mapping:
                tool_mapping[simple_name] = server_name

        processed_tools.append(processed_tool)

    return processed_tools, tool_mapping


async def mcp_tool_desc_transform(
        tools: List[str] = None, mcp_config: Dict[str, Any] = None
) -> List[Dict[str, Any]]:
    # todo sandbox mcp_config get from registry

    if not mcp_config:
        return []
    config = mcp_config
    global MCP_SERVERS_CONFIG
    MCP_SERVERS_CONFIG = config
    mcp_servers_config = config.get("mcpServers", {})
    server_configs = []
    openai_tools = []
    mcp_openai_tools = []

    for server_name, server_config in mcp_servers_config.items():
        # Skip disabled servers
        if server_config.get("disabled", False):
            continue

        if tools is None or server_name in tools:
            # Handle SSE server
            if "function_tool" == server_config.get("type", ""):
                try:
                    tmp_function_tool = get_function_tool(server_name)
                    openai_tools.extend(tmp_function_tool)
                except Exception as e:
                    logger.warning(f"server_name:{server_name} translate failed: {e}")
            elif "api" == server_config.get("type", ""):
                api_result = requests.get(server_config["url"] + "/list_tools")
                try:
                    if not api_result or not api_result.text:
                        continue
                        # return None
                    data = json.loads(api_result.text)
                    if not data or not data.get("tools"):
                        continue
                    for item in data.get("tools"):
                        tmp_function = {
                            "type": "function",
                            "function": {
                                # "name": "mcp__" + server_name + "__" + item["name"],
                                "name": server_name + "__" + item["name"],
                                "description": item["description"],
                                "parameters": {
                                    **item["parameters"],
                                    "properties": {
                                        k: v
                                        for k, v in item["parameters"]
                                        .get("properties", {})
                                        .items()
                                        if "default" not in v
                                    },
                                },
                            },
                        }
                        openai_tools.append(tmp_function)
                except Exception as e:
                    logger.warning(f"server_name:{server_name} translate failed: {e}")
            elif "sse" == server_config.get("type", ""):
                server_configs.append(
                    {
                        # "name": "mcp__" + server_name,
                        "name": server_name,
                        "type": "sse",
                        "params": {
                            "url": server_config["url"],
                            "headers": server_config.get("headers"),
                            "timeout": server_config.get("timeout"),
                            "sse_read_timeout": server_config.get("sse_read_timeout"),
                            "client_session_timeout_seconds": server_config.get("client_session_timeout_seconds")
                        },
                    }
                )

            elif "streamable-http" == server_config.get("type", ""):
                server_configs.append(
                    {
                        # "name": "mcp__" + server_name,
                        "name": server_name,
                        "type": "streamable-http",
                        "params": {
                            "url": server_config["url"],
                            "headers": server_config.get("headers"),
                            "timeout": server_config.get("timeout"),
                            "sse_read_timeout": server_config.get("sse_read_timeout"),
                            "client_session_timeout_seconds": server_config.get("client_session_timeout_seconds")
                        },
                    }
                )
            # Handle stdio server
            else:
                # elif "stdio" == server_config.get("type", ""):
                server_configs.append(
                    {
                        # "name": "mcp__" + server_name,
                        "name": server_name,
                        "type": "stdio",
                        "params": {
                            "command": server_config["command"],
                            "args": server_config.get("args", []),
                            "env": server_config.get("env", {}),
                            "cwd": server_config.get("cwd"),
                            "encoding": server_config.get("encoding", "utf-8"),
                            "encoding_error_handler": server_config.get(
                                "encoding_error_handler", "strict"
                            ),
                            "client_session_timeout_seconds": server_config.get("client_session_timeout_seconds")
                        },
                    }
                )

    if not server_configs:
        return openai_tools

    async with AsyncExitStack() as stack:
        servers = []
        for server_config in server_configs:
            try:
                if server_config["type"] == "sse":
                    server = MCPServerSse(
                        name=server_config["name"], params=server_config["params"]
                    )
                elif server_config["type"] == "streamable-http":
                    params = server_config["params"].copy()
                    if "timeout" in params and not isinstance(params["timeout"], timedelta):
                        params["timeout"] = timedelta(seconds=float(params["timeout"]))
                    if "sse_read_timeout" in params and not isinstance(params["sse_read_timeout"], timedelta):
                        params["sse_read_timeout"] = timedelta(seconds=float(params["sse_read_timeout"]))
                    server = MCPServerStreamableHttp(
                        name=server_config["name"], params=params
                    )
                elif server_config["type"] == "stdio":
                    server = MCPServerStdio(
                        name=server_config["name"], params=server_config["params"]
                    )
                else:
                    logger.warning(
                        f"Unsupported MCP server type: {server_config['type']}"
                    )
                    continue

                server = await stack.enter_async_context(server)
                servers.append(server)
            except BaseException as err:
                # single
                logger.error(
                    f"Failed to get tools for MCP server '{server_config['name']}'.\n"
                    f"Error: {err}\n"
                    f"Traceback:\n{traceback.format_exc()}"
                )

        mcp_openai_tools = await run(servers)

    if mcp_openai_tools:
        openai_tools.extend(mcp_openai_tools)

    return openai_tools


async def call_function_tool(
        server_name: str,
        tool_name: str,
        parameter: Dict[str, Any] = None,
        mcp_config: Dict[str, Any] = None,
) -> ActionResult:
    """Specifically handle API type server calls

    Args:
        server_name: Server name
        tool_name: Tool name
        parameter: Parameters
        mcp_config: MCP configuration

    Returns:
        ActionResult: Call result
    """
    action_result = ActionResult(
        tool_name=server_name, action_name=tool_name, content="", keep=True
    )
    try:
        tool_server = get_function_tools(server_name)
        if not tool_server:
            return action_result
        call_result_raw = tool_server.call_tool(tool_name, parameter)
        if call_result_raw and call_result_raw.content:
            if isinstance(call_result_raw.content[0], TextContent):
                action_result = ActionResult(
                    tool_name=server_name,
                    action_name=tool_name,
                    content=call_result_raw.content[0].text,
                    keep=True,
                    metadata=call_result_raw.content[0].model_extra.get("metadata", {}),
                )
            elif isinstance(call_result_raw.content[0], ImageContent):
                action_result = ActionResult(
                    tool_name=server_name,
                    action_name=tool_name,
                    content=f"data:image/jpeg;base64,{call_result_raw.content[0].data}",
                    keep=True,
                    metadata=call_result_raw.content[0].model_extra.get("metadata", {}),
                )

    except Exception as e:
        logger.warning(f"call_function_tool ({server_name})({tool_name}) failed: {e}")
        action_result = ActionResult(
            tool_name=server_name, action_name=tool_name, content="", keep=True
        )

    return action_result


async def call_api(
        server_name: str,
        tool_name: str,
        parameter: Dict[str, Any] = None,
        mcp_config: Dict[str, Any] = None,
) -> ActionResult:
    """Specifically handle API type server calls

    Args:
        server_name: Server name
        tool_name: Tool name
        parameter: Parameters
        mcp_config: MCP configuration

    Returns:
        ActionResult: Call result
    """
    action_result = ActionResult(
        tool_name=server_name, action_name=tool_name, content="", keep=True
    )

    if not mcp_config or mcp_config.get("mcpServers") is None:
        return action_result

    mcp_servers = mcp_config.get("mcpServers")
    if not mcp_servers.get(server_name):
        return action_result

    server_config = mcp_servers.get(server_name)
    if "api" != server_config.get("type", ""):
        logger.warning(
            f"Server {server_name} is not API type, should use call_tool instead"
        )
        return action_result

    try:
        headers = {"Content-Type": "application/json"}
        response = requests.post(
            url=server_config["url"] + "/" + tool_name, headers=headers, json=parameter
        )
        action_result = ActionResult(
            tool_name=server_name,
            action_name=tool_name,
            content=response.text,
            keep=True,
        )
    except Exception as e:
        logger.warning(f"call_api ({server_name})({tool_name}) failed: {e}")
        action_result = ActionResult(
            tool_name=server_name,
            action_name=tool_name,
            content=f"Error calling API: {str(e)}",
            keep=True,
        )

    return action_result


async def get_server_instance(
        server_name: str, mcp_config: Dict[str, Any] = None,
        context: Context = None
) -> Any:
    """Get server instance, create a new one if it doesn't exist

    Args:
        server_name: Server name
        mcp_config: MCP configuration

    Returns:
        Server instance or None (if creation fails)
    """
    if not mcp_config or mcp_config.get("mcpServers") is None:
        return None

    mcp_servers = mcp_config.get("mcpServers")
    if not mcp_servers.get(server_name):
        return None

    server_config = mcp_servers.get(server_name)
    try:
        # API type servers use special handling, no need for persistent connections
        # Note: We've already handled API type in McpServers.call_tool method
        # Here we don't return None, but let the caller handle it
        if "api" == server_config.get("type", ""):
            logger.info(f"API server {server_name} doesn't need persistent connection")
            return None
        elif "sse" == server_config.get("type", ""):
            headers = server_config.get("headers") or {}
<<<<<<< HEAD
            # if context and context.session_id and context.task_id:
            #     env_name = headers.get("env_name")
            #     headers["SESSION_ID"] = f"{env_name}_{context.session_id}_{context.task_id}" if env_name else f"{context.session_id}_{context.task_id}"
            # if context and context.user:
            #     headers["USER_ID"] = context.user
=======
            if context and context.session_id:
                env_name = headers.get("env_name")
                headers["SESSION_ID"] = f"{env_name}_{context.session_id}" if env_name else f"{context.session_id}"
            if context and context.user:
                headers["USER_ID"] = context.user
>>>>>>> d2108d9c
            server = MCPServerSse(
                name=server_name,
                params={
                    "url": server_config["url"],
                    "headers": headers,
                    "timeout": server_config.get("timeout", 5.0),
                    "sse_read_timeout": server_config.get("sse_read_timeout", 300.0),
                    "client_session_timeout_seconds": server_config.get("client_session_timeout_seconds", 300.0),
                },
            )
            await server.connect()
            logger.info(f"Successfully connected to SSE server: {server_name}")
            return server
        elif "streamable-http" == server_config.get("type", ""):
            headers = server_config.get("headers") or {}
<<<<<<< HEAD
            # if context and context.session_id and context.task_id:
            #     env_name = headers.get("env_name")
            #     headers["SESSION_ID"] = f"{env_name}_{context.session_id}_{context.task_id}" if env_name else f"{context.session_id}_{context.task_id}"
            # if context and context.user:
            #     headers["USER_ID"] = context.user
=======
            if context and context.session_id:
                env_name = headers.get("env_name")
                headers["SESSION_ID"] = f"{env_name}_{context.session_id}" if env_name else f"{context.session_id}"
            if context and context.user:
                headers["USER_ID"] = context.user
>>>>>>> d2108d9c
            server = MCPServerStreamableHttp(
                name=server_name,
                params={
                    "url": server_config["url"],
                    "headers": headers,
                    "timeout": timedelta(seconds=server_config.get("timeout", 120.0)),
                    "sse_read_timeout": timedelta(seconds=server_config.get("sse_read_timeout", 300.0)),
                },
            )
            await server.connect()
            logger.info(f"Successfully connected to STREAMABLE-HTTP server: {server_name}")
            return server
        else:  # stdio type
            params = {
                "command": server_config["command"],
                "args": server_config.get("args", []),
                "env": server_config.get("env", {}),
                "cwd": server_config.get("cwd"),
                "encoding": server_config.get("encoding", "utf-8"),
                "encoding_error_handler": server_config.get(
                    "encoding_error_handler", "strict"
                ),
                "client_session_timeout_seconds": server_config.get("client_session_timeout_seconds", 300.0),
            }
            server = MCPServerStdio(name=server_name, params=params)
            await server.connect()
            logger.info(f"Successfully connected to stdio server: {server_name}")
            return server
    except Exception as e:
        logger.warning(f"Failed to create server instance for {server_name}: {e}")
        return None


async def cleanup_server(server):
    """Clean up server connection

    Args:
        server: Server instance
    """
    try:
        if hasattr(server, "cleanup"):
            await server.cleanup()
        elif hasattr(server, "close"):
            await server.close()
        logger.info(
            f"Successfully cleaned up server: {getattr(server, 'name', 'unknown')}"
        )
    except Exception as e:
        logger.warning(f"Failed to cleanup server: {e}")

# Helper: extract mcp_servers from mcp_config if current_servers is empty


def extract_mcp_servers_from_config(mcp_config: Dict[str, Any] = None,
                                     current_servers: List[str] = None) -> List[str]:
    """
    Extract MCP server names from mcp_config if current_servers is empty.
    
    If current_servers is not empty, return it as is.
    Otherwise, extract all keys from mcp_config["mcpServers"] as server names.
    
    Args:
        mcp_config: MCP configuration dictionary with structure:
            {
                "mcpServers": {
                    "server_name_1": {...},
                    "server_name_2": {...},
                    ...
                }
            }
        current_servers: Current list of MCP server names. If empty or None,
                        will extract from mcp_config.
    
    Returns:
        List of MCP server names. Returns current_servers if not empty,
        otherwise returns keys from mcp_config["mcpServers"].
    """
    if current_servers is None:
        current_servers = []
    
    # If current_servers is not empty, return it as is
    if current_servers:
        return current_servers
    
    # If mcp_config is empty or None, return empty list
    if not mcp_config:
        return []
    
    server_list = []
    try:
        mcp_servers = mcp_config.get("mcpServers", {})
        if isinstance(mcp_servers, dict):
            for server_name in mcp_servers.keys():
                if server_name:
                    server_list.append(str(server_name))
    except Exception as e:
        logger.warning(f"Failed to extract MCP servers from config: {e}")
        return []
    
    return server_list


# Helper: derive mcp_servers from skill_configs if provided


def replace_mcp_servers_variables(skill_configs: Dict[str, Any] = None,
                                  current_servers: List[str] = None,
                                  default_servers: List[str] = None) -> List[str]:
    """
    If skill_configs is empty/None, return current_servers (or default).
    If present, collect all keys of `tool_list` across skills as server names.
    Fallback to current_servers (or default) when no keys gathered.
    """
    if current_servers is None:
        current_servers = []
    if default_servers is None:
        default_servers = []

    if not skill_configs:
        return current_servers or default_servers

    server_set = set()
    try:
        for _skill_id, cfg in skill_configs.items():
            tool_list = (cfg or {}).get("tool_list", {})
            if isinstance(tool_list, dict):
                for server in tool_list.keys():
                    if server:
                        server_set.add(str(server))
    except Exception:
        # On any unexpected structure, keep original servers
        return current_servers or default_servers

    if not server_set:
        return current_servers or default_servers
    return list(server_set)<|MERGE_RESOLUTION|>--- conflicted
+++ resolved
@@ -509,13 +509,6 @@
                 if server_config["type"] == "sse":
                     params = server_config["params"].copy()
                     headers = params.get("headers") or {}
-<<<<<<< HEAD
-                    # if context and context.session_id and context.task_id:
-                    #     env_name = headers.get("env_name")
-                    #     headers["SESSION_ID"] = f"{env_name}_{context.session_id}_{context.task_id}" if env_name else f"{context.session_id}_{context.task_id}"
-                    # if context and context.user:
-                    #     headers["USER_ID"] = context.user
-=======
                     if context and context.session_id:
                         env_name = headers.get("env_name")
                         from aworld.core.context.amni import AmniContext
@@ -525,7 +518,6 @@
                             headers["SESSION_ID"] = f"{env_name}_{context.session_id}" if env_name else f"{context.session_id}"
                     if context and context.user:
                         headers["USER_ID"] = context.user
->>>>>>> d2108d9c
                     params["headers"] = headers
 
                     server = MCPServerSse(
@@ -534,19 +526,11 @@
                 elif server_config["type"] == "streamable-http":
                     params = server_config["params"].copy()
                     headers = params.get("headers") or {}
-<<<<<<< HEAD
-                    # if context and context.session_id and context.task_id:
-                    #     env_name = headers.get("env_name")
-                    #     headers["SESSION_ID"] = f"{env_name}_{context.session_id}_{context.task_id}" if env_name else f"{context.session_id}_{context.task_id}"
-                    # if context and context.user:
-                    #     headers["USER_ID"] = context.user
-=======
                     if context and context.session_id:
                         env_name = headers.get("env_name")
                         headers["SESSION_ID"] = f"{env_name}_{context.session_id}" if env_name else f"{context.session_id}"
                     if context and context.user:
                         headers["USER_ID"] = context.user
->>>>>>> d2108d9c
                     params["headers"] = headers
                     if "timeout" in params and not isinstance(params["timeout"], timedelta):
                         params["timeout"] = timedelta(seconds=float(params["timeout"]))
@@ -921,19 +905,11 @@
             return None
         elif "sse" == server_config.get("type", ""):
             headers = server_config.get("headers") or {}
-<<<<<<< HEAD
-            # if context and context.session_id and context.task_id:
-            #     env_name = headers.get("env_name")
-            #     headers["SESSION_ID"] = f"{env_name}_{context.session_id}_{context.task_id}" if env_name else f"{context.session_id}_{context.task_id}"
-            # if context and context.user:
-            #     headers["USER_ID"] = context.user
-=======
             if context and context.session_id:
                 env_name = headers.get("env_name")
                 headers["SESSION_ID"] = f"{env_name}_{context.session_id}" if env_name else f"{context.session_id}"
             if context and context.user:
                 headers["USER_ID"] = context.user
->>>>>>> d2108d9c
             server = MCPServerSse(
                 name=server_name,
                 params={
@@ -949,19 +925,11 @@
             return server
         elif "streamable-http" == server_config.get("type", ""):
             headers = server_config.get("headers") or {}
-<<<<<<< HEAD
-            # if context and context.session_id and context.task_id:
-            #     env_name = headers.get("env_name")
-            #     headers["SESSION_ID"] = f"{env_name}_{context.session_id}_{context.task_id}" if env_name else f"{context.session_id}_{context.task_id}"
-            # if context and context.user:
-            #     headers["USER_ID"] = context.user
-=======
             if context and context.session_id:
                 env_name = headers.get("env_name")
                 headers["SESSION_ID"] = f"{env_name}_{context.session_id}" if env_name else f"{context.session_id}"
             if context and context.user:
                 headers["USER_ID"] = context.user
->>>>>>> d2108d9c
             server = MCPServerStreamableHttp(
                 name=server_name,
                 params={

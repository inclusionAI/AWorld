--- conflicted
+++ resolved
@@ -1,11 +1,10 @@
 import json
-import requests
 import traceback
-
+from contextlib import AsyncExitStack
 from datetime import timedelta
 from typing import List, Dict, Any, Optional, Tuple
-from contextlib import AsyncExitStack
-
+
+import requests
 from mcp.types import TextContent, ImageContent
 
 from aworld.core.common import ActionResult
@@ -510,20 +509,12 @@
                 if server_config["type"] == "sse":
                     params = server_config["params"].copy()
                     headers = params.get("headers") or {}
-<<<<<<< HEAD
                     # TODO
                     # if context and context.session_id:
                     #     headers["SESSION_ID"] = context.session_id
                     #
                     # if context and context.user:
                     #     headers["USER_ID"] = context.user
-=======
-                    if context and context.session_id:
-                        headers["SESSION_ID"] = context.session_id
-
-                    if context and context.user:
-                        headers["USER_ID"] = context.user
->>>>>>> f24412df
                     params["headers"] = headers
 
                     server = MCPServerSse(

--- conflicted
+++ resolved
@@ -74,16 +74,9 @@
 class ModelConfig(BaseModel):
     llm_provider: str = None
     llm_model_name: str = None
-<<<<<<< HEAD
-    llm_temperature: float = None
-    llm_base_url: str = None
-    llm_api_key: str = None
-    max_input_tokens: int = 128000
-=======
     llm_temperature: float = 1.
     llm_base_url: str = None
     llm_api_key: str = None
->>>>>>> ac39c3b6
 
 
 class AgentConfig(BaseModel):
@@ -120,9 +113,6 @@
     working_dir: str = ""
     max_retry: int = 3
     llm_config: ModelConfig = None
-<<<<<<< HEAD
-    ext: dict = {}
-=======
     ext: dict = {}
 
 
@@ -144,5 +134,4 @@
         for k, v in seq.items():
             if isinstance(v, dict):
                 seq[k] = ConfigDict(v)
-                self.nested(v)
->>>>>>> ac39c3b6
+                self.nested(v)
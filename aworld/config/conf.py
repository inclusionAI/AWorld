--- conflicted
+++ resolved
@@ -6,11 +6,7 @@
 from collections import OrderedDict
 from enum import Enum
 from pathlib import Path
-<<<<<<< HEAD
-from typing import Optional, List, Dict, Any, Union
-=======
 from typing import Any, Dict, List, Optional
->>>>>>> 0c6df9e8
 
 import yaml
 from pydantic import BaseModel, Field
@@ -196,6 +192,7 @@
     max_input_tokens: int = 128000
     max_actions_per_step: int = 10
     system_prompt: Optional[str] = None
+    system_prompt_template: Optional[str] = None
     agent_prompt: Optional[str] = None
     working_dir: Optional[str] = None
     enable_recording: bool = False
@@ -211,11 +208,11 @@
         # Reassignment if it has llm config args
         if llm_config_kwargs or not self.llm_config:
             self.llm_config = ModelConfig(**llm_config_kwargs)
-    
+
     @property
     def llm_model_name(self) -> str:
         return self.llm_config.llm_model_name
-    
+
     @property
     def llm_provider(self) -> str:
         return self.llm_config.llm_provider

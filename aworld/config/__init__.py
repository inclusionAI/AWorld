# coding: utf-8
# Copyright (c) 2025 inclusionAI.

<<<<<<< HEAD
"""
aworld.config public exports

To avoid circular imports, do not import agent_loader here.
If you need YAML helpers, import them explicitly:
	from aworld.config.agent_loader import load_agents_from_yaml, load_swarm_from_yaml
"""

from aworld.config.conf import *
=======
from aworld.config.conf import *
from aworld.config.agent_loader import *
>>>>>>> 47151e96
<|MERGE_RESOLUTION|>--- conflicted
+++ resolved
@@ -1,7 +1,6 @@
 # coding: utf-8
 # Copyright (c) 2025 inclusionAI.
 
-<<<<<<< HEAD
 """
 aworld.config public exports
 
@@ -11,7 +10,3 @@
 """
 
 from aworld.config.conf import *
-=======
-from aworld.config.conf import *
-from aworld.config.agent_loader import *
->>>>>>> 47151e96

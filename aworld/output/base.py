import json
import logging
from builtins import anext
from datetime import datetime
from typing import Any, Dict, Generator, AsyncGenerator, Optional

from pydantic import Field, BaseModel, model_validator

from aworld.models.model_response import ModelResponse, ToolCall


class OutputPart(BaseModel):
    content: Any
    metadata: Optional[Dict[str, Any]] = Field(default_factory=dict, description="metadata")

    @model_validator(mode='after')
    def setup_metadata(self):
        # Ensure metadata is initialized
        if self.metadata is None:
            self.metadata = {}
        return self
    

class Output(BaseModel):
    metadata: Optional[Dict[str, Any]] = Field(default_factory=dict, description="metadata")
    parts: Any = Field(default_factory=list, exclude=True, description="parts of Output")
    data: Any = Field(default=None, exclude=True, description="Output Data")

    @model_validator(mode='after')
    def setup_defaults(self):
        # Ensure metadata and parts are initialized
        if self.metadata is None:
            self.metadata = {}
        if self.parts is None:
            self.parts = []
        return self

    def add_part(self, content: Any):
        if self.parts is None:
            self.parts = []
        self.parts.append(OutputPart(content=content))

    def output_type(self):
        return "default"


class ToolCallOutput(Output):

    @classmethod
    def from_tool_call(cls, tool_call: ToolCall):
        return cls(data = tool_call)

    def output_type(self):
        return "tool_call"

class ToolResultOutput(Output):

    def output_type(self):
        return "tool_call_result"

    pass


class MessageOutput(Output):

    """
    MessageOutput structure of LLM output
    if you want to get the only response, you must first call reasoning_generator or set parameter only_response to True , then call response_generator
    if you model not reasoning, you do not need care about reasoning_generator and reasoning
    TODO 1:n pub/sub stream

    1. source: async/sync generator of the message
    2. reasoning_generator: async/sync reasoning generator of the message
    3. response_generator: async/sync response generator of the message;
    4. reasoning: reasoning of the message
    5. response: response of the message
    6. tool_calls

    """

    source: Any = Field(default=None, exclude=True, description="Source of the message")
    
    reason_generator: Any = Field(default=None, exclude=True, description="reasoning generator of the message")
    response_generator: Any = Field(default=None, exclude=True, description="response generator of the message")

    """
    result
    """
    reasoning: str = Field(default=None, description="reasoning of the message")
    response: Any = Field(default=None, description="response of the message")
    tool_calls: list[ToolCallOutput] = Field(default_factory=list, description="tool_calls")


    """
    other config
    """
    reasoning_format_start: str = Field(default="<think>", description="reasoning format start of the message")
    reasoning_format_end: str = Field(default="</think>", description="reasoning format end of the message")

    json_parse: bool = Field(default=False, description="json parse of the message", exclude=True)
    has_reasoning: bool = Field(default=True, description="has reasoning of the message")
    finished: bool = Field(default=False, description="finished of the message")

    @model_validator(mode='after')
    def setup_generators(self):
        """
        Setup generators for reasoning and response
        """
        source = self.source

        # if ModelResponse
        if isinstance(self.source, ModelResponse):
            source = self.source.content
            if self.source.tool_calls:
                [self.tool_calls.append(ToolCallOutput.from_tool_call(tool_call)) for tool_call in
                 self.source.tool_calls]

        if source is not None and isinstance(source, AsyncGenerator):
            # Create empty generators first, they will be initialized when actually used
            self.reason_generator = self.__aget_reasoning_generator()
            self.response_generator = self.__aget_response_generator()
        elif source is not None and isinstance(source, Generator):
            self.reason_generator, self.response_generator = self.__split_reasoning_and_response__()
<<<<<<< HEAD
        elif self.source is not None and isinstance(self.source, str):
            self.reasoning, self.response = self.__resolve_think__(self.source)
=======
        elif source is not None and isinstance(source, str):
            self.reasoning, self.response = self.__resolve_think__(source)
>>>>>>> 3db156ff
        return self

    async def get_finished_reasoning(self):
        if self.reasoning:
            return self.reasoning
        else:
            if self.has_reasoning and not self.reasoning:
                async for reason in self.reason_generator:
                    pass
                return self.reasoning
            else:
                return self.reasoning

    async def get_finished_response(self):
        if self.response:
            return self.response
        else:
            async for item in self.response_generator:
                pass
            return self.response
    
    async def __aget_reasoning_generator(self) -> AsyncGenerator[str, None]:
        """
        Get reasoning content as async generator
        """
        if not self.has_reasoning:
            yield ""
            self.reasoning = ""
            return  
        
        reasoning_buffer = ""
        is_in_reasoning = False
        if self.reasoning and len(self.reasoning) > 0:
            yield self.reasoning
            return
        
        try:
            while True:
                chunk = await anext(self.source)
                chunk_content = self.get_chunk_content(chunk)
                if chunk_content.startswith(self.reasoning_format_start):
                    is_in_reasoning = True
                    reasoning_buffer = chunk_content
                    yield chunk_content
                elif chunk_content.endswith(self.reasoning_format_end) and is_in_reasoning:
                    reasoning_buffer += chunk_content
                    yield chunk_content
                    self.reasoning = reasoning_buffer
                    break
                elif is_in_reasoning:
                    reasoning_buffer += chunk_content
                    yield chunk_content
        except StopAsyncIteration:
            logging.info("StopAsyncIteration")

    async def __aget_response_generator(self) -> AsyncGenerator[str, None]:
        """
        Get response content as async generator

        if has_reasoning is True, system will first call reasoning_generator if you not call it;
        else it will return content contains reasoning and response
        """
        response_buffer = ""

        if self.response and len(self.response) > 0:
            yield self.response
            return
        
        # if has_reasoning is True, system will first call reasoning_generator if you not call it;
        if self.has_reasoning and not self.reasoning:
            async for reason in self.reason_generator:
                pass

        try:
            while True:
                chunk = await anext(self.source)
                chunk_content = self.get_chunk_content(chunk)
                response_buffer += chunk_content
                yield chunk_content
        except StopAsyncIteration:
            self.finished = True
            self.response = self.__resolve_json__(response_buffer, self.json_parse)

    def get_chunk_content(self, chunk):
        if chunk in ModelResponse:
            return chunk.content
        else:
            return chunk
    def __split_reasoning_and_response__(self) -> tuple[Generator[str, None, None], Generator[str, None, None]]: # type: ignore
        """
        Split source into reasoning and response generators for sync source
        Returns:
            tuple: (reasoning_generator, response_generator)
        """
        if not self.has_reasoning:
            yield ""
            self.reasoning = ""
            return  
        
        if not isinstance(self.source, Generator):
            raise ValueError("Source must be a Generator")

        def reasoning_generator():
            if self.reasoning and len(self.reasoning) > 0:
                yield self.reasoning
                return

            reasoning_buffer = ""
            is_in_reasoning = False
            
            try:
                while True:
                    chunk = next(self.source)
                    chunk_content = self.get_chunk_content(chunk)
                    if chunk_content.startswith(self.reasoning_format_start):
                        is_in_reasoning = True
                        reasoning_buffer = chunk_content
                        yield chunk_content
                    elif chunk_content.endswith(self.reasoning_format_end) and is_in_reasoning:
                        reasoning_buffer += chunk_content
                        self.reasoning = reasoning_buffer
                        yield chunk_content
                        break
                    elif is_in_reasoning:
                        yield chunk_content
                        reasoning_buffer += chunk_content
            except StopIteration:
                print("StopIteration")
                self.reasoning = reasoning_buffer

        def response_generator():
            if self.response and len(self.response) > 0:
                yield self.response
                return
            
            # if has_reasoning is True, system will first call reasoning_generator if you not call it;
            if self.has_reasoning and not self.reasoning:
                for reason in self.reason_generator:
                    pass
            
            response_buffer = ""
            try:
                while True:
                    chunk = next(self.source)
                    chunk_content = self.get_chunk_content(chunk)
                    response_buffer += chunk_content
                    self.response = response_buffer
                    yield chunk_content
            except StopIteration:
                self.response = self.__resolve_json__(response_buffer,self.json_parse)
                self.finished = True


        return reasoning_generator(), response_generator()

    def __resolve_think__(self, content):
        import re
        start_tag = self.reasoning_format_start.replace("<", "").replace(">", "")
        end_tag = self.reasoning_format_end.replace("<", "").replace(">", "")

        llm_think = ""
        match = re.search(
            rf"<{re.escape(start_tag)}(.*?)>(.|\n)*?<{re.escape(end_tag)}>",
            content,
            flags=re.DOTALL,
        )
        if match:
            llm_think = match.group(0).replace("<think>", "").replace("</think>", "")
        llm_result = re.sub(
            rf"<{re.escape(start_tag)}(.*?)>(.|\n)*?<{re.escape(end_tag)}>",
            "",
            content,
            flags=re.DOTALL,
        )
        llm_result = self.__resolve_json__(llm_result, self.json_parse)

        return llm_think, llm_result

    def __resolve_json__(self, content, json_parse = False):
        if json_parse:
            if content.__contains__("```json"):
                content = content.replace("```json", "").replace("```", "")
            return json.loads(content)
        return content

    def output_type(self):
        return "message_output"

class StepOutput(Output):
    name: str
    step_num: int
    type: str
    status: Optional[str] = Field(default="START", description="step_status")
    started_at: str = Field(default_factory=lambda: datetime.now().isoformat(), description="started at")
    updated_at: str = Field(default_factory=lambda: datetime.now().isoformat(), description="updated at")
    finished_at: str = Field(default_factory=lambda: datetime.now().isoformat(), description="finished at")

    def mark_finished(self):
        self.status = 'FINISHED'

    def is_finished(self) -> bool:
        return self.status == 'FINISHED'

    def output_type(self):
        return "step_output"

<<<<<<< HEAD
class ToolCallOutput(Output):
    pass

class ToolResultOutput(Output):
    pass
=======
>>>>>>> 3db156ff


class SearchItem(BaseModel):
    title: str = Field(default="", description="search result title")
    url: str = Field(default="", description="search result url")
    content: str = Field(default="", description="search content", exclude=True)
    raw_content: Optional[str] = Field(default="", description="search raw content", exclude=True)
    metadata: Optional[Dict[str, Any]] = Field(default_factory=dict, description="metadata")


class SearchOutput(ToolResultOutput):
    query: str = Field(..., description="Search query string")
    results: list[SearchItem] = Field(default_factory=list, description="List of search results")

    @classmethod
    def from_dict(cls, data: dict) -> "SearchOutput":
        if not isinstance(data, dict):
            data = {}

        query = data.get("query")
        if query is None:
            raise ValueError("query is required")

        results_data = data.get("results", [])
        
        search_items = []
        for result in results_data:
            if isinstance(result, SearchItem):
                search_items.append(result)
            elif isinstance(result, dict):
                search_items.append(SearchItem(**result))
            else:
                raise ValueError(f"Invalid result type: {type(result)}")

        return cls(
            query=query,
            results=search_items
        )

    def output_type(self):
        return "search_output"<|MERGE_RESOLUTION|>--- conflicted
+++ resolved
@@ -121,13 +121,8 @@
             self.response_generator = self.__aget_response_generator()
         elif source is not None and isinstance(source, Generator):
             self.reason_generator, self.response_generator = self.__split_reasoning_and_response__()
-<<<<<<< HEAD
-        elif self.source is not None and isinstance(self.source, str):
-            self.reasoning, self.response = self.__resolve_think__(self.source)
-=======
         elif source is not None and isinstance(source, str):
             self.reasoning, self.response = self.__resolve_think__(source)
->>>>>>> 3db156ff
         return self
 
     async def get_finished_reasoning(self):
@@ -334,14 +329,6 @@
     def output_type(self):
         return "step_output"
 
-<<<<<<< HEAD
-class ToolCallOutput(Output):
-    pass
-
-class ToolResultOutput(Output):
-    pass
-=======
->>>>>>> 3db156ff
 
 
 class SearchItem(BaseModel):

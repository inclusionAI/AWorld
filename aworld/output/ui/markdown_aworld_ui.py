import json
import uuid
from dataclasses import dataclass

from pydantic import Field

from aworld.output import (
    MessageOutput,
    AworldUI,
    Output,
    Artifact,
    ArtifactType,
    WorkSpace,
    SearchOutput,
)
from aworld.output.base import StepOutput, ToolResultOutput
from aworld.output.ui.template import tool_card_template
from aworld.output.utils import consume_content


@dataclass
class MarkdownAworldUI(AworldUI):

    session_id: str = Field(default="", description="session id")
    workspace: WorkSpace = Field(default=None, description="workspace")
    cur_agent_name: str = Field(default=None, description="cur agent name")

    def __init__(self, session_id: str = None, workspace: WorkSpace = None, **kwargs):
        """
        Initialize MarkdownAworldUI
        Args:"""
        super().__init__(**kwargs)
        self.session_id = session_id
        self.workspace = workspace

    async def message_output(self, __output__: MessageOutput):
        """
        Returns an async generator that yields each message item.
        """
        # Sentinel object for queue completion
        _SENTINEL = object()

        async def async_generator():
            async def __log_item(item):
                await queue.put(item)

            from asyncio import Queue

            queue = Queue()

            async def consume_all():
                # Consume all relevant generators
                if __output__.reason_generator or __output__.response_generator:
                    if __output__.reason_generator:
                        await consume_content(__output__.reason_generator, __log_item)
                    if __output__.response_generator:
                        await consume_content(__output__.response_generator, __log_item)
                else:
                    await consume_content(__output__.reasoning, __log_item)
                    await consume_content(__output__.response, __log_item)
                # Only after all are done, put the sentinel
                await queue.put(_SENTINEL)

            # Start the consumer in the background
            import asyncio

            consumer_task = asyncio.create_task(consume_all())

            while True:
                item = await queue.get()
                if item is _SENTINEL:
                    break
                yield item
            await consumer_task  # Ensure background task is finished

        return async_generator()

    async def tool_result(self, output: ToolResultOutput):
        """
        tool_result
        """
<<<<<<< HEAD
        custom_output = await self.gen_custom_output(output)

=======
>>>>>>> 9dfcc7b8
        artifacts = await self.parse_tool_artifacts(output.metadata)

        tool_card_content = {
            "type": "mcp",
            "tool_name": output.tool_name,
            "function_name": output.origin_tool_call.function.name,
            "function_arguments": output.origin_tool_call.function.arguments,
            "function_result": output.data,
            "artifacts": artifacts,
        }
        tool_data = tool_card_template.format(
            tool_card_content=json.dumps(tool_card_content, indent=2)
        )

        return tool_data

    async def gen_custom_output(self, output):
        """
        hook for custom output
        """
        custom_output = f"{output.tool_name}#{output.origin_tool_call.function.name}"
        if output.tool_name == "aworld-playwright" and output.origin_tool_call.function.name == "browser_navigate":
            custom_output = f"🔍 search `{json.loads(output.origin_tool_call.function.arguments)['url']}`"
        if output.tool_name == "aworldsearch-server" and output.origin_tool_call.function.name == "search":
            custom_output = f"🔍 search keywords: {' '.join(json.loads(output.origin_tool_call.function.arguments)['query_list'])}"
        return custom_output

    async def json_parse(self, json_str):
        try:
            function_result = json.dumps(
                json.loads(json_str), indent=2, ensure_ascii=False
            )
        except Exception:
            function_result = json_str
        return function_result

    async def step(self, output: StepOutput):
        emptyLine = "\n\n----\n\n"
        if output.status == "START":
            if self.cur_agent_name == output.name:
                return f"{emptyLine}"
            self.cur_agent_name = output.name
            return f"\n\n🤖 {output.show_name}: \n\n"
        elif output.status == "FINISHED":
            return f"{emptyLine}"
        elif output.status == "FAILED":
            return f"\n\n{output.name} 💥FAILED: reason is {output.data} {emptyLine}"
        else:
            return f"\n\n{output.name} ❓❓❓UNKNOWN#{output.status} {emptyLine}"

    async def custom_output(self, output: Output):
        return output.data

    async def parse_tool_artifacts(self, metadata):
        result = []
        if not metadata:
            return result

        # screenshots
        if (
            metadata.get("screenshots")
            and isinstance(metadata.get("screenshots"), list)
            and len(metadata.get("screenshots")) > 0
        ):
            for index, screenshot in enumerate(metadata.get("screenshots")):
                image_artifact = Artifact(
                    artifact_id=str(uuid.uuid4()),
                    artifact_type=ArtifactType.IMAGE,
                    content=screenshot.get("ossPath"),
                )
                await self.workspace.add_artifact(image_artifact)
                result.append(
                    {
                        "artifact_type": "IMAGE",
                        "artifact_id": image_artifact.artifact_id,
                    }
                )

        # web_pages
        if metadata.get("artifact_type") == "WEB_PAGES":
            search_output = SearchOutput.from_dict(metadata.get("artifact_data"))
            artifact_id = str(uuid.uuid4())
            await self.workspace.create_artifact(
                artifact_type=ArtifactType.WEB_PAGES,
                artifact_id=artifact_id,
                content=search_output,
                metadata={
                    "query": search_output.query,
                },
            )
            result.append({"artifact_type": "WEB_PAGES", "artifact_id": artifact_id})
        return result<|MERGE_RESOLUTION|>--- conflicted
+++ resolved
@@ -45,7 +45,6 @@
                 await queue.put(item)
 
             from asyncio import Queue
-
             queue = Queue()
 
             async def consume_all():
@@ -79,15 +78,13 @@
         """
         tool_result
         """
-<<<<<<< HEAD
         custom_output = await self.gen_custom_output(output)
 
-=======
->>>>>>> 9dfcc7b8
         artifacts = await self.parse_tool_artifacts(output.metadata)
 
         tool_card_content = {
             "type": "mcp",
+            "custom_output": custom_output,
             "tool_name": output.tool_name,
             "function_name": output.origin_tool_call.function.name,
             "function_arguments": output.origin_tool_call.function.arguments,
@@ -140,27 +137,19 @@
     async def parse_tool_artifacts(self, metadata):
         result = []
         if not metadata:
-            return result
+           return result
 
         # screenshots
-        if (
-            metadata.get("screenshots")
-            and isinstance(metadata.get("screenshots"), list)
-            and len(metadata.get("screenshots")) > 0
-        ):
-            for index, screenshot in enumerate(metadata.get("screenshots")):
-                image_artifact = Artifact(
-                    artifact_id=str(uuid.uuid4()),
-                    artifact_type=ArtifactType.IMAGE,
-                    content=screenshot.get("ossPath"),
-                )
+        if metadata.get('screenshots') and isinstance(metadata.get('screenshots'), list) and len(
+                metadata.get('screenshots')) > 0:
+            for index, screenshot in enumerate(metadata.get('screenshots')):
+                image_artifact = Artifact(artifact_id=str(uuid.uuid4()), artifact_type=ArtifactType.IMAGE,
+                                          content=screenshot.get('ossPath'))
                 await self.workspace.add_artifact(image_artifact)
-                result.append(
-                    {
-                        "artifact_type": "IMAGE",
-                        "artifact_id": image_artifact.artifact_id,
-                    }
-                )
+                result.append({
+                    "artifact_type": "IMAGE",
+                    "artifact_id": image_artifact.artifact_id
+                })
 
         # web_pages
         if metadata.get("artifact_type") == "WEB_PAGES":
@@ -172,7 +161,10 @@
                 content=search_output,
                 metadata={
                     "query": search_output.query,
-                },
+                }
             )
-            result.append({"artifact_type": "WEB_PAGES", "artifact_id": artifact_id})
+            result.append({
+                "artifact_type": "WEB_PAGES",
+                "artifact_id": artifact_id
+            })
         return result
import hashlib
import json
import time
import uuid
<<<<<<< HEAD
from typing import Dict, Any, Optional, List, Literal
=======
from typing import Dict, Any, Optional, List
import oss2
>>>>>>> 39d5ba4d
from .artifact_repository import ArtifactRepository, CommonEncoder
from aworld.output.artifact import Artifact, ArtifactAttachment


class OSSArtifactRepository(ArtifactRepository):
    """
    Artifact storage implementation based on Alibaba Cloud OSS, similar to LocalArtifactRepository but using OSS as backend.
    """
    def __init__(self,
                 access_key_id: str,
                 access_key_secret: str,
                 endpoint: str,
                 bucket_name: str,
                 storage_path: str = "aworld/workspaces/"):
        """
        Initialize OSS artifact repository
        Args:
            access_key_id: OSS access key ID
            access_key_secret: OSS access key secret
            endpoint: OSS service endpoint
            bucket_name: OSS bucket name
            storage_path: Storage prefix, defaults to "aworld/workspaces/"
        """
        import oss2

        super().__init__()
        self.auth = oss2.Auth(access_key_id, access_key_secret)
        self.bucket = oss2.Bucket(self.auth, endpoint, bucket_name)
        self.prefix = storage_path.rstrip('/') + '/'
        self.index_key = f"{self.prefix}index.json"
        self.index = self.load_index()

<<<<<<< HEAD
    def _load_index(self) -> Dict[str, Any]:
        """Load or create index file from OSS"""
        import oss2

=======
    def load_index(self) -> Dict[str, Any]:
        """
        Load or create index file from OSS
        Returns:
            Index dictionary
        """
>>>>>>> 39d5ba4d
        try:
            result = self.bucket.get_object(self.index_key)
            content = result.read().decode('utf-8')
            return json.loads(content)
        except oss2.exceptions.NoSuchKey:
            index = {"artifacts": [], "versions": []}
            self._save_index(index)
            return index
        except Exception as e:
            print(f"Failed to load index file: {e}")
            return {"artifacts": [], "versions": []}

    def save_index(self) -> None:
        """
        Save the current index to OSS
        """
        self._save_index(self.index)

    def _save_index(self, index: Dict[str, Any]) -> None:
        """
        Save index file to OSS
        Args:
            index: Index dictionary
        """
        try:
            content = json.dumps(index, indent=2, ensure_ascii=False, cls=CommonEncoder)
            self.bucket.put_object(self.index_key, content.encode('utf-8'))
        except Exception as e:
            print(f"Failed to save index file: {e}")
            raise

    def artifact_path(self, artifact_id: str) -> str:
        """
        Get the OSS path for a given artifact
        Args:
            artifact_id: Artifact identifier
        Returns:
            OSS path string
        """
        return f"{self.prefix}artifact/{artifact_id}/index.json"

    def attachment_path(self, artifact_id: str, filename: str) -> str:
        """
        Get the OSS path for an artifact attachment
        Args:
            artifact_id: Artifact identifier
            filename: Attachment filename
        Returns:
            OSS path string
        """
<<<<<<< HEAD
        import oss2

        try:
            # Calculate content hash
            content_hash = self._compute_content_hash(data)
=======
        return f"{self.prefix}artifact/{artifact_id}/attachments/{filename}"
>>>>>>> 39d5ba4d

    def store_artifact(self, artifact: Artifact) -> str:
        """
        Store artifact and its attachments to OSS
        Args:
            artifact: Artifact instance to be stored
        Returns:
            Version identifier (always 'success' for now)
        """
        try:
            # Prepare version record
            version = {
                "hash": artifact.artifact_id,
                "timestamp": time.time(),
                "metadata": artifact.metadata or {}
            }
            # Store artifact content
            data = artifact.to_dict()
            content_key = self.artifact_path(artifact.artifact_id)
            content = json.dumps(data, indent=2, ensure_ascii=False, cls=CommonEncoder)
            self.bucket.put_object(content_key, content.encode('utf-8'))
            # Store attachments if any
            if artifact.attachments:
                for attachment in artifact.attachments:
                    if isinstance(attachment, ArtifactAttachment):
                        attachment_key = self.attachment_path(artifact.artifact_id, attachment.filename)
                        self.bucket.put_object(attachment_key, attachment.content.encode('utf-8'))
            # Update index
            artifact_exists = False
            for item in self.index["artifacts"]:
                if item['artifact_id'] == artifact.artifact_id:
                    item['version'] = version
                    artifact_exists = True
                    break
            if not artifact_exists:
                self.index["artifacts"].append({
                    'artifact_id': artifact.artifact_id,
                    'type': 'artifact',
                    'version': version
                })
            self._save_index(self.index)
            return "success"
        except Exception as e:
            print(f"Storage failed: {e}")
            raise

<<<<<<< HEAD
    def retrieve(self, version_id: str) -> Optional[Dict[str, Any]]:
        """
        Retrieve artifact based on version ID
        
        Args:
            version_id: Version identifier
            
        Returns:
            Stored data, or None if it doesn't exist
        """
        import oss2

        try:
            # Find corresponding version in version list
            for version in self.index["versions"]:
                if version.get('version_id') == version_id:
                    content_hash = version["hash"]
                    content_key = f"{self.prefix}workspace_{content_hash}.json"
                    
                    try:
                        result = self.bucket.get_object(content_key)
                        content = result.read().decode('utf-8')
                        return json.loads(content)
                    except oss2.exceptions.NoSuchKey:
                        print(f"Content file doesn't exist: {content_key}")
                        return None
            
            return None
            
        except Exception as e:
            print(f"Retrieval failed: {e}")
            return None

=======
>>>>>>> 39d5ba4d
    def retrieve_latest_artifact(self, artifact_id: str) -> Optional[Dict[str, Any]]:
        """
        Retrieve the latest version of artifact based on artifact ID
        Args:
            artifact_id: Artifact identifier
        Returns:
            Stored data as dict, or None if it doesn't exist
        """
        import oss2

        try:
            content_key = self.artifact_path(artifact_id)
            try:
                result = self.bucket.get_object(content_key)
                content = result.read().decode('utf-8')
                return json.loads(content)
            except oss2.exceptions.NoSuchKey:
                print(f"Content file doesn't exist: {content_key}")
                return None
        except Exception as e:
            print(f"Failed to retrieve latest artifact: {e}")
            return None

    def get_artifact_versions(self, artifact_id: str) -> List[Dict[str, Any]]:
        """
        Get information about all versions of an artifact (currently only latest version is tracked)
        Args:
            artifact_id: Artifact identifier
        Returns:
            List of version information
        """
        try:
            for artifact in self.index["artifacts"]:
                if artifact['artifact_id'] == artifact_id:
                    version_info = artifact["version"].copy()
                    version_info["artifact_id"] = artifact_id
                    return [version_info]
            return []
        except Exception as e:
            print(f"Failed to get version information: {e}")
            return []

    def delete_artifact(self, artifact_id: str) -> bool:
        """
        Delete the specified artifact and its attachments from OSS
        Args:
            artifact_id: Artifact identifier
        Returns:
            Whether deletion was successful
        """
        import oss2

        try:
            # Delete artifact content
            content_key = self.artifact_path(artifact_id)
            try:
                self.bucket.delete_object(content_key)
            except oss2.exceptions.NoSuchKey:
                pass
            # Delete attachments (list objects under attachments/)
            attachment_prefix = f"{self.prefix}artifact/{artifact_id}/attachments/"
            for obj in oss2.ObjectIterator(self.bucket, prefix=attachment_prefix):
                self.bucket.delete_object(obj.key)
            # Remove from index
            for i, artifact in enumerate(self.index["artifacts"]):
                if artifact['artifact_id'] == artifact_id:
                    del self.index["artifacts"][i]
                    self._save_index(self.index)
                    return True
            return False
        except Exception as e:
            print(f"Failed to delete artifact: {e}")
            return False

    def list_artifacts(self) -> List[Dict[str, Any]]:
        """
        List all artifacts in the repository
        Returns:
            List of artifact information
        """
        try:
            return [
                {
                    "artifact_id": artifact["artifact_id"],
                    "type": artifact["type"],
                    "timestamp": artifact["version"]["timestamp"],
                    "metadata": artifact["version"]["metadata"]
                }
                for artifact in self.index["artifacts"]
            ]
        except Exception as e:
            print(f"Failed to list artifacts: {e}")
            return []

    def generate_tree_data(self, workspace_name: str) -> dict:
        """
        Generate a directory tree structure based on the OSS workspace folder structure.
        Args:
            workspace_name: Name of the workspace (for root node)
        Returns:
            Directory tree as dict
        """
        # 获取所有对象key
        all_keys = [obj.key for obj in oss2.ObjectIterator(self.bucket, prefix=self.prefix)]
        # 去除根前缀
        rel_keys = [key[len(self.prefix):] for key in all_keys if key != self.index_key]
        # 构建树
        root = {
            "name": workspace_name,
            "id": "-1",
            "type": "dir",
            "parentId": None,
            "depth": 0,
            "expanded": False,
            "children": []
        }
        node_map = {"": root}  # 路径到节点的映射
        for key in rel_keys:
            parts = [p for p in key.split('/') if p]
            cur_path = ""
            parent_path = ""
            for depth, part in enumerate(parts):
                parent_path = cur_path
                cur_path = f"{cur_path}/{part}" if cur_path else part
                if cur_path not in node_map:
                    node = {
                        "name": part,
                        "id": str(uuid.uuid4()),
                        "type": "dir" if depth < len(parts) - 1 else "file",
                        "parentId": node_map[parent_path]["id"],
                        "depth": depth + 1,
                        "expanded": False,
                        "children": []
                    }
                    node_map[parent_path]["children"].append(node)
                    node_map[cur_path] = node
        return root<|MERGE_RESOLUTION|>--- conflicted
+++ resolved
@@ -2,12 +2,7 @@
 import json
 import time
 import uuid
-<<<<<<< HEAD
 from typing import Dict, Any, Optional, List, Literal
-=======
-from typing import Dict, Any, Optional, List
-import oss2
->>>>>>> 39d5ba4d
 from .artifact_repository import ArtifactRepository, CommonEncoder
 from aworld.output.artifact import Artifact, ArtifactAttachment
 
@@ -40,19 +35,14 @@
         self.index_key = f"{self.prefix}index.json"
         self.index = self.load_index()
 
-<<<<<<< HEAD
-    def _load_index(self) -> Dict[str, Any]:
-        """Load or create index file from OSS"""
-        import oss2
-
-=======
     def load_index(self) -> Dict[str, Any]:
         """
         Load or create index file from OSS
         Returns:
             Index dictionary
         """
->>>>>>> 39d5ba4d
+        import oss2
+
         try:
             result = self.bucket.get_object(self.index_key)
             content = result.read().decode('utf-8')
@@ -103,15 +93,7 @@
         Returns:
             OSS path string
         """
-<<<<<<< HEAD
-        import oss2
-
-        try:
-            # Calculate content hash
-            content_hash = self._compute_content_hash(data)
-=======
         return f"{self.prefix}artifact/{artifact_id}/attachments/{filename}"
->>>>>>> 39d5ba4d
 
     def store_artifact(self, artifact: Artifact) -> str:
         """
@@ -121,6 +103,8 @@
         Returns:
             Version identifier (always 'success' for now)
         """
+        import oss2
+
         try:
             # Prepare version record
             version = {
@@ -158,42 +142,6 @@
             print(f"Storage failed: {e}")
             raise
 
-<<<<<<< HEAD
-    def retrieve(self, version_id: str) -> Optional[Dict[str, Any]]:
-        """
-        Retrieve artifact based on version ID
-        
-        Args:
-            version_id: Version identifier
-            
-        Returns:
-            Stored data, or None if it doesn't exist
-        """
-        import oss2
-
-        try:
-            # Find corresponding version in version list
-            for version in self.index["versions"]:
-                if version.get('version_id') == version_id:
-                    content_hash = version["hash"]
-                    content_key = f"{self.prefix}workspace_{content_hash}.json"
-                    
-                    try:
-                        result = self.bucket.get_object(content_key)
-                        content = result.read().decode('utf-8')
-                        return json.loads(content)
-                    except oss2.exceptions.NoSuchKey:
-                        print(f"Content file doesn't exist: {content_key}")
-                        return None
-            
-            return None
-            
-        except Exception as e:
-            print(f"Retrieval failed: {e}")
-            return None
-
-=======
->>>>>>> 39d5ba4d
     def retrieve_latest_artifact(self, artifact_id: str) -> Optional[Dict[str, Any]]:
         """
         Retrieve the latest version of artifact based on artifact ID
@@ -296,11 +244,12 @@
         Returns:
             Directory tree as dict
         """
-        # 获取所有对象key
+        import oss2
+
         all_keys = [obj.key for obj in oss2.ObjectIterator(self.bucket, prefix=self.prefix)]
-        # 去除根前缀
+        # remove root prefix
         rel_keys = [key[len(self.prefix):] for key in all_keys if key != self.index_key]
-        # 构建树
+        # build tree
         root = {
             "name": workspace_name,
             "id": "-1",

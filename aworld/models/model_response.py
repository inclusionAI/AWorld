from typing import Any, Dict, List, Optional
import json
from pydantic import BaseModel


class LLMResponseError(Exception):
    """Represents an error in LLM response.
    
    Attributes:
        message: Error message
        model: Model name
        response: Original response object
    """

    def __init__(self, message: str, model: str = "unknown", response: Any = None):
        """
        Initialize LLM response error
        
        Args:
            message: Error message
            model: Model name
            response: Original response object
        """
        self.message = message
        self.model = model
        self.response = response
        super().__init__(f"LLM Error ({model}): {message}")


class Function(BaseModel):
    """
    Represents a function call made by a model
    """
    name: str
    arguments: str = None


class ToolCall(BaseModel):
    """
    Represents a tool call made by a model
    """

    id: str
    type: str = "function"
    function: Function = None

    # name: str = None
    # arguments: str = None

    @classmethod
    def from_dict(cls, data: Dict[str, Any]) -> 'ToolCall':
        """
        Create ToolCall from dictionary representation

        Args:
            data: Dictionary containing tool call data

        Returns:
            ToolCall object
        """
        if not data:
            return None

        tool_id = data.get('id', f"call_{hash(str(data)) & 0xffffffff:08x}")
        tool_type = data.get('type', 'function')

        function_data = data.get('function', {})
        name = function_data.get('name')

        arguments = function_data.get('arguments')
        # Ensure arguments is a string
<<<<<<< HEAD
        if arguments is not None and not isinstance(arguments, str):
=======
        if not isinstance(arguments, str):
>>>>>>> f24727b8
            arguments = json.dumps(arguments)

        function = Function(name=name, arguments=arguments)

        return cls(
            id=tool_id,
            type=tool_type,
            function=function,
            # name=name,
            # arguments=arguments,
        )

    def to_dict(self) -> Dict[str, Any]:
        """
        Convert ToolCall to dictionary representation

        Returns:
            Dictionary representation
        """
        return {
            "id": self.id,
            "type": self.type,
            "function": {
                "name": self.function.name,
                "arguments": self.function.arguments
            }
        }

    def __repr__(self):
        return json.dumps(self.to_dict())

    def __iter__(self):
        """
        Make ToolCall dict-like for JSON serialization
        """
        yield from self.to_dict().items()


class ModelResponse:
    """
    Unified model response class for encapsulating responses from different LLM providers
    """

    def __init__(
            self,
            id: str,
            model: str,
            content: str = None,
            tool_calls: List[ToolCall] = None,
            usage: Dict[str, int] = None,
            error: str = None,
            raw_response: Any = None,
            message: Dict[str, Any] = None
    ):
        """
        Initialize ModelResponse object

        Args:
            id: Response ID
            model: Model name used
            content: Generated text content
            tool_calls: List of tool calls
            usage: Usage statistics (token counts, etc.)
            error: Error message (if any)
            raw_response: Original response object
            message: Complete message object, can be used for subsequent API calls
        """
        self.id = id
        self.model = model
        self.content = content
        self.tool_calls = tool_calls
        self.usage = usage or {
            "completion_tokens": 0,
            "prompt_tokens": 0,
            "total_tokens": 0
        }
        self.error = error
        self.raw_response = raw_response

        # If message is not provided, construct one from other fields
        if message is None:
            self.message = {
                "role": "assistant",
                "content": content
            }

            if tool_calls:
                self.message["tool_calls"] = [tool_call.to_dict() for tool_call in tool_calls]
        else:
            self.message = message

    @classmethod
    def from_openai_response(cls, response: Any) -> 'ModelResponse':
        """
        Create ModelResponse from OpenAI response object

        Args:
            response: OpenAI response object

        Returns:
            ModelResponse object
            
        Raises:
            LLMResponseError: When LLM response error occurs
        """
        # Handle error cases
        if hasattr(response, 'error') or (isinstance(response, dict) and response.get('error')):
            error_msg = response.error if hasattr(response, 'error') else response.get('error', 'Unknown error')
            raise LLMResponseError(
                error_msg,
                response.model if hasattr(response, 'model') else response.get('model', 'unknown'),
                response
            )

        # Normal case
        message = None
        if hasattr(response, 'choices') and response.choices:
            message = response.choices[0].message
        elif isinstance(response, dict) and response.get('choices'):
            message = response['choices'][0].get('message', {})

        if not message:
            raise LLMResponseError(
                "No message found in response",
                response.model if hasattr(response, 'model') else response.get('model', 'unknown'),
                response
            )

        # Extract usage information
        usage = {}
        if hasattr(response, 'usage'):
            usage = {
                "completion_tokens": response.usage.completion_tokens if hasattr(response.usage,
                                                                                 'completion_tokens') else 0,
                "prompt_tokens": response.usage.prompt_tokens if hasattr(response.usage, 'prompt_tokens') else 0,
                "total_tokens": response.usage.total_tokens if hasattr(response.usage, 'total_tokens') else 0
            }
        elif isinstance(response, dict) and response.get('usage'):
            usage = response['usage']

        # Build message object
        message_dict = {}
        if hasattr(message, '__dict__'):
            # Convert object to dictionary
            for key, value in message.__dict__.items():
                if not key.startswith('_'):
                    message_dict[key] = value
        elif isinstance(message, dict):
            message_dict = message
        else:
            # Extract common properties
            message_dict = {
                "role": "assistant",
                "content": message.content if hasattr(message, 'content') else "",
                "tool_calls": message.tool_calls if hasattr(message, 'tool_calls') else None,
            }

        message_dict["content"] = '' if message_dict.get('content') is None else message_dict.get('content', '')

        # Process tool calls
        processed_tool_calls = []
        raw_tool_calls = message.tool_calls if hasattr(message, 'tool_calls') else message_dict.get('tool_calls')
        if raw_tool_calls:
            for tool_call in raw_tool_calls:
                if isinstance(tool_call, dict):
                    processed_tool_calls.append(ToolCall.from_dict(tool_call))
                else:
                    # Handle OpenAI object
                    tool_call_dict = {
                        "id": tool_call.id if hasattr(tool_call,
                                                      'id') else f"call_{hash(str(tool_call)) & 0xffffffff:08x}",
                        "type": tool_call.type if hasattr(tool_call, 'type') else "function"
                    }

                    if hasattr(tool_call, 'function'):
                        function = tool_call.function
                        tool_call_dict["function"] = {
                            "name": function.name if hasattr(function, 'name') else None,
                            "arguments": function.arguments if hasattr(function, 'arguments') else None
                        }
                    processed_tool_calls.append(ToolCall.from_dict(tool_call_dict))

        if message_dict and processed_tool_calls:
            message_dict["tool_calls"] = [tool_call.to_dict() for tool_call in processed_tool_calls]

        # Create and return ModelResponse
        return cls(
            id=response.id if hasattr(response, 'id') else response.get('id', 'unknown'),
            model=response.model if hasattr(response, 'model') else response.get('model', 'unknown'),
            content=message.content if hasattr(message, 'content') else message.get('content') or "",
            tool_calls=processed_tool_calls or None,
            usage=usage,
            raw_response=response,
            message=message_dict
        )

    @classmethod
    def from_openai_stream_chunk(cls, chunk: Any) -> 'ModelResponse':
        """
        Create ModelResponse from OpenAI stream response chunk

        Args:
            chunk: OpenAI stream chunk

        Returns:
            ModelResponse object
            
        Raises:
            LLMResponseError: When LLM response error occurs
        """
        # Handle error cases
        if hasattr(chunk, 'error') or (isinstance(chunk, dict) and chunk.get('error')):
            error_msg = chunk.error if hasattr(chunk, 'error') else chunk.get('error', 'Unknown error')
            raise LLMResponseError(
                error_msg,
                chunk.model if hasattr(chunk, 'model') else chunk.get('model', 'unknown'),
                chunk
            )

        # Handle finish reason chunk (end of stream)
        if hasattr(chunk, 'choices') and chunk.choices and chunk.choices[0].finish_reason:
            return cls(
                id=chunk.id if hasattr(chunk, 'id') else chunk.get('id', 'unknown'),
                model=chunk.model if hasattr(chunk, 'model') else chunk.get('model', 'unknown'),
                content=None,
                raw_response=chunk,
                message={"role": "assistant", "content": "", "finish_reason": chunk.choices[0].finish_reason}
            )

        # Normal chunk with delta content
        content = None
        processed_tool_calls = []

        if hasattr(chunk, 'choices') and chunk.choices:
            delta = chunk.choices[0].delta
            if hasattr(delta, 'content') and delta.content:
                content = delta.content
            if hasattr(delta, 'tool_calls') and delta.tool_calls:
                raw_tool_calls = delta.tool_calls
                for tool_call in raw_tool_calls:
                    if isinstance(tool_call, dict):
                        processed_tool_calls.append(ToolCall.from_dict(tool_call))
                    else:
                        # Handle OpenAI object
                        tool_call_dict = {
                            "id": tool_call.id if hasattr(tool_call,
                                                          'id') else f"call_{hash(str(tool_call)) & 0xffffffff:08x}",
                            "type": tool_call.type if hasattr(tool_call, 'type') else "function"
                        }

                        if hasattr(tool_call, 'function'):
                            function = tool_call.function
                            tool_call_dict["function"] = {
                                "name": function.name if hasattr(function, 'name') else None,
                                "arguments": function.arguments if hasattr(function, 'arguments') else None
                            }

                        processed_tool_calls.append(ToolCall.from_dict(tool_call_dict))
        elif isinstance(chunk, dict) and chunk.get('choices'):
            delta = chunk['choices'][0].get('delta', {})
            if not delta:
                delta = chunk['choices'][0].get('message', {})
            content = delta.get('content')
            raw_tool_calls = delta.get('tool_calls')
            if raw_tool_calls:
                for tool_call in raw_tool_calls:
                    processed_tool_calls.append(ToolCall.from_dict(tool_call))

        # Extract usage information
        usage = {}
        if hasattr(chunk, 'usage'):
            usage = {
                "completion_tokens": chunk.usage.completion_tokens if hasattr(chunk.usage, 'completion_tokens') else 0,
                "prompt_tokens": chunk.usage.prompt_tokens if hasattr(chunk.usage, 'prompt_tokens') else 0,
                "total_tokens": chunk.usage.total_tokens if hasattr(chunk.usage, 'total_tokens') else 0
            }
        elif isinstance(chunk, dict) and chunk.get('usage'):
            usage = chunk['usage']

        # Create message object
        message = {
            "role": "assistant",
            "content": content or "",
            "tool_calls": [tool_call.to_dict() for tool_call in processed_tool_calls] if processed_tool_calls else None,
            "is_chunk": True
        }

        # Create and return ModelResponse
        return cls(
            id=chunk.id if hasattr(chunk, 'id') else chunk.get('id', 'unknown'),
            model=chunk.model if hasattr(chunk, 'model') else chunk.get('model', 'unknown'),
            content=content,
            tool_calls=processed_tool_calls or None,
            usage=usage,
            raw_response=chunk,
            message=message
        )

    @classmethod
    def from_anthropic_stream_chunk(cls, chunk: Any) -> 'ModelResponse':
        """
        Create ModelResponse from Anthropic stream response chunk

        Args:
            chunk: Anthropic stream chunk

        Returns:
            ModelResponse object
            
        Raises:
            LLMResponseError: When LLM response error occurs
        """
        try:
            # Handle error cases
            if not chunk or (isinstance(chunk, dict) and chunk.get('error')):
                error_msg = chunk.get('error', 'Unknown error') if isinstance(chunk, dict) else 'Empty response'
                raise LLMResponseError(
                    error_msg,
                    chunk.model if hasattr(chunk, 'model') else chunk.get('model', 'unknown'),
                    chunk)

            # Handle stop reason (end of stream)
            if hasattr(chunk, 'stop_reason') and chunk.stop_reason:
                return cls(
                    id=chunk.id if hasattr(chunk, 'id') else 'unknown',
                    model=chunk.model if hasattr(chunk, 'model') else 'claude',
                    content=None,
                    raw_response=chunk,
                    message={"role": "assistant", "content": "", "stop_reason": chunk.stop_reason}
                )

            # Handle delta content
            content = None
            processed_tool_calls = []

            if hasattr(chunk, 'delta') and chunk.delta:
                delta = chunk.delta
                if hasattr(delta, 'text') and delta.text:
                    content = delta.text
                elif hasattr(delta, 'tool_use') and delta.tool_use:
                    tool_call_dict = {
                        "id": f"call_{delta.tool_use.id}",
                        "type": "function",
                        "function": {
                            "name": delta.tool_use.name,
                            "arguments": delta.tool_use.input if isinstance(delta.tool_use.input, str) else json.dumps(
                                delta.tool_use.input)
                        }
                    }
                    processed_tool_calls.append(ToolCall.from_dict(tool_call_dict))

            # Create message object
            message = {
                "role": "assistant",
                "content": content or "",
                "tool_calls": [tool_call.to_dict() for tool_call in
                               processed_tool_calls] if processed_tool_calls else None,
                "is_chunk": True
            }

            # Create and return ModelResponse
            return cls(
                id=chunk.id if hasattr(chunk, 'id') else 'unknown',
                model=chunk.model if hasattr(chunk, 'model') else 'claude',
                content=content,
                tool_calls=processed_tool_calls or None,
                raw_response=chunk,
                message=message
            )

        except Exception as e:
            if isinstance(e, LLMResponseError):
                raise e
            raise LLMResponseError(
                f"Error processing Anthropic stream chunk: {str(e)}",
                chunk.model if hasattr(chunk, 'model') else chunk.get('model', 'unknown'),
                chunk)

    @classmethod
    def from_anthropic_response(cls, response: Any) -> 'ModelResponse':
        """
        Create ModelResponse from Anthropic original response object

        Args:
            response: Anthropic response object

        Returns:
            ModelResponse object
            
        Raises:
            LLMResponseError: When LLM response error occurs
        """
        try:
            # Handle error cases
            if not response or (isinstance(response, dict) and response.get('error')):
                error_msg = response.get('error', 'Unknown error') if isinstance(response, dict) else 'Empty response'
                raise LLMResponseError(
                    error_msg,
                    response.model if hasattr(response, 'model') else response.get('model', 'unknown'),
                    response)

            # Build message content
            message = {
                "content": "",
                "role": "assistant",
                "tool_calls": None,
            }

            processed_tool_calls = []

            if hasattr(response, 'content') and response.content:
                for content_block in response.content:
                    if content_block.type == "text":
                        message["content"] = content_block.text
                    elif content_block.type == "tool_use":
                        tool_call_dict = {
                            "id": f"call_{content_block.id}",
                            "type": "function",
                            "function": {
                                "name": content_block.name,
                                "arguments": content_block.input if isinstance(content_block.input,
                                                                               str) else json.dumps(content_block.input)
                            }
                        }
                        processed_tool_calls.append(ToolCall.from_dict(tool_call_dict))
            else:
                message["content"] = ""

            if processed_tool_calls:
                message["tool_calls"] = [tool_call.to_dict() for tool_call in processed_tool_calls]

            # Extract usage information
            usage = {
                "completion_tokens": 0,
                "prompt_tokens": 0,
                "total_tokens": 0
            }

            if hasattr(response, 'usage'):
                if hasattr(response.usage, 'output_tokens'):
                    usage["completion_tokens"] = response.usage.output_tokens
                if hasattr(response.usage, 'input_tokens'):
                    usage["prompt_tokens"] = response.usage.input_tokens
                if hasattr(response.usage, 'input_tokens') and hasattr(response.usage, 'output_tokens'):
                    usage["total_tokens"] = response.usage.input_tokens + response.usage.output_tokens

            # Create ModelResponse
            return cls(
                id=response.id if hasattr(response,
                                          'id') else f"chatcmpl-anthropic-{hash(str(response)) & 0xffffffff:08x}",
                model=response.model if hasattr(response, 'model') else "claude",
                content=message["content"],
                tool_calls=processed_tool_calls or None,
                usage=usage,
                raw_response=response,
                message=message
            )
        except Exception as e:
            if isinstance(e, LLMResponseError):
                raise e
            raise LLMResponseError(
                f"Error processing Anthropic response: {str(e)}",
                response.model if hasattr(response, 'model') else response.get('model', 'unknown'),
                response)

    @classmethod
    def from_error(cls, error_msg: str, model: str = "unknown") -> 'ModelResponse':
        """
        Create ModelResponse from error message

        Args:
            error_msg: Error message
            model: Model name

        Returns:
            ModelResponse object
        """
        return cls(
            id="error",
            model=model,
            error=error_msg,
            message={"role": "assistant", "content": f"Error: {error_msg}"}
        )

    def to_dict(self) -> Dict[str, Any]:
        """
        Convert ModelResponse to dictionary representation

        Returns:
            Dictionary representation
        """
        tool_calls_dict = None
        if self.tool_calls:
            tool_calls_dict = [tool_call.to_dict() for tool_call in self.tool_calls]

        return {
            "id": self.id,
            "model": self.model,
            "content": self.content,
            "tool_calls": tool_calls_dict,
            "usage": self.usage,
            "error": self.error,
            "message": self.message
        }

    def get_message(self) -> Dict[str, Any]:
        """
        Return message object that can be directly used for subsequent API calls

        Returns:
            Message object dictionary
        """
        return self.message

    def serialize_tool_calls(self) -> List[Dict[str, Any]]:
        """
        Convert tool call objects to JSON format, handling OpenAI object types

        Returns:
            List[Dict[str, Any]]: Tool calls list in JSON format
        """
        if not self.tool_calls:
            return []

        result = []
        for tool_call in self.tool_calls:
            if hasattr(tool_call, 'to_dict'):
                result.append(tool_call.to_dict())
            elif isinstance(tool_call, dict):
                result.append(tool_call)
            else:
                result.append(str(tool_call))
        return result

    def __repr__(self):
        return json.dumps(self.to_dict(), ensure_ascii=False, indent=None,
                          default=lambda obj: obj.to_dict() if hasattr(obj, 'to_dict') else str(obj))

    def _serialize_message(self) -> Dict[str, Any]:
        """
        Serialize message object

        Returns:
            Dict[str, Any]: Serialized message dictionary
        """
        if not self.message:
            return {}

        result = {}

        # Copy basic fields
        for key, value in self.message.items():
            if key == 'tool_calls':
                # Handle tool_calls
                result[key] = self.serialize_tool_calls()
            else:
                result[key] = value

        return result<|MERGE_RESOLUTION|>--- conflicted
+++ resolved
@@ -69,11 +69,7 @@
 
         arguments = function_data.get('arguments')
         # Ensure arguments is a string
-<<<<<<< HEAD
-        if arguments is not None and not isinstance(arguments, str):
-=======
         if not isinstance(arguments, str):
->>>>>>> f24727b8
             arguments = json.dumps(arguments)
 
         function = Function(name=name, arguments=arguments)

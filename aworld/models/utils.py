# coding: utf-8
# Copyright (c) 2025 inclusionAI.
from typing import Dict, Any, List

from aworld.logs.util import logger


def agent_desc_transform(agent_dict: Dict[str, Any],
                         agents: List[str] = None,
                         provider: str = 'openai',
                         strategy: str = 'min') -> List[Dict[str, Any]]:
    """Default implement transform framework standard protocol to openai protocol of agent description.

    Args:
        agent_dict: Dict of descriptions of agents that are registered in the agent factory.
        agents: Description of special agents to use.
        provider: Different descriptions formats need to be processed based on the provider.
        strategy: The value is `min` or `max`, when no special agents are provided, `min` indicates no content returned,
                 `max` means get all agents' descriptions.
    """
    agent_as_tools = []
    if not agents and strategy == 'min':
        return agent_as_tools

    if provider and 'openai' in provider:
        for agent_name, agent_info in agent_dict.items():
            if agents and agent_name not in agents:
                logger.debug(f"{agent_name} can not supported in {agents}, you can set `tools` params to support it.")
                continue

            for action in agent_info["abilities"]:
<<<<<<< HEAD
=======
                # Build parameter properties
>>>>>>> ac130542
                properties = {}
                required = []
                for param_name, param_info in action["params"].items():
                    properties[param_name] = {
                        "description": param_info["desc"],
                        "type": param_info["type"] if param_info["type"] != "str" else "string"
                    }
                    if param_info.get("required", False):
                        required.append(param_name)

                openai_function_schema = {
                    "name": f'{agent_name}__{action["name"]}',
                    "description": action["desc"],
                    "parameters": {
                        "type": "object",
                        "properties": properties,
                        "required": required
                    }
                }

                agent_as_tools.append({
                    "type": "function",
                    "function": openai_function_schema
                })
    return agent_as_tools


def tool_desc_transform(tool_dict: Dict[str, Any],
                        tools: List[str] = None,
                        black_tool_actions: Dict[str, List[str]] = {},
                        provider: str = 'openai',
                        strategy: str = 'min') -> List[Dict[str, Any]]:
    """Default implement transform framework standard protocol to openai protocol of tool description.

    Args:
        tool_dict: Dict of descriptions of tools that are registered in the agent factory.
        tools: Description of special tools to use.
        provider: Different descriptions formats need to be processed based on the provider.
        strategy: The value is `min` or `max`, when no special tools are provided, `min` indicates no content returned,
                 `max` means get all tools' descriptions.
    """
    openai_tools = []
    if not tools and strategy == 'min':
        return openai_tools

    if black_tool_actions is None:
        black_tool_actions = {}

    if provider and 'openai' in provider:
        for tool_name, tool_info in tool_dict.items():
            if tools and tool_name not in tools:
                logger.debug(f"{tool_name} can not supported in {tools}, you can set `tools` params to support it.")
                continue

            black_actions = black_tool_actions.get(tool_name, [])
            for action in tool_info["actions"]:
<<<<<<< HEAD
                if action['name'] in black_actions:
                    continue
=======
                # Build parameter properties
>>>>>>> ac130542
                properties = {}
                required = []
                for param_name, param_info in action["params"].items():
                    properties[param_name] = {
                        "description": param_info["desc"],
                        "type": param_info["type"] if param_info["type"] != "str" else "string"
                    }
                    if param_info.get("required", False):
                        required.append(param_name)

                openai_function_schema = {
                    "name": f'{tool_name}__{action["name"]}',
                    "description": action["desc"],
                    "parameters": {
                        "type": "object",
                        "properties": properties,
                        "required": required
                    }
                }

                openai_tools.append({
                    "type": "function",
                    "function": openai_function_schema
                })
    return openai_tools<|MERGE_RESOLUTION|>--- conflicted
+++ resolved
@@ -29,10 +29,7 @@
                 continue
 
             for action in agent_info["abilities"]:
-<<<<<<< HEAD
-=======
                 # Build parameter properties
->>>>>>> ac130542
                 properties = {}
                 required = []
                 for param_name, param_info in action["params"].items():
@@ -89,12 +86,9 @@
 
             black_actions = black_tool_actions.get(tool_name, [])
             for action in tool_info["actions"]:
-<<<<<<< HEAD
                 if action['name'] in black_actions:
                     continue
-=======
                 # Build parameter properties
->>>>>>> ac130542
                 properties = {}
                 required = []
                 for param_name, param_info in action["params"].items():

# coding: utf-8
# Copyright (c) 2025 inclusionAI.
import copy
import inspect
import os.path
from typing import Dict, Any, List, Union

from aworld.core.context.base import Context
from aworld.logs.util import logger
from aworld.models.qwen_tokenizer import qwen_tokenizer
from aworld.models.openai_tokenizer import openai_tokenizer
from aworld.utils import import_package


class ModelUtils:
    """Utility class for model-related operations"""

    # Model context window sizes mapping
    # Key: model prefix, Value: context window size
    MODEL_CONTEXT_WINDOWS: Dict[str, int] = {
        # OpenAI models
        "gpt-4o": 128 * 1024,
        "gpt-4o-mini": 128 * 1024,
        "gpt-4-turbo": 128 * 1024,
        "gpt-4": 8 * 1024,
        "gpt-3.5-turbo": 16 * 1024,

        # Anthropic models
        "claude-sonnet-4": 200 * 1024,
        "claude-3.7-sonnet": 200 * 1024,
        "claude-opus-4.1": 200 * 1024,
        "claude-3.5-haiku": 200 * 1024,
        "claude-3.5-sonnet": 200 * 1024,
        "claude-opus-4": 200 * 1024,
        "claude-3-haiku": 200 * 1024,
        "claude-3-opus": 200 * 1024,
        "claude-3-sonnet": 200 * 1024,
        "claude-2": 100 * 1024,
        "claude-instant": 100 * 1024,

        # Google models
        "gemini-pro": 32 * 1024,
        "gemini-2.5-flash": 1024 * 1024,
        "gemini-2.5-pro": 1024 * 1024,
        "gemini-2.5-flash-lite": 1024 * 1024,
        "gemini-2.5-flash-lite-preview": 1024 * 1024,

        # Meta models
        "llama-2": 4 * 1024,
        "llama-3": 8 * 1024,
        "codellama": 16 * 1024,

        # Mistral models
        "mistral": 8 * 1024,
        "mixtral": 32 * 1024,

        # BAILING models (Ant Group)
        "ling-max-1.5-0527": 128 * 1024,

        # QWEN models (Alibaba Cloud) - Additional models
        "qwen2.5-1.5b-instruct": 32 * 1024,
        "qwen2.5-vl-3b-instruct": 32 * 1024,
        "qwen3-235b-a22b-instruct-2507": 256 * 1024,

        # KIMI models
        "kimi-k2-instruct": 128 * 1024,
        "kimi-k2-instruct-0905": 256 * 1024,

        # DEEPSEEK models - Additional models
        "deepseek-r1-0528": 64 * 1024,
        "deepseek-v3.1": 128 * 1024,

        # BYTEDANCE models
        "seed-oss-36b-instruct": 128 * 1024,

        # ZHIPUAI models - Additional models
        "glm-4.5": 128 * 1024,
        "glm-4.6": 128 * 1024,
        "glm-4.5v": 64 * 1024,

        # OpenAI Open Source models
        "gpt-oss-120b": 128 * 1024,

        # Default fallback
        "default": 64 * 1024
    }

    @staticmethod
    def get_context_window(model_name: str) -> int:
        """
        Get the context window size for a given model name.
        Priority: 1. Exact match, 2. Prefix match, 3. Default fallback

        Args:
            model_name (str): The name of the model (e.g., 'gpt-4o', 'claude-3-opus')

        Returns:
            int: The context window size in tokens. Returns default size if no match found.
        """
        if not model_name:
            return ModelUtils.MODEL_CONTEXT_WINDOWS["default"]

        model_name = model_name.lower()

        # Step 1: Try exact match first (highest priority)
        if model_name in ModelUtils.MODEL_CONTEXT_WINDOWS:
            return ModelUtils.MODEL_CONTEXT_WINDOWS[model_name]

        # Step 2: Try prefix matching (lower priority)
        for prefix, context_size in ModelUtils.MODEL_CONTEXT_WINDOWS.items():
            if prefix != "default" and model_name.__contains__(prefix):
                return context_size

        # Step 3: Return default if no match found
        return ModelUtils.MODEL_CONTEXT_WINDOWS["default"]

    @staticmethod
    def add_model_context_window(model_prefix: str, context_size: int) -> None:
        """
        Add or update a model context window size to the configuration.

        Args:
            model_prefix (str): The model prefix to add/update
            context_size (int): The context window size in tokens
        """
        ModelUtils.MODEL_CONTEXT_WINDOWS[model_prefix] = context_size

    @staticmethod
    def get_all_model_contexts() -> Dict[str, int]:
        """
        Get all configured model context window sizes.

        Returns:
            Dict[str, int]: Dictionary mapping model prefixes to context window sizes
        """
        return ModelUtils.MODEL_CONTEXT_WINDOWS.copy()

    @staticmethod
    def calculate_token_breakdown(messages: list[dict], model: str = "gpt-4o") -> Dict[str, int]:
        """
        Calculate token breakdown by message role categories.

        Args:
            messages (list[dict]): List of message dictionaries with 'role' and 'content' keys
            model (str): Model name for tokenization

        Returns:
            Dict[str, int]: Dictionary containing token counts for each category:
                           - 'total': Total tokens
                           - 'system': System message tokens
                           - 'user': User message tokens
                           - 'assistant': Assistant message tokens
                           - 'tool': Tool message tokens
                           - 'other': Other/unknown role tokens
        """
        try:
            # Initialize token counters
            system_tokens = 0
            user_tokens = 0
            assistant_tokens = 0
            tool_tokens = 0
            other_tokens = 0

            for message in messages:
                try:
                    role = message.get('role', 'unknown')
                    content = message.get('content', '')

                    # Handle empty content case
                    if not content:
                        if message.get("tool_calls"):
                            assistant_tokens += num_tokens_from_string(str(message.get("tool_calls")))
                        continue

                    if isinstance(content, list):
                        # Multi-modal content
                        for item in content:
                            try:
                                if isinstance(item, dict) and item.get('type') == 'text':
                                    item_tokens = num_tokens_from_string(str(item.get('text', '')), model)
                                    if role == 'system':
                                        system_tokens += item_tokens
                                    elif role == 'user':
                                        user_tokens += item_tokens
                                    elif role == 'assistant':
                                        assistant_tokens += item_tokens
                                    elif role == 'tool':
                                        tool_tokens += item_tokens
                                    else:
                                        other_tokens += item_tokens
                            except Exception:
                                # Skip problematic items, continue processing
                                continue
                    else:
                        # Regular text content
                        try:
                            content_tokens = num_tokens_from_string(str(content), model)
                            if role == 'system':
                                system_tokens += content_tokens
                            elif role == 'user':
                                user_tokens += content_tokens
                            elif role == 'assistant':
                                assistant_tokens += content_tokens
                                if message.get("tool_calls"):
                                    assistant_tokens += num_tokens_from_string(str(message.get("tool_calls")))
                            elif role == 'tool':
                                tool_tokens += content_tokens
                            else:
                                other_tokens += content_tokens
                        except Exception as err:
                            # Skip problematic content, continue processing
                            logger.warning(f"calculate_token_breakdown Exception is {err}")
                            continue
                except Exception as err:
                    # Skip problematic messages, continue processing
                    logger.warning(f"calculate_token_breakdown Exception is {err}")
                    continue

            # Calculate total
            total_tokens = system_tokens + user_tokens + assistant_tokens + tool_tokens + other_tokens

            return {
                'total': total_tokens,
                'system': system_tokens,
                'user': user_tokens,
                'assistant': assistant_tokens,
                'tool': tool_tokens,
                'other': other_tokens
            }

        except Exception as e:
            # If any error occurs, return safe defaults
            logger.warning(f"Error calculating token breakdown: {str(e)}")
            return {
                'total': 0,
                'system': 0,
                'user': 0,
                'assistant': 0,
                'tool': 0,
                'other': 0
            }

def usage_process(usage: Dict[str, Union[int, Dict[str, int]]] = {}, context: Context = None):
    if not context:
        context = Context()

    stacks = inspect.stack()
    index = 0
    for idx, stack in enumerate(stacks):
        index = idx + 1
        file = os.path.basename(stack.filename)
        # supported use `llm.py` utility function only
        if 'call_llm_model' in stack.function and file == 'llm.py':
            break

    if index >= len(stacks):
        logger.warning("not category usage find to count")
    else:
        instance = stacks[index].frame.f_locals.get('self')
        name = getattr(instance, "_name", "unknown")
        usage[name] = copy.copy(usage)
    # total usage
    context.add_token(usage)


def num_tokens_from_string(string: str, model: str = "openai"):
    """Return the number of tokens used by a list of messages."""
    import tiktoken

    if model.lower() == "qwen":
        encoding = qwen_tokenizer
    elif model.lower() == "openai":
        encoding = openai_tokenizer
    else:
        try:
            encoding = tiktoken.encoding_for_model(model)
        except KeyError:
            logger.warning(
                f"{model} model not found. Using cl100k_base encoding.")
            encoding = tiktoken.get_encoding("cl100k_base")
<<<<<<< HEAD

=======
>>>>>>> b63aa4fd
    return len(encoding.encode(string))

def num_tokens_from_messages(messages, model="openai"):
    """Return the number of tokens used by a list of messages."""
    import_package("tiktoken")
    import tiktoken

    if model.lower() == "qwen":
        encoding = qwen_tokenizer
    elif model.lower() == "openai":
        encoding = openai_tokenizer
    else:
        try:
            encoding = tiktoken.encoding_for_model(model)
        except KeyError:
            logger.warning(
                f"{model} model not found. Using cl100k_base encoding.")
            encoding = tiktoken.get_encoding("cl100k_base")

    tokens_per_message = 3
    tokens_per_name = 1

    num_tokens = 0
    for message in messages:
        num_tokens += tokens_per_message
        if isinstance(message, str):
            num_tokens += len(encoding.encode(message))
        else:
            for key, value in message.items():
                num_tokens += len(encoding.encode(str(value)))
                if key == "name":
                    num_tokens += tokens_per_name
    num_tokens += 3
    return num_tokens


def truncate_tokens_from_messages(messages: List[Dict[str, Any]], max_tokens: int, keep_both_sides: bool = False, model: str = "gpt-4o"):
    import_package("tiktoken")
    import tiktoken

    if model.lower() == "qwen":
        return qwen_tokenizer.truncate(messages, max_tokens, keep_both_sides)
    elif model.lower() == "openai":
        return openai_tokenizer.truncate(messages, max_tokens, keep_both_sides)

    try:
        encoding = tiktoken.encoding_for_model(model)
    except KeyError:
        logger.warning(f"{model} model not found. Using cl100k_base encoding.")
        encoding = tiktoken.get_encoding("cl100k_base")

    return encoding.truncate(messages, max_tokens, keep_both_sides)


def agent_desc_transform(agent_dict: Dict[str, Any],
                         agents: List[str] = None,
                         provider: str = 'openai',
                         strategy: str = 'min') -> List[Dict[str, Any]]:
    """Default implement transform framework standard protocol to openai protocol of agent description.

    Args:
        agent_dict: Dict of descriptions of agents that are registered in the agent factory.
        agents: Description of special agents to use.
        provider: Different descriptions formats need to be processed based on the provider.
        strategy: The value is `min` or `max`, when no special agents are provided, `min` indicates no content returned,
                 `max` means get all agents' descriptions.
    """
    agent_as_tools = []
    if not agents and strategy == 'min':
        return agent_as_tools
    if provider and 'openai' in provider:
        for agent_name, agent_info in agent_dict.items():
            if agents and agent_name not in agents:
                logger.debug(
                    f"{agent_name} can not supported in {agents}, you can set `tools` params to support it.")
                continue
            
            for action in agent_info["abilities"]:
                # Build parameter properties
                properties = {}
                required = []
                for param_name, param_info in action["params"].items():
                    properties[param_name] = {
                        "description": param_info["desc"],
                        "type": param_info["type"] if param_info["type"] != "str" else "string"
                    }
                    if param_info.get("required", False):
                        required.append(param_name)

                openai_function_schema = {
                    "name": f'{agent_name}', # __{action["name"]}
                    "description": action["desc"],
                    "parameters": {
                        "type": "object",
                        "properties": properties,
                        "required": required
                    }
                }

                agent_as_tools.append({
                    "type": "function",
                    "function": openai_function_schema
                })
    logger.debug(f"agent_desc_transform is {agent_as_tools}")
    return agent_as_tools


def tool_desc_transform(tool_dict: Dict[str, Any],
                        tools: List[str] = None,
                        black_tool_actions: Dict[str, List[str]] = {},
                        provider: str = 'openai',
                        strategy: str = 'min') -> List[Dict[str, Any]]:
    """Default implement transform framework standard protocol to openai protocol of tool description.

    Args:
        tool_dict: Dict of descriptions of tools that are registered in the agent factory.
        tools: Description of special tools to use.
        provider: Different descriptions formats need to be processed based on the provider.
        strategy: The value is `min` or `max`, when no special tools are provided, `min` indicates no content returned,
                 `max` means get all tools' descriptions.
    """
    openai_tools = []
    if not tools and strategy == 'min':
        return openai_tools

    if black_tool_actions is None:
        black_tool_actions = {}

    if provider and 'openai' in provider:
        for tool_name, tool_info in tool_dict.items():
            if tools and tool_name not in tools:
                logger.debug(
                    f"{tool_name} can not supported in {tools}, you can set `tools` params to support it.")
                continue

            black_actions = black_tool_actions.get(tool_name, [])
            for action in tool_info["actions"]:
                if action['name'] in black_actions:
                    continue
                # Build parameter properties
                properties = {}
                required = []
                for param_name, param_info in action["params"].items():
                    properties[param_name] = {
                        "description": param_info["desc"],
                        "type": param_info["type"] if param_info["type"] != "str" else "string"
                    }
                    if param_info.get("required", False):
                        required.append(param_name)

                openai_function_schema = {
                    "name": f'{tool_name}__{action["name"]}',
                    "description": action["desc"],
                    "parameters": {
                        "type": "object",
                        "properties": properties,
                        "required": required
                    }
                }

                openai_tools.append({
                    "type": "function",
                    "function": openai_function_schema
                })
    return openai_tools<|MERGE_RESOLUTION|>--- conflicted
+++ resolved
@@ -278,10 +278,6 @@
             logger.warning(
                 f"{model} model not found. Using cl100k_base encoding.")
             encoding = tiktoken.get_encoding("cl100k_base")
-<<<<<<< HEAD
-
-=======
->>>>>>> b63aa4fd
     return len(encoding.encode(string))
 
 def num_tokens_from_messages(messages, model="openai"):

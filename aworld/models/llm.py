--- conflicted
+++ resolved
@@ -10,10 +10,8 @@
     AsyncGenerator,
 )
 from langchain_openai import ChatOpenAI
-
 from aworld.config import ConfigDict
 from aworld.config.conf import AgentConfig, ClientType
-from aworld.env_secrets import secrets
 from aworld.logs.util import logger
 
 from aworld.models.llm_provider_base import LLMProviderBase
@@ -310,11 +308,7 @@
 
         return ChatOpenAI(
             model=model_name,
-<<<<<<< HEAD
             temperature=kwargs.get("temperature", conf.llm_temperature),
-=======
-            temperature=kwargs.get("temperature", 0.0),
->>>>>>> ac130542
             base_url=base_url,
             api_key=api_key,
         )

--- conflicted
+++ resolved
@@ -10,12 +10,8 @@
         backends=["logfire"],
         write_token=os.getenv("LOGFIRE_WRITE_TOKEN")
     )
-<<<<<<< HEAD
-    set_log_provider(provider="otlp", backend="logfire", write_token=os.getenv("LOGFIRE_WRITE_TOKEN"))
-=======
     set_log_provider(provider="otlp", backend="logfire",
                      write_token=os.getenv("LOGFIRE_WRITE_TOKEN"))
->>>>>>> d14f07f2
 elif os.getenv("OTLP_TRACES_ENDPOINT"):
     trace_configure(
         backends=["other_otlp"]

--- conflicted
+++ resolved
@@ -131,19 +131,11 @@
                 }
             ],
             eval_dataset_id_or_file_path=os.path.join(os.path.dirname(os.path.abspath(__file__)), 'benchmark', 'DeepSearch_decrypted.csv'),
-<<<<<<< HEAD
-            eval_dataset_load_config=DataLoaderConfig(),
-            # eval_dataset_load_config=DataLoaderConfig(sampler=RangeSampler(start_index=50, end_index=100)),
-            # eval_dataset_load_config=DataLoaderConfig(sampler=FixedSampler(ids = [12,14,16,24,25,26])),
-            repeat_times=1,
-            parallel_num=200,
-=======
             eval_dataset_load_config=DataLoaderConfig(sampler=FixedSampler(ids=[4])),
             # eval_dataset_load_config=DataLoaderConfig(sampler=RangeSampler(start_index=50, end_index=100)),
             # eval_dataset_load_config=DataLoaderConfig(sampler=FixedSampler(ids = [12,14,16,24,25,26])),
             repeat_times=1,
             parallel_num=1,
->>>>>>> 7e7f0f4d
             skip_passed_cases=True,
         )).run()
 

from dotenv import load_dotenv
<<<<<<< HEAD

from train.examples.train_gaia_with_aworld_verl.gaia import build_gaia_agent
from train.examples.train_gaia_with_aworld_verl.mcp_config import build_mcp_config

=======
>>>>>>> 4d9763b1
load_dotenv()

from examples.xbench.agents.swarm import build_xbench_swarm

from aworld.core.agent.swarm import Swarm
from aworld.core.context.base import Context
<<<<<<< HEAD
=======
from train.examples.train_gaia_with_aworld_verl.custom_agent_loop import build_agents
>>>>>>> 4d9763b1

# init env
load_dotenv()

import asyncio
import logging
import os
import traceback
from datetime import datetime

from aworld.core.context.amni import TaskInput, ApplicationContext
from aworld.core.context.amni.config import init_middlewares, AmniConfigFactory, AmniConfigLevel
from aworld.runners.evaluate_runner import EvaluateRunner
from aworld.config import TaskConfig, EvaluationConfig, DataLoaderConfig
from aworld.core.task import Task, TaskResponse
from aworld.evaluations.base import EvalTarget, EvalDataCase, EvalTask, EvalResult
from aworld.runner import Runners

logging.basicConfig(level=logging.INFO, force=True, format='%(asctime)s - %(name)s - %(levelname)s - %(message)s')

log_path = os.path.join(os.path.dirname((os.path.abspath(__file__))), "logs", "eval_digest.log")

# Use RotatingFileHandler for size-based rotation (100MB per file, keep 10 files)
from logging.handlers import RotatingFileHandler

file_handler = RotatingFileHandler(
    log_path,
    maxBytes=30 * 1024 * 1024,  # 100MB per file
    backupCount=10,  # Keep 10 backup files
    encoding='utf-8'
)
eval_digest_logger = logging.getLogger("eval_digest")
eval_digest_logger.setLevel(level=logging.INFO)

eval_digest_logger.addHandler(file_handler)


class AmniContextEvaluatable(EvalTarget):

    def __init__(self):
        super().__init__()

    async def build_context(self, task_input: TaskInput) -> ApplicationContext:

        context_config = AmniConfigFactory.create(AmniConfigLevel.NAVIGATOR)

        return await ApplicationContext.from_input(task_input, context_config = context_config)

    async def build_context_common(self, task_input: TaskInput) -> ApplicationContext:
        context = Context()
        context.task_input = task_input
        return context

    async def build_task(self, task_content: str, session_id: str = None, task_id: str = None) -> Task:
        if not session_id:
            session_id = f"session_{datetime.now().strftime('%Y%m%d%H%M%S')}"
        task_input = TaskInput(
            user_id=f"test_user",
            session_id=session_id,
            task_id=f"task_{datetime.now().strftime('%Y%m%d%H%M%S')}" if not task_id else task_id,
            task_content=task_content,
            origin_user_input=task_content
        )

        context = await self.build_context(task_input)
        swarm = build_xbench_swarm()
        await context.build_agents_state(swarm.topology)

        return Task(
            id=context.task_id,
            user_id=context.user_id,
            session_id=context.session_id,
            input=context.task_input,
            endless_threshold=5,
            swarm=swarm,
            context=context,
            conf=TaskConfig(
                stream=False,
                exit_on_failure=True
            ),
            timeout=60 * 60
        )

    async def build_common_gaia_task(self, user_input: str, session_id, task_id):
<<<<<<< HEAD
        swarm = Swarm(build_gaia_agent(llm_model_name=os.getenv("LLM_MODEL_NAME"),
                                       llm_base_url=os.getenv("LLM_BASE_URL"),
                                       llm_api_key=os.getenv("LLM_API_KEY"),
                                       mcp_config=build_mcp_config()))
=======
        swarm = Swarm(await build_agents())
>>>>>>> 4d9763b1
        return Task(id=task_id, session_id=session_id, input=user_input, swarm=swarm, timeout=1200)


    async def predict(self, index: int, o_input: EvalDataCase[dict]) -> dict:
        batch_id = o_input.run_id
        input = o_input.case_data
        session_id = f"{batch_id}_session#{input['id']}"
        task_id = f"{batch_id}_task#{input['id']}"

        # task = await self.build_task(input['prompt'], session_id=session_id, task_id=task_id)
        task = await self.build_common_gaia_task(user_input=input['prompt'], session_id=session_id, task_id=task_id)
        try:
            result = await Runners.run_task(task=task)
            os.makedirs(f"trajectory/{batch_id}", exist_ok=True)
            with open(f"trajectory/{batch_id}/traj_{index}.json", "a") as f:
                f.write(str(result[task_id].trajectory[-1]))
            os.makedirs(f"results/{batch_id}", exist_ok=True)
            cur_time = datetime.now().strftime('%Y%m%d%H%M%S')
            with open(f"results/{batch_id}/{task_id}_{cur_time}_{o_input.eval_case_id}.txt", "w") as f:
                f.write(result[task_id].answer)
            if isinstance(result, TaskResponse):
                return {"answer": result.answer}
            if isinstance(result, dict):
                task_result = result[task_id]
                eval_digest_logger.info(
                    f"eval_task_digest|{batch_id}|{task_id}|{task_result.time_cost:0.1f}|{task_result.usage}")
                return {"answer": task_result.answer}
            else:
                return {"answer": result}
        except Exception as err:
            print(f"err is {err}, trace is {traceback.format_exc()}")
            return {"answer": str(err)}


async def evaluate():
    init_middlewares()
    eval_target = AmniContextEvaluatable()
    task_id = f"eval_{datetime.now().strftime('%Y%m%d%H%M%S')}"

    # ============= RUN EVALUATION =============
    result: EvalResult = await EvaluateRunner(
        task=EvalTask(task_id=task_id),
        config=EvaluationConfig(
            eval_target=eval_target,
            eval_criterias=[
                {
                    "metric_name": "answer_accuracy",
                    "threshold": 0.5,
                }
            ],
            eval_dataset_id_or_file_path=os.path.join(os.path.dirname(os.path.abspath(__file__)), 'benchmark', 'DeepSearch_decrypted.csv'),
            eval_dataset_load_config=DataLoaderConfig(),
            # eval_dataset_load_config=DataLoaderConfig(sampler=RangeSampler(start_index=50, end_index=100)),
            # eval_dataset_load_config=DataLoaderConfig(sampler=FixedSampler(ids = [12,14,16,24,25,26])),
            repeat_times=1,
            parallel_num=100,
            skip_passed_cases=True,
        )).run()

    # ============= SAVE RESULT TO FILE =============
    result_file_path = f"results/{task_id}/"
    if not os.path.exists("results"):
        os.mkdir("results")
    if not os.path.exists(result_file_path):
        os.mkdir(result_file_path)
    with open(f"{result_file_path}/results.txt", "w") as f:
        f.write(f"{result.run_id}\n")
        f.write(f"START: {datetime.fromtimestamp((int(result.create_time))).strftime('%Y%m%d %H%M%S')}\n")
        f.write(f"END: {datetime.now().strftime('%Y%m%d %H%M%S')}\n")

        f.write(f"---------- SUMMARY --------------\n")
        f.write(f"{result.summary.get('AnswerAccuracyLLMScorer')}\n\n")

        f.write("---------- DETAIL -------------\n")
        for case_result in result.eval_case_results:
            if not case_result.score_rows or not case_result.score_rows.get('AnswerAccuracyLLMScorer'):
                continue
            answer_acc = case_result.score_rows.get('AnswerAccuracyLLMScorer').metric_results.get('answer_accuracy')
            cost_time = case_result.score_rows.get('TimeCostScorer').metric_results.get('predict_time_cost_ms')
            f.write(f"{case_result.eval_case_id}|{case_result.input.case_data.get('id')}|{answer_acc.get('eval_status')}|{int(cost_time.get('value')/1000)}\n")


if __name__ == '__main__':
    asyncio.run(evaluate())<|MERGE_RESOLUTION|>--- conflicted
+++ resolved
@@ -1,21 +1,20 @@
 from dotenv import load_dotenv
-<<<<<<< HEAD
+load_dotenv()
 
 from train.examples.train_gaia_with_aworld_verl.gaia import build_gaia_agent
 from train.examples.train_gaia_with_aworld_verl.mcp_config import build_mcp_config
 
-=======
->>>>>>> 4d9763b1
-load_dotenv()
 
 from examples.xbench.agents.swarm import build_xbench_swarm
 
 from aworld.core.agent.swarm import Swarm
 from aworld.core.context.base import Context
-<<<<<<< HEAD
-=======
+
+from examples.xbench.agents.swarm import build_xbench_swarm
+
+from aworld.core.agent.swarm import Swarm
+from aworld.core.context.base import Context
 from train.examples.train_gaia_with_aworld_verl.custom_agent_loop import build_agents
->>>>>>> 4d9763b1
 
 # init env
 load_dotenv()
@@ -100,14 +99,10 @@
         )
 
     async def build_common_gaia_task(self, user_input: str, session_id, task_id):
-<<<<<<< HEAD
         swarm = Swarm(build_gaia_agent(llm_model_name=os.getenv("LLM_MODEL_NAME"),
                                        llm_base_url=os.getenv("LLM_BASE_URL"),
                                        llm_api_key=os.getenv("LLM_API_KEY"),
                                        mcp_config=build_mcp_config()))
-=======
-        swarm = Swarm(await build_agents())
->>>>>>> 4d9763b1
         return Task(id=task_id, session_id=session_id, input=user_input, swarm=swarm, timeout=1200)
 
 

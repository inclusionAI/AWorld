--- conflicted
+++ resolved
@@ -1,10 +1,4 @@
-<<<<<<< HEAD
-conda activate aworld
-
-#!/bin/bash
-=======
 #!/bin/sh
->>>>>>> bcca33e8
 BASE_DIR=$(dirname "$(readlink -f "$0")")
 
 cd $BASE_DIR

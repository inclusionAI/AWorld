import asyncio
import logging
import os
import traceback
from datetime import datetime

from dotenv import load_dotenv
load_dotenv('.env')

from aworld.logs.util import logger


from train.examples.train_gaia_with_aworld_verl.rollout.parallel import ParallelFlightEvalTarget


from aworld.config import EvaluationConfig, DataLoaderConfig
from aworld.evaluations.base import EvalResult, EvalTask
from aworld.runners.evaluate_runner import EvaluateRunner

from train.examples.train_gaia_with_aworld_verl.rollout import build_gaia_agent, build_gaia_task, build_mcp_config

from aworld.runner import Runners

logging.basicConfig(level=logging.INFO, force=True, format='%(asctime)s - %(name)s - %(levelname)s - %(message)s')

log_path = os.path.join("logs", "eval_digest.log")

# Use RotatingFileHandler for size-based rotation (100MB per file, keep 10 files)
from logging.handlers import RotatingFileHandler

file_handler = RotatingFileHandler(
    log_path,
    maxBytes=30 * 1024 * 1024,  # 100MB per file
    backupCount=10,  # Keep 10 backup files
    encoding='utf-8'
)
eval_digest_logger = logging.getLogger("eval_digest")
eval_digest_logger.setLevel(level=logging.INFO)

eval_digest_logger.addHandler(file_handler)



async def single_run(user_input: str):
    # 1. build agent
    agent = build_gaia_agent(llm_model_name=os.getenv("LLM_MODEL_NAME"),
                             llm_base_url=os.getenv("LLM_BASE_URL"),
                             llm_api_key=os.getenv("LLM_API_KEY"),
                             mcp_config=await build_mcp_config())

    # 2. build task
    task = await build_gaia_task(user_input=user_input, target=agent, timeout=1200)

    # 3. run task
    try:
        result = await Runners.run_task(task=task)
        os.makedirs(f"logs/trajectory", exist_ok=True)
        with open(f"logs/trajectory/traj.json", "a") as f:
            f.write(str(result[task.id].trajectory[-1]))
    except Exception as err:
        print(f"err is {err}, trace is {traceback.format_exc()}")


async def batch_run():
    logger.info(f"runner_log|pid={os.getpid()}|ppid={os.getppid()}")
    eval_target = ParallelFlightEvalTarget()
    task_id = f"eval_{datetime.now().strftime('%Y%m%d%H%M%S')}"

    result: EvalResult = await EvaluateRunner(
        task=EvalTask(task_id=task_id),
        config=EvaluationConfig(
            eval_target=eval_target,
            eval_dataset_query_column="prompt",
            eval_criterias=[
                # {
                #     "metric_name": "flight_judge",
                #     "threshold": 0.5,
                # }
            ] if os.getenv('ENABLE_SCORE', 'True') == 'True' else [],
            eval_dataset_id_or_file_path=os.getenv(
                'EVAL_DATASET_PATH',
                os.path.join(os.path.dirname(os.path.abspath(__file__)), 'gaia_datasets', 'DeepSearch_decrypted.csv')
            ),
            eval_dataset_load_config=DataLoaderConfig(),
            # eval_dataset_load_config=DataLoaderConfig(sampler=RangeSampler(start_index=50, end_index=100)),
            # eval_dataset_load_config=DataLoaderConfig(sampler=FixedSampler(ids = [12,14,16,24,25,26])),
            repeat_times=1,
<<<<<<< HEAD
            parallel_num=5,
=======
            parallel_num=1,
>>>>>>> 6c1540c2
            skip_passed_cases=True,
        )).run()

    # ============= SAVE RESULT TO FILE =============
    result_file_path = f"logs/results/{task_id}/"
    if not os.path.exists("logs/results"):
        os.mkdir("logs/results")
    if not os.path.exists(result_file_path):
        os.mkdir(result_file_path)
    with open(f"{result_file_path}/results.txt", "w") as f:
        f.write(f"{result.run_id}\n")
        f.write(f"START: {datetime.fromtimestamp((int(result.create_time))).strftime('%Y%m%d %H%M%S')}\n")
        f.write(f"END: {datetime.now().strftime('%Y%m%d %H%M%S')}\n")

        f.write(f"---------- EVAL RESULT --------------\n")
        f.write(f"{result.summary.get('FlightJudgeLLMScorer')}\n\n")

        f.write("---------- DETAIL -------------\n")
        for case_result in result.eval_case_results:
            if not case_result.score_rows or not case_result.score_rows.get('FlightJudgeLLMScorer'):
                continue
            answer_acc = case_result.score_rows.get('FlightJudgeLLMScorer').metric_results.get('flight_judge')
            time_cost_scorer = case_result.score_rows.get('TimeCostScorer')
            cost_time = time_cost_scorer.metric_results.get('predict_time_cost_ms') if time_cost_scorer and time_cost_scorer.metric_results else None

            # resolve None
            # answer_status = answer_acc.get('eval_status') if answer_acc else 'N/A'
            cost_time_value = int(cost_time.get('value')/1000) if cost_time and cost_time.get('value') else 0

            f.write(f"{case_result.eval_case_id}|{case_result.input.case_data.get('id')}|{answer_acc}|{cost_time_value}\n")


if __name__ == '__main__':
    asyncio.run(batch_run())
<|MERGE_RESOLUTION|>--- conflicted
+++ resolved
@@ -85,11 +85,7 @@
             # eval_dataset_load_config=DataLoaderConfig(sampler=RangeSampler(start_index=50, end_index=100)),
             # eval_dataset_load_config=DataLoaderConfig(sampler=FixedSampler(ids = [12,14,16,24,25,26])),
             repeat_times=1,
-<<<<<<< HEAD
             parallel_num=5,
-=======
-            parallel_num=1,
->>>>>>> 6c1540c2
             skip_passed_cases=True,
         )).run()
 

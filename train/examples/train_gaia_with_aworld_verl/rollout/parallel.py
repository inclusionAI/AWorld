--- conflicted
+++ resolved
@@ -51,21 +51,12 @@
         if 'screen_shot' in os.getenv("ENV_PLUGINS", ""):
             from ..env.hooks import PostLLMCallRolloutHook, PostToolCallRolloutHook
 
-<<<<<<< HEAD
         # agent = build_gaia_agent(llm_model_name=os.getenv("LLM_MODEL_NAME"),
         #                                llm_base_url=os.getenv("LLM_BASE_URL"),
         #                                llm_api_key=os.getenv("LLM_API_KEY"),
         #                                mcp_config=await build_mcp_config())
         a = await self._build_swarm()
         return await build_gaia_task(user_input=user_input, target=a, timeout=1200)
-=======
-        agent = build_gaia_agent(llm_model_name=os.getenv("LLM_MODEL_NAME"),
-                                       llm_base_url=os.getenv("LLM_BASE_URL"),
-                                       llm_api_key=os.getenv("LLM_API_KEY"),
-                                       mcp_config=await build_mcp_config())
-        return await build_gaia_task(user_input=user_input, target=agent, timeout=1200,
-                                     session_id=session_id, task_id=task_id)
->>>>>>> 6c1540c2
 
     async def _build_swarm(self) -> Optional[Swarm]:
         init_middlewares()
@@ -113,7 +104,6 @@
 
     async def predict(self, index: int, o_input: EvalDataCase[dict]) -> dict:
         batch_id = o_input.run_id
-<<<<<<< HEAD
         case_data = o_input.case_data or {}
 
         # Some CSV exports may include a UTF-8 BOM in the header, leading to '\ufeffid'
@@ -132,12 +122,6 @@
         session_id = f"{batch_id}_session#{case_id}"
         task_id = f"{batch_id}_task#{case_id}"
         task = await self.build_common_gaia_task(user_input=prompt, session_id=session_id, task_id=task_id)
-=======
-        input = o_input.case_data
-        session_id = f"{batch_id}_session#{input['id']}"
-        task_id = f"{batch_id}_task#{input['id']}"
-        task = await self.build_gaia_task(user_input=input['prompt'], session_id=session_id, task_id=task_id)
->>>>>>> 6c1540c2
         task_id = task.id
 
         try:

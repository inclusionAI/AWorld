--- conflicted
+++ resolved
@@ -7,12 +7,9 @@
 from aworld.evaluations.base import EvalTarget, EvalDataCase
 from aworld.runner import Runners
 from aworld.runners.state_manager import RuntimeStateManager
-<<<<<<< HEAD
 from train.examples.train_gaia_with_aworld_verl.mcp import build_mcp_config
 from train.examples.train_gaia_with_aworld_verl.mcp.ip_pool import release_proxy_by_task_id
-=======
 from train.examples.train_gaia_with_aworld_verl.mcp_tools import build_mcp_config
->>>>>>> d2108d9c
 from train.examples.train_gaia_with_aworld_verl.rollout import build_gaia_agent, build_gaia_task
 
 logging.basicConfig(level=logging.INFO, force=True, format='%(asctime)s - %(name)s - %(levelname)s - %(message)s')
@@ -43,10 +40,10 @@
 
     async def build_gaia_task(self, user_input: str, session_id, task_id):
         if 'screen_shot' in os.getenv("ENV_PLUGINS", ""):
-            from ..mcp_tools.hooks import PostToolCallRolloutHook
+            pass
 
         if 'xiecheng_ck' in os.getenv("ENV_PLUGINS", ""):
-            from ..mcp_tools.xiecheng_hook import PostLLMCallRolloutHook
+            pass
 
         agent = build_gaia_agent(llm_model_name=os.getenv("LLM_MODEL_NAME"),
                                        llm_base_url=os.getenv("LLM_BASE_URL"),
